--- conflicted
+++ resolved
@@ -28,16 +28,6 @@
  */
 static inline int
 xlog_calc_iovec_len(int len)
-<<<<<<< HEAD
-=======
-{
-	return roundup(len, sizeof(int32_t));
-}
-
-static inline void *
-xlog_prepare_iovec(struct xfs_log_vec *lv, struct xfs_log_iovec **vecp,
-		uint type)
->>>>>>> e6c31784
 {
 	return roundup(len, 4);
 }
