// SPDX-License-Identifier: GPL-2.0
/*
 * Copyright (c) 2000-2005 Silicon Graphics, Inc.
 * All Rights Reserved.
 */
#include "xfs.h"
#include "xfs_fs.h"
#include "xfs_shared.h"
#include "xfs_format.h"
#include "xfs_log_format.h"
#include "xfs_trans_resv.h"
#include "xfs_mount.h"
#include "xfs_errortag.h"
#include "xfs_error.h"
#include "xfs_trans.h"
#include "xfs_trans_priv.h"
#include "xfs_log.h"
#include "xfs_log_priv.h"
#include "xfs_trace.h"
#include "xfs_sysfs.h"
#include "xfs_sb.h"
#include "xfs_health.h"

struct kmem_cache	*xfs_log_ticket_cache;

/* Local miscellaneous function prototypes */
STATIC struct xlog *
xlog_alloc_log(
	struct xfs_mount	*mp,
	struct xfs_buftarg	*log_target,
	xfs_daddr_t		blk_offset,
	int			num_bblks);
STATIC int
xlog_space_left(
	struct xlog		*log,
	atomic64_t		*head);
STATIC void
xlog_dealloc_log(
	struct xlog		*log);

/* local state machine functions */
STATIC void xlog_state_done_syncing(
	struct xlog_in_core	*iclog);
STATIC void xlog_state_do_callback(
	struct xlog		*log);
STATIC int
xlog_state_get_iclog_space(
	struct xlog		*log,
	int			len,
	struct xlog_in_core	**iclog,
	struct xlog_ticket	*ticket,
	int			*logoffsetp);
STATIC void
xlog_grant_push_ail(
	struct xlog		*log,
	int			need_bytes);
STATIC void
xlog_sync(
	struct xlog		*log,
	struct xlog_in_core	*iclog);
#if defined(DEBUG)
STATIC void
xlog_verify_grant_tail(
	struct xlog *log);
STATIC void
xlog_verify_iclog(
	struct xlog		*log,
	struct xlog_in_core	*iclog,
	int			count);
STATIC void
xlog_verify_tail_lsn(
	struct xlog		*log,
	struct xlog_in_core	*iclog);
#else
#define xlog_verify_grant_tail(a)
#define xlog_verify_iclog(a,b,c)
#define xlog_verify_tail_lsn(a,b)
#endif

STATIC int
xlog_iclogs_empty(
	struct xlog		*log);

static int
xfs_log_cover(struct xfs_mount *);

/*
 * We need to make sure the buffer pointer returned is naturally aligned for the
 * biggest basic data type we put into it. We have already accounted for this
 * padding when sizing the buffer.
 *
 * However, this padding does not get written into the log, and hence we have to
 * track the space used by the log vectors separately to prevent log space hangs
 * due to inaccurate accounting (i.e. a leak) of the used log space through the
 * CIL context ticket.
 *
 * We also add space for the xlog_op_header that describes this region in the
 * log. This prepends the data region we return to the caller to copy their data
 * into, so do all the static initialisation of the ophdr now. Because the ophdr
 * is not 8 byte aligned, we have to be careful to ensure that we align the
 * start of the buffer such that the region we return to the call is 8 byte
 * aligned and packed against the tail of the ophdr.
 */
void *
xlog_prepare_iovec(
	struct xfs_log_vec	*lv,
	struct xfs_log_iovec	**vecp,
	uint			type)
{
	struct xfs_log_iovec	*vec = *vecp;
	struct xlog_op_header	*oph;
	uint32_t		len;
	void			*buf;

	if (vec) {
		ASSERT(vec - lv->lv_iovecp < lv->lv_niovecs);
		vec++;
	} else {
		vec = &lv->lv_iovecp[0];
	}

	len = lv->lv_buf_len + sizeof(struct xlog_op_header);
	if (!IS_ALIGNED(len, sizeof(uint64_t))) {
		lv->lv_buf_len = round_up(len, sizeof(uint64_t)) -
					sizeof(struct xlog_op_header);
	}

	vec->i_type = type;
	vec->i_addr = lv->lv_buf + lv->lv_buf_len;

	oph = vec->i_addr;
	oph->oh_clientid = XFS_TRANSACTION;
	oph->oh_res2 = 0;
	oph->oh_flags = 0;

	buf = vec->i_addr + sizeof(struct xlog_op_header);
	ASSERT(IS_ALIGNED((unsigned long)buf, sizeof(uint64_t)));

	*vecp = vec;
	return buf;
}

static void
xlog_grant_sub_space(
	struct xlog		*log,
	atomic64_t		*head,
	int			bytes)
{
	int64_t	head_val = atomic64_read(head);
	int64_t new, old;

	do {
		int	cycle, space;

		xlog_crack_grant_head_val(head_val, &cycle, &space);

		space -= bytes;
		if (space < 0) {
			space += log->l_logsize;
			cycle--;
		}

		old = head_val;
		new = xlog_assign_grant_head_val(cycle, space);
		head_val = atomic64_cmpxchg(head, old, new);
	} while (head_val != old);
}

static void
xlog_grant_add_space(
	struct xlog		*log,
	atomic64_t		*head,
	int			bytes)
{
	int64_t	head_val = atomic64_read(head);
	int64_t new, old;

	do {
		int		tmp;
		int		cycle, space;

		xlog_crack_grant_head_val(head_val, &cycle, &space);

		tmp = log->l_logsize - space;
		if (tmp > bytes)
			space += bytes;
		else {
			space = bytes - tmp;
			cycle++;
		}

		old = head_val;
		new = xlog_assign_grant_head_val(cycle, space);
		head_val = atomic64_cmpxchg(head, old, new);
	} while (head_val != old);
}

STATIC void
xlog_grant_head_init(
	struct xlog_grant_head	*head)
{
	xlog_assign_grant_head(&head->grant, 1, 0);
	INIT_LIST_HEAD(&head->waiters);
	spin_lock_init(&head->lock);
}

STATIC void
xlog_grant_head_wake_all(
	struct xlog_grant_head	*head)
{
	struct xlog_ticket	*tic;

	spin_lock(&head->lock);
	list_for_each_entry(tic, &head->waiters, t_queue)
		wake_up_process(tic->t_task);
	spin_unlock(&head->lock);
}

static inline int
xlog_ticket_reservation(
	struct xlog		*log,
	struct xlog_grant_head	*head,
	struct xlog_ticket	*tic)
{
	if (head == &log->l_write_head) {
		ASSERT(tic->t_flags & XLOG_TIC_PERM_RESERV);
		return tic->t_unit_res;
	} else {
		if (tic->t_flags & XLOG_TIC_PERM_RESERV)
			return tic->t_unit_res * tic->t_cnt;
		else
			return tic->t_unit_res;
	}
}

STATIC bool
xlog_grant_head_wake(
	struct xlog		*log,
	struct xlog_grant_head	*head,
	int			*free_bytes)
{
	struct xlog_ticket	*tic;
	int			need_bytes;
	bool			woken_task = false;

	list_for_each_entry(tic, &head->waiters, t_queue) {

		/*
		 * There is a chance that the size of the CIL checkpoints in
		 * progress at the last AIL push target calculation resulted in
		 * limiting the target to the log head (l_last_sync_lsn) at the
		 * time. This may not reflect where the log head is now as the
		 * CIL checkpoints may have completed.
		 *
		 * Hence when we are woken here, it may be that the head of the
		 * log that has moved rather than the tail. As the tail didn't
		 * move, there still won't be space available for the
		 * reservation we require.  However, if the AIL has already
		 * pushed to the target defined by the old log head location, we
		 * will hang here waiting for something else to update the AIL
		 * push target.
		 *
		 * Therefore, if there isn't space to wake the first waiter on
		 * the grant head, we need to push the AIL again to ensure the
		 * target reflects both the current log tail and log head
		 * position before we wait for the tail to move again.
		 */

		need_bytes = xlog_ticket_reservation(log, head, tic);
		if (*free_bytes < need_bytes) {
			if (!woken_task)
				xlog_grant_push_ail(log, need_bytes);
			return false;
		}

		*free_bytes -= need_bytes;
		trace_xfs_log_grant_wake_up(log, tic);
		wake_up_process(tic->t_task);
		woken_task = true;
	}

	return true;
}

STATIC int
xlog_grant_head_wait(
	struct xlog		*log,
	struct xlog_grant_head	*head,
	struct xlog_ticket	*tic,
	int			need_bytes) __releases(&head->lock)
					    __acquires(&head->lock)
{
	list_add_tail(&tic->t_queue, &head->waiters);

	do {
		if (xlog_is_shutdown(log))
			goto shutdown;
		xlog_grant_push_ail(log, need_bytes);

		__set_current_state(TASK_UNINTERRUPTIBLE);
		spin_unlock(&head->lock);

		XFS_STATS_INC(log->l_mp, xs_sleep_logspace);

		trace_xfs_log_grant_sleep(log, tic);
		schedule();
		trace_xfs_log_grant_wake(log, tic);

		spin_lock(&head->lock);
		if (xlog_is_shutdown(log))
			goto shutdown;
	} while (xlog_space_left(log, &head->grant) < need_bytes);

	list_del_init(&tic->t_queue);
	return 0;
shutdown:
	list_del_init(&tic->t_queue);
	return -EIO;
}

/*
 * Atomically get the log space required for a log ticket.
 *
 * Once a ticket gets put onto head->waiters, it will only return after the
 * needed reservation is satisfied.
 *
 * This function is structured so that it has a lock free fast path. This is
 * necessary because every new transaction reservation will come through this
 * path. Hence any lock will be globally hot if we take it unconditionally on
 * every pass.
 *
 * As tickets are only ever moved on and off head->waiters under head->lock, we
 * only need to take that lock if we are going to add the ticket to the queue
 * and sleep. We can avoid taking the lock if the ticket was never added to
 * head->waiters because the t_queue list head will be empty and we hold the
 * only reference to it so it can safely be checked unlocked.
 */
STATIC int
xlog_grant_head_check(
	struct xlog		*log,
	struct xlog_grant_head	*head,
	struct xlog_ticket	*tic,
	int			*need_bytes)
{
	int			free_bytes;
	int			error = 0;

	ASSERT(!xlog_in_recovery(log));

	/*
	 * If there are other waiters on the queue then give them a chance at
	 * logspace before us.  Wake up the first waiters, if we do not wake
	 * up all the waiters then go to sleep waiting for more free space,
	 * otherwise try to get some space for this transaction.
	 */
	*need_bytes = xlog_ticket_reservation(log, head, tic);
	free_bytes = xlog_space_left(log, &head->grant);
	if (!list_empty_careful(&head->waiters)) {
		spin_lock(&head->lock);
		if (!xlog_grant_head_wake(log, head, &free_bytes) ||
		    free_bytes < *need_bytes) {
			error = xlog_grant_head_wait(log, head, tic,
						     *need_bytes);
		}
		spin_unlock(&head->lock);
	} else if (free_bytes < *need_bytes) {
		spin_lock(&head->lock);
		error = xlog_grant_head_wait(log, head, tic, *need_bytes);
		spin_unlock(&head->lock);
	}

	return error;
}

bool
xfs_log_writable(
	struct xfs_mount	*mp)
{
	/*
	 * Do not write to the log on norecovery mounts, if the data or log
	 * devices are read-only, or if the filesystem is shutdown. Read-only
	 * mounts allow internal writes for log recovery and unmount purposes,
	 * so don't restrict that case.
	 */
	if (xfs_has_norecovery(mp))
		return false;
	if (xfs_readonly_buftarg(mp->m_ddev_targp))
		return false;
	if (xfs_readonly_buftarg(mp->m_log->l_targ))
		return false;
	if (xlog_is_shutdown(mp->m_log))
		return false;
	return true;
}

/*
 * Replenish the byte reservation required by moving the grant write head.
 */
int
xfs_log_regrant(
	struct xfs_mount	*mp,
	struct xlog_ticket	*tic)
{
	struct xlog		*log = mp->m_log;
	int			need_bytes;
	int			error = 0;

	if (xlog_is_shutdown(log))
		return -EIO;

	XFS_STATS_INC(mp, xs_try_logspace);

	/*
	 * This is a new transaction on the ticket, so we need to change the
	 * transaction ID so that the next transaction has a different TID in
	 * the log. Just add one to the existing tid so that we can see chains
	 * of rolling transactions in the log easily.
	 */
	tic->t_tid++;

	xlog_grant_push_ail(log, tic->t_unit_res);

	tic->t_curr_res = tic->t_unit_res;
	if (tic->t_cnt > 0)
		return 0;

	trace_xfs_log_regrant(log, tic);

	error = xlog_grant_head_check(log, &log->l_write_head, tic,
				      &need_bytes);
	if (error)
		goto out_error;

	xlog_grant_add_space(log, &log->l_write_head.grant, need_bytes);
	trace_xfs_log_regrant_exit(log, tic);
	xlog_verify_grant_tail(log);
	return 0;

out_error:
	/*
	 * If we are failing, make sure the ticket doesn't have any current
	 * reservations.  We don't want to add this back when the ticket/
	 * transaction gets cancelled.
	 */
	tic->t_curr_res = 0;
	tic->t_cnt = 0;	/* ungrant will give back unit_res * t_cnt. */
	return error;
}

/*
 * Reserve log space and return a ticket corresponding to the reservation.
 *
 * Each reservation is going to reserve extra space for a log record header.
 * When writes happen to the on-disk log, we don't subtract the length of the
 * log record header from any reservation.  By wasting space in each
 * reservation, we prevent over allocation problems.
 */
int
xfs_log_reserve(
	struct xfs_mount	*mp,
	int			unit_bytes,
	int			cnt,
	struct xlog_ticket	**ticp,
	bool			permanent)
{
	struct xlog		*log = mp->m_log;
	struct xlog_ticket	*tic;
	int			need_bytes;
	int			error = 0;

	if (xlog_is_shutdown(log))
		return -EIO;

	XFS_STATS_INC(mp, xs_try_logspace);

	ASSERT(*ticp == NULL);
	tic = xlog_ticket_alloc(log, unit_bytes, cnt, permanent);
	*ticp = tic;

	xlog_grant_push_ail(log, tic->t_cnt ? tic->t_unit_res * tic->t_cnt
					    : tic->t_unit_res);

	trace_xfs_log_reserve(log, tic);

	error = xlog_grant_head_check(log, &log->l_reserve_head, tic,
				      &need_bytes);
	if (error)
		goto out_error;

	xlog_grant_add_space(log, &log->l_reserve_head.grant, need_bytes);
	xlog_grant_add_space(log, &log->l_write_head.grant, need_bytes);
	trace_xfs_log_reserve_exit(log, tic);
	xlog_verify_grant_tail(log);
	return 0;

out_error:
	/*
	 * If we are failing, make sure the ticket doesn't have any current
	 * reservations.  We don't want to add this back when the ticket/
	 * transaction gets cancelled.
	 */
	tic->t_curr_res = 0;
	tic->t_cnt = 0;	/* ungrant will give back unit_res * t_cnt. */
	return error;
}

/*
 * Run all the pending iclog callbacks and wake log force waiters and iclog
 * space waiters so they can process the newly set shutdown state. We really
 * don't care what order we process callbacks here because the log is shut down
 * and so state cannot change on disk anymore. However, we cannot wake waiters
 * until the callbacks have been processed because we may be in unmount and
 * we must ensure that all AIL operations the callbacks perform have completed
 * before we tear down the AIL.
 *
 * We avoid processing actively referenced iclogs so that we don't run callbacks
 * while the iclog owner might still be preparing the iclog for IO submssion.
 * These will be caught by xlog_state_iclog_release() and call this function
 * again to process any callbacks that may have been added to that iclog.
 */
static void
xlog_state_shutdown_callbacks(
	struct xlog		*log)
{
	struct xlog_in_core	*iclog;
	LIST_HEAD(cb_list);

	iclog = log->l_iclog;
	do {
		if (atomic_read(&iclog->ic_refcnt)) {
			/* Reference holder will re-run iclog callbacks. */
			continue;
		}
		list_splice_init(&iclog->ic_callbacks, &cb_list);
		spin_unlock(&log->l_icloglock);

		xlog_cil_process_committed(&cb_list);

		spin_lock(&log->l_icloglock);
		wake_up_all(&iclog->ic_write_wait);
		wake_up_all(&iclog->ic_force_wait);
	} while ((iclog = iclog->ic_next) != log->l_iclog);

	wake_up_all(&log->l_flush_wait);
}

/*
 * Flush iclog to disk if this is the last reference to the given iclog and the
 * it is in the WANT_SYNC state.
 *
 * If XLOG_ICL_NEED_FUA is already set on the iclog, we need to ensure that the
 * log tail is updated correctly. NEED_FUA indicates that the iclog will be
 * written to stable storage, and implies that a commit record is contained
 * within the iclog. We need to ensure that the log tail does not move beyond
 * the tail that the first commit record in the iclog ordered against, otherwise
 * correct recovery of that checkpoint becomes dependent on future operations
 * performed on this iclog.
 *
 * Hence if NEED_FUA is set and the current iclog tail lsn is empty, write the
 * current tail into iclog. Once the iclog tail is set, future operations must
 * not modify it, otherwise they potentially violate ordering constraints for
 * the checkpoint commit that wrote the initial tail lsn value. The tail lsn in
 * the iclog will get zeroed on activation of the iclog after sync, so we
 * always capture the tail lsn on the iclog on the first NEED_FUA release
 * regardless of the number of active reference counts on this iclog.
 */
int
xlog_state_release_iclog(
	struct xlog		*log,
	struct xlog_in_core	*iclog)
{
	xfs_lsn_t		tail_lsn;
	bool			last_ref;

	lockdep_assert_held(&log->l_icloglock);

	trace_xlog_iclog_release(iclog, _RET_IP_);
	/*
	 * Grabbing the current log tail needs to be atomic w.r.t. the writing
	 * of the tail LSN into the iclog so we guarantee that the log tail does
	 * not move between the first time we know that the iclog needs to be
	 * made stable and when we eventually submit it.
	 */
	if ((iclog->ic_state == XLOG_STATE_WANT_SYNC ||
	     (iclog->ic_flags & XLOG_ICL_NEED_FUA)) &&
	    !iclog->ic_header.h_tail_lsn) {
		tail_lsn = xlog_assign_tail_lsn(log->l_mp);
		iclog->ic_header.h_tail_lsn = cpu_to_be64(tail_lsn);
	}

	last_ref = atomic_dec_and_test(&iclog->ic_refcnt);

	if (xlog_is_shutdown(log)) {
		/*
		 * If there are no more references to this iclog, process the
		 * pending iclog callbacks that were waiting on the release of
		 * this iclog.
		 */
		if (last_ref)
			xlog_state_shutdown_callbacks(log);
		return -EIO;
	}

	if (!last_ref)
		return 0;

	if (iclog->ic_state != XLOG_STATE_WANT_SYNC) {
		ASSERT(iclog->ic_state == XLOG_STATE_ACTIVE);
		return 0;
	}

	iclog->ic_state = XLOG_STATE_SYNCING;
	xlog_verify_tail_lsn(log, iclog);
	trace_xlog_iclog_syncing(iclog, _RET_IP_);

	spin_unlock(&log->l_icloglock);
	xlog_sync(log, iclog);
	spin_lock(&log->l_icloglock);
	return 0;
}

/*
 * Mount a log filesystem
 *
 * mp		- ubiquitous xfs mount point structure
 * log_target	- buftarg of on-disk log device
 * blk_offset	- Start block # where block size is 512 bytes (BBSIZE)
 * num_bblocks	- Number of BBSIZE blocks in on-disk log
 *
 * Return error or zero.
 */
int
xfs_log_mount(
	xfs_mount_t	*mp,
	xfs_buftarg_t	*log_target,
	xfs_daddr_t	blk_offset,
	int		num_bblks)
{
	struct xlog	*log;
	bool		fatal = xfs_has_crc(mp);
	int		error = 0;
	int		min_logfsbs;

	if (!xfs_has_norecovery(mp)) {
		xfs_notice(mp, "Mounting V%d Filesystem",
			   XFS_SB_VERSION_NUM(&mp->m_sb));
	} else {
		xfs_notice(mp,
"Mounting V%d filesystem in no-recovery mode. Filesystem will be inconsistent.",
			   XFS_SB_VERSION_NUM(&mp->m_sb));
		ASSERT(xfs_is_readonly(mp));
	}

	log = xlog_alloc_log(mp, log_target, blk_offset, num_bblks);
	if (IS_ERR(log)) {
		error = PTR_ERR(log);
		goto out;
	}
	mp->m_log = log;

	/*
	 * Validate the given log space and drop a critical message via syslog
	 * if the log size is too small that would lead to some unexpected
	 * situations in transaction log space reservation stage.
	 *
	 * Note: we can't just reject the mount if the validation fails.  This
	 * would mean that people would have to downgrade their kernel just to
	 * remedy the situation as there is no way to grow the log (short of
	 * black magic surgery with xfs_db).
	 *
	 * We can, however, reject mounts for CRC format filesystems, as the
	 * mkfs binary being used to make the filesystem should never create a
	 * filesystem with a log that is too small.
	 */
	min_logfsbs = xfs_log_calc_minimum_size(mp);

	if (mp->m_sb.sb_logblocks < min_logfsbs) {
		xfs_warn(mp,
		"Log size %d blocks too small, minimum size is %d blocks",
			 mp->m_sb.sb_logblocks, min_logfsbs);
		error = -EINVAL;
	} else if (mp->m_sb.sb_logblocks > XFS_MAX_LOG_BLOCKS) {
		xfs_warn(mp,
		"Log size %d blocks too large, maximum size is %lld blocks",
			 mp->m_sb.sb_logblocks, XFS_MAX_LOG_BLOCKS);
		error = -EINVAL;
	} else if (XFS_FSB_TO_B(mp, mp->m_sb.sb_logblocks) > XFS_MAX_LOG_BYTES) {
		xfs_warn(mp,
		"log size %lld bytes too large, maximum size is %lld bytes",
			 XFS_FSB_TO_B(mp, mp->m_sb.sb_logblocks),
			 XFS_MAX_LOG_BYTES);
		error = -EINVAL;
	} else if (mp->m_sb.sb_logsunit > 1 &&
		   mp->m_sb.sb_logsunit % mp->m_sb.sb_blocksize) {
		xfs_warn(mp,
		"log stripe unit %u bytes must be a multiple of block size",
			 mp->m_sb.sb_logsunit);
		error = -EINVAL;
		fatal = true;
	}
	if (error) {
		/*
		 * Log check errors are always fatal on v5; or whenever bad
		 * metadata leads to a crash.
		 */
		if (fatal) {
			xfs_crit(mp, "AAIEEE! Log failed size checks. Abort!");
			ASSERT(0);
			goto out_free_log;
		}
		xfs_crit(mp, "Log size out of supported range.");
		xfs_crit(mp,
"Continuing onwards, but if log hangs are experienced then please report this message in the bug report.");
	}

	/*
	 * Initialize the AIL now we have a log.
	 */
	error = xfs_trans_ail_init(mp);
	if (error) {
		xfs_warn(mp, "AIL initialisation failed: error %d", error);
		goto out_free_log;
	}
	log->l_ailp = mp->m_ail;

	/*
	 * skip log recovery on a norecovery mount.  pretend it all
	 * just worked.
	 */
	if (!xfs_has_norecovery(mp)) {
		/*
		 * log recovery ignores readonly state and so we need to clear
		 * mount-based read only state so it can write to disk.
		 */
		bool	readonly = test_and_clear_bit(XFS_OPSTATE_READONLY,
						&mp->m_opstate);
		error = xlog_recover(log);
		if (readonly)
			set_bit(XFS_OPSTATE_READONLY, &mp->m_opstate);
		if (error) {
			xfs_warn(mp, "log mount/recovery failed: error %d",
				error);
			xlog_recover_cancel(log);
			goto out_destroy_ail;
		}
	}

	error = xfs_sysfs_init(&log->l_kobj, &xfs_log_ktype, &mp->m_kobj,
			       "log");
	if (error)
		goto out_destroy_ail;

	/* Normal transactions can now occur */
	clear_bit(XLOG_ACTIVE_RECOVERY, &log->l_opstate);

	/*
	 * Now the log has been fully initialised and we know were our
	 * space grant counters are, we can initialise the permanent ticket
	 * needed for delayed logging to work.
	 */
	xlog_cil_init_post_recovery(log);

	return 0;

out_destroy_ail:
	xfs_trans_ail_destroy(mp);
out_free_log:
	xlog_dealloc_log(log);
out:
	return error;
}

/*
 * Finish the recovery of the file system.  This is separate from the
 * xfs_log_mount() call, because it depends on the code in xfs_mountfs() to read
 * in the root and real-time bitmap inodes between calling xfs_log_mount() and
 * here.
 *
 * If we finish recovery successfully, start the background log work. If we are
 * not doing recovery, then we have a RO filesystem and we don't need to start
 * it.
 */
int
xfs_log_mount_finish(
	struct xfs_mount	*mp)
{
	struct xlog		*log = mp->m_log;
	bool			readonly;
	int			error = 0;

	if (xfs_has_norecovery(mp)) {
		ASSERT(xfs_is_readonly(mp));
		return 0;
	}

	/*
	 * log recovery ignores readonly state and so we need to clear
	 * mount-based read only state so it can write to disk.
	 */
	readonly = test_and_clear_bit(XFS_OPSTATE_READONLY, &mp->m_opstate);

	/*
	 * During the second phase of log recovery, we need iget and
	 * iput to behave like they do for an active filesystem.
	 * xfs_fs_drop_inode needs to be able to prevent the deletion
	 * of inodes before we're done replaying log items on those
	 * inodes.  Turn it off immediately after recovery finishes
	 * so that we don't leak the quota inodes if subsequent mount
	 * activities fail.
	 *
	 * We let all inodes involved in redo item processing end up on
	 * the LRU instead of being evicted immediately so that if we do
	 * something to an unlinked inode, the irele won't cause
	 * premature truncation and freeing of the inode, which results
	 * in log recovery failure.  We have to evict the unreferenced
	 * lru inodes after clearing SB_ACTIVE because we don't
	 * otherwise clean up the lru if there's a subsequent failure in
	 * xfs_mountfs, which leads to us leaking the inodes if nothing
	 * else (e.g. quotacheck) references the inodes before the
	 * mount failure occurs.
	 */
	mp->m_super->s_flags |= SB_ACTIVE;
	xfs_log_work_queue(mp);
	if (xlog_recovery_needed(log))
		error = xlog_recover_finish(log);
	mp->m_super->s_flags &= ~SB_ACTIVE;
	evict_inodes(mp->m_super);

	/*
	 * Drain the buffer LRU after log recovery. This is required for v4
	 * filesystems to avoid leaving around buffers with NULL verifier ops,
	 * but we do it unconditionally to make sure we're always in a clean
	 * cache state after mount.
	 *
	 * Don't push in the error case because the AIL may have pending intents
	 * that aren't removed until recovery is cancelled.
	 */
	if (xlog_recovery_needed(log)) {
		if (!error) {
			xfs_log_force(mp, XFS_LOG_SYNC);
			xfs_ail_push_all_sync(mp->m_ail);
		}
		xfs_notice(mp, "Ending recovery (logdev: %s)",
				mp->m_logname ? mp->m_logname : "internal");
	} else {
		xfs_info(mp, "Ending clean mount");
	}
	xfs_buftarg_drain(mp->m_ddev_targp);

	clear_bit(XLOG_RECOVERY_NEEDED, &log->l_opstate);
	if (readonly)
		set_bit(XFS_OPSTATE_READONLY, &mp->m_opstate);

	/* Make sure the log is dead if we're returning failure. */
	ASSERT(!error || xlog_is_shutdown(log));

	return error;
}

/*
 * The mount has failed. Cancel the recovery if it hasn't completed and destroy
 * the log.
 */
void
xfs_log_mount_cancel(
	struct xfs_mount	*mp)
{
	xlog_recover_cancel(mp->m_log);
	xfs_log_unmount(mp);
}

/*
 * Flush out the iclog to disk ensuring that device caches are flushed and
 * the iclog hits stable storage before any completion waiters are woken.
 */
static inline int
xlog_force_iclog(
	struct xlog_in_core	*iclog)
{
	atomic_inc(&iclog->ic_refcnt);
	iclog->ic_flags |= XLOG_ICL_NEED_FLUSH | XLOG_ICL_NEED_FUA;
	if (iclog->ic_state == XLOG_STATE_ACTIVE)
		xlog_state_switch_iclogs(iclog->ic_log, iclog, 0);
	return xlog_state_release_iclog(iclog->ic_log, iclog);
}

/*
 * Wait for the iclog and all prior iclogs to be written disk as required by the
 * log force state machine. Waiting on ic_force_wait ensures iclog completions
 * have been ordered and callbacks run before we are woken here, hence
 * guaranteeing that all the iclogs up to this one are on stable storage.
 */
int
xlog_wait_on_iclog(
	struct xlog_in_core	*iclog)
		__releases(iclog->ic_log->l_icloglock)
{
	struct xlog		*log = iclog->ic_log;

	trace_xlog_iclog_wait_on(iclog, _RET_IP_);
	if (!xlog_is_shutdown(log) &&
	    iclog->ic_state != XLOG_STATE_ACTIVE &&
	    iclog->ic_state != XLOG_STATE_DIRTY) {
		XFS_STATS_INC(log->l_mp, xs_log_force_sleep);
		xlog_wait(&iclog->ic_force_wait, &log->l_icloglock);
	} else {
		spin_unlock(&log->l_icloglock);
	}

	if (xlog_is_shutdown(log))
		return -EIO;
	return 0;
}

/*
 * Write out an unmount record using the ticket provided. We have to account for
 * the data space used in the unmount ticket as this write is not done from a
 * transaction context that has already done the accounting for us.
 */
static int
xlog_write_unmount_record(
	struct xlog		*log,
	struct xlog_ticket	*ticket)
{
	struct  {
		struct xlog_op_header ophdr;
		struct xfs_unmount_log_format ulf;
	} unmount_rec = {
		.ophdr = {
			.oh_clientid = XFS_LOG,
			.oh_tid = cpu_to_be32(ticket->t_tid),
			.oh_flags = XLOG_UNMOUNT_TRANS,
		},
		.ulf = {
			.magic = XLOG_UNMOUNT_TYPE,
		},
	};
	struct xfs_log_iovec reg = {
		.i_addr = &unmount_rec,
		.i_len = sizeof(unmount_rec),
		.i_type = XLOG_REG_TYPE_UNMOUNT,
	};
	struct xfs_log_vec vec = {
		.lv_niovecs = 1,
		.lv_iovecp = &reg,
	};

	BUILD_BUG_ON((sizeof(struct xlog_op_header) +
		      sizeof(struct xfs_unmount_log_format)) !=
							sizeof(unmount_rec));

	/* account for space used by record data */
	ticket->t_curr_res -= sizeof(unmount_rec);

	return xlog_write(log, NULL, &vec, ticket, reg.i_len);
}

/*
 * Mark the filesystem clean by writing an unmount record to the head of the
 * log.
 */
static void
xlog_unmount_write(
	struct xlog		*log)
{
	struct xfs_mount	*mp = log->l_mp;
	struct xlog_in_core	*iclog;
	struct xlog_ticket	*tic = NULL;
	int			error;

	error = xfs_log_reserve(mp, 600, 1, &tic, 0);
	if (error)
		goto out_err;

	error = xlog_write_unmount_record(log, tic);
	/*
	 * At this point, we're umounting anyway, so there's no point in
	 * transitioning log state to shutdown. Just continue...
	 */
out_err:
	if (error)
		xfs_alert(mp, "%s: unmount record failed", __func__);

	spin_lock(&log->l_icloglock);
	iclog = log->l_iclog;
	error = xlog_force_iclog(iclog);
	xlog_wait_on_iclog(iclog);

	if (tic) {
		trace_xfs_log_umount_write(log, tic);
		xfs_log_ticket_ungrant(log, tic);
	}
}

static void
xfs_log_unmount_verify_iclog(
	struct xlog		*log)
{
	struct xlog_in_core	*iclog = log->l_iclog;

	do {
		ASSERT(iclog->ic_state == XLOG_STATE_ACTIVE);
		ASSERT(iclog->ic_offset == 0);
	} while ((iclog = iclog->ic_next) != log->l_iclog);
}

/*
 * Unmount record used to have a string "Unmount filesystem--" in the
 * data section where the "Un" was really a magic number (XLOG_UNMOUNT_TYPE).
 * We just write the magic number now since that particular field isn't
 * currently architecture converted and "Unmount" is a bit foo.
 * As far as I know, there weren't any dependencies on the old behaviour.
 */
static void
xfs_log_unmount_write(
	struct xfs_mount	*mp)
{
	struct xlog		*log = mp->m_log;

	if (!xfs_log_writable(mp))
		return;

	xfs_log_force(mp, XFS_LOG_SYNC);

	if (xlog_is_shutdown(log))
		return;

	/*
	 * If we think the summary counters are bad, avoid writing the unmount
	 * record to force log recovery at next mount, after which the summary
	 * counters will be recalculated.  Refer to xlog_check_unmount_rec for
	 * more details.
	 */
	if (XFS_TEST_ERROR(xfs_fs_has_sickness(mp, XFS_SICK_FS_COUNTERS), mp,
			XFS_ERRTAG_FORCE_SUMMARY_RECALC)) {
		xfs_alert(mp, "%s: will fix summary counters at next mount",
				__func__);
		return;
	}

	xfs_log_unmount_verify_iclog(log);
	xlog_unmount_write(log);
}

/*
 * Empty the log for unmount/freeze.
 *
 * To do this, we first need to shut down the background log work so it is not
 * trying to cover the log as we clean up. We then need to unpin all objects in
 * the log so we can then flush them out. Once they have completed their IO and
 * run the callbacks removing themselves from the AIL, we can cover the log.
 */
int
xfs_log_quiesce(
	struct xfs_mount	*mp)
{
	/*
	 * Clear log incompat features since we're quiescing the log.  Report
	 * failures, though it's not fatal to have a higher log feature
	 * protection level than the log contents actually require.
	 */
	if (xfs_clear_incompat_log_features(mp)) {
		int error;

		error = xfs_sync_sb(mp, false);
		if (error)
			xfs_warn(mp,
	"Failed to clear log incompat features on quiesce");
	}

	cancel_delayed_work_sync(&mp->m_log->l_work);
	xfs_log_force(mp, XFS_LOG_SYNC);

	/*
	 * The superblock buffer is uncached and while xfs_ail_push_all_sync()
	 * will push it, xfs_buftarg_wait() will not wait for it. Further,
	 * xfs_buf_iowait() cannot be used because it was pushed with the
	 * XBF_ASYNC flag set, so we need to use a lock/unlock pair to wait for
	 * the IO to complete.
	 */
	xfs_ail_push_all_sync(mp->m_ail);
	xfs_buftarg_wait(mp->m_ddev_targp);
	xfs_buf_lock(mp->m_sb_bp);
	xfs_buf_unlock(mp->m_sb_bp);

	return xfs_log_cover(mp);
}

void
xfs_log_clean(
	struct xfs_mount	*mp)
{
	xfs_log_quiesce(mp);
	xfs_log_unmount_write(mp);
}

/*
 * Shut down and release the AIL and Log.
 *
 * During unmount, we need to ensure we flush all the dirty metadata objects
 * from the AIL so that the log is empty before we write the unmount record to
 * the log. Once this is done, we can tear down the AIL and the log.
 */
void
xfs_log_unmount(
	struct xfs_mount	*mp)
{
	xfs_log_clean(mp);

	xfs_buftarg_drain(mp->m_ddev_targp);

	xfs_trans_ail_destroy(mp);

	xfs_sysfs_del(&mp->m_log->l_kobj);

	xlog_dealloc_log(mp->m_log);
}

void
xfs_log_item_init(
	struct xfs_mount	*mp,
	struct xfs_log_item	*item,
	int			type,
	const struct xfs_item_ops *ops)
{
	item->li_log = mp->m_log;
	item->li_ailp = mp->m_ail;
	item->li_type = type;
	item->li_ops = ops;
	item->li_lv = NULL;

	INIT_LIST_HEAD(&item->li_ail);
	INIT_LIST_HEAD(&item->li_cil);
	INIT_LIST_HEAD(&item->li_bio_list);
	INIT_LIST_HEAD(&item->li_trans);
}

/*
 * Wake up processes waiting for log space after we have moved the log tail.
 */
void
xfs_log_space_wake(
	struct xfs_mount	*mp)
{
	struct xlog		*log = mp->m_log;
	int			free_bytes;

	if (xlog_is_shutdown(log))
		return;

	if (!list_empty_careful(&log->l_write_head.waiters)) {
		ASSERT(!xlog_in_recovery(log));

		spin_lock(&log->l_write_head.lock);
		free_bytes = xlog_space_left(log, &log->l_write_head.grant);
		xlog_grant_head_wake(log, &log->l_write_head, &free_bytes);
		spin_unlock(&log->l_write_head.lock);
	}

	if (!list_empty_careful(&log->l_reserve_head.waiters)) {
		ASSERT(!xlog_in_recovery(log));

		spin_lock(&log->l_reserve_head.lock);
		free_bytes = xlog_space_left(log, &log->l_reserve_head.grant);
		xlog_grant_head_wake(log, &log->l_reserve_head, &free_bytes);
		spin_unlock(&log->l_reserve_head.lock);
	}
}

/*
 * Determine if we have a transaction that has gone to disk that needs to be
 * covered. To begin the transition to the idle state firstly the log needs to
 * be idle. That means the CIL, the AIL and the iclogs needs to be empty before
 * we start attempting to cover the log.
 *
 * Only if we are then in a state where covering is needed, the caller is
 * informed that dummy transactions are required to move the log into the idle
 * state.
 *
 * If there are any items in the AIl or CIL, then we do not want to attempt to
 * cover the log as we may be in a situation where there isn't log space
 * available to run a dummy transaction and this can lead to deadlocks when the
 * tail of the log is pinned by an item that is modified in the CIL.  Hence
 * there's no point in running a dummy transaction at this point because we
 * can't start trying to idle the log until both the CIL and AIL are empty.
 */
static bool
xfs_log_need_covered(
	struct xfs_mount	*mp)
{
	struct xlog		*log = mp->m_log;
	bool			needed = false;

	if (!xlog_cil_empty(log))
		return false;

	spin_lock(&log->l_icloglock);
	switch (log->l_covered_state) {
	case XLOG_STATE_COVER_DONE:
	case XLOG_STATE_COVER_DONE2:
	case XLOG_STATE_COVER_IDLE:
		break;
	case XLOG_STATE_COVER_NEED:
	case XLOG_STATE_COVER_NEED2:
		if (xfs_ail_min_lsn(log->l_ailp))
			break;
		if (!xlog_iclogs_empty(log))
			break;

		needed = true;
		if (log->l_covered_state == XLOG_STATE_COVER_NEED)
			log->l_covered_state = XLOG_STATE_COVER_DONE;
		else
			log->l_covered_state = XLOG_STATE_COVER_DONE2;
		break;
	default:
		needed = true;
		break;
	}
	spin_unlock(&log->l_icloglock);
	return needed;
}

/*
 * Explicitly cover the log. This is similar to background log covering but
 * intended for usage in quiesce codepaths. The caller is responsible to ensure
 * the log is idle and suitable for covering. The CIL, iclog buffers and AIL
 * must all be empty.
 */
static int
xfs_log_cover(
	struct xfs_mount	*mp)
{
	int			error = 0;
	bool			need_covered;

	ASSERT((xlog_cil_empty(mp->m_log) && xlog_iclogs_empty(mp->m_log) &&
	        !xfs_ail_min_lsn(mp->m_log->l_ailp)) ||
		xlog_is_shutdown(mp->m_log));

	if (!xfs_log_writable(mp))
		return 0;

	/*
	 * xfs_log_need_covered() is not idempotent because it progresses the
	 * state machine if the log requires covering. Therefore, we must call
	 * this function once and use the result until we've issued an sb sync.
	 * Do so first to make that abundantly clear.
	 *
	 * Fall into the covering sequence if the log needs covering or the
	 * mount has lazy superblock accounting to sync to disk. The sb sync
	 * used for covering accumulates the in-core counters, so covering
	 * handles this for us.
	 */
	need_covered = xfs_log_need_covered(mp);
	if (!need_covered && !xfs_has_lazysbcount(mp))
		return 0;

	/*
	 * To cover the log, commit the superblock twice (at most) in
	 * independent checkpoints. The first serves as a reference for the
	 * tail pointer. The sync transaction and AIL push empties the AIL and
	 * updates the in-core tail to the LSN of the first checkpoint. The
	 * second commit updates the on-disk tail with the in-core LSN,
	 * covering the log. Push the AIL one more time to leave it empty, as
	 * we found it.
	 */
	do {
		error = xfs_sync_sb(mp, true);
		if (error)
			break;
		xfs_ail_push_all_sync(mp->m_ail);
	} while (xfs_log_need_covered(mp));

	return error;
}

/*
 * We may be holding the log iclog lock upon entering this routine.
 */
xfs_lsn_t
xlog_assign_tail_lsn_locked(
	struct xfs_mount	*mp)
{
	struct xlog		*log = mp->m_log;
	struct xfs_log_item	*lip;
	xfs_lsn_t		tail_lsn;

	assert_spin_locked(&mp->m_ail->ail_lock);

	/*
	 * To make sure we always have a valid LSN for the log tail we keep
	 * track of the last LSN which was committed in log->l_last_sync_lsn,
	 * and use that when the AIL was empty.
	 */
	lip = xfs_ail_min(mp->m_ail);
	if (lip)
		tail_lsn = lip->li_lsn;
	else
		tail_lsn = atomic64_read(&log->l_last_sync_lsn);
	trace_xfs_log_assign_tail_lsn(log, tail_lsn);
	atomic64_set(&log->l_tail_lsn, tail_lsn);
	return tail_lsn;
}

xfs_lsn_t
xlog_assign_tail_lsn(
	struct xfs_mount	*mp)
{
	xfs_lsn_t		tail_lsn;

	spin_lock(&mp->m_ail->ail_lock);
	tail_lsn = xlog_assign_tail_lsn_locked(mp);
	spin_unlock(&mp->m_ail->ail_lock);

	return tail_lsn;
}

/*
 * Return the space in the log between the tail and the head.  The head
 * is passed in the cycle/bytes formal parms.  In the special case where
 * the reserve head has wrapped passed the tail, this calculation is no
 * longer valid.  In this case, just return 0 which means there is no space
 * in the log.  This works for all places where this function is called
 * with the reserve head.  Of course, if the write head were to ever
 * wrap the tail, we should blow up.  Rather than catch this case here,
 * we depend on other ASSERTions in other parts of the code.   XXXmiken
 *
 * If reservation head is behind the tail, we have a problem. Warn about it,
 * but then treat it as if the log is empty.
 *
 * If the log is shut down, the head and tail may be invalid or out of whack, so
 * shortcut invalidity asserts in this case so that we don't trigger them
 * falsely.
 */
STATIC int
xlog_space_left(
	struct xlog	*log,
	atomic64_t	*head)
{
	int		tail_bytes;
	int		tail_cycle;
	int		head_cycle;
	int		head_bytes;

	xlog_crack_grant_head(head, &head_cycle, &head_bytes);
	xlog_crack_atomic_lsn(&log->l_tail_lsn, &tail_cycle, &tail_bytes);
	tail_bytes = BBTOB(tail_bytes);
	if (tail_cycle == head_cycle && head_bytes >= tail_bytes)
		return log->l_logsize - (head_bytes - tail_bytes);
	if (tail_cycle + 1 < head_cycle)
		return 0;

	/* Ignore potential inconsistency when shutdown. */
	if (xlog_is_shutdown(log))
		return log->l_logsize;

	if (tail_cycle < head_cycle) {
		ASSERT(tail_cycle == (head_cycle - 1));
		return tail_bytes - head_bytes;
	}

	/*
	 * The reservation head is behind the tail. In this case we just want to
	 * return the size of the log as the amount of space left.
	 */
	xfs_alert(log->l_mp, "xlog_space_left: head behind tail");
	xfs_alert(log->l_mp, "  tail_cycle = %d, tail_bytes = %d",
		  tail_cycle, tail_bytes);
	xfs_alert(log->l_mp, "  GH   cycle = %d, GH   bytes = %d",
		  head_cycle, head_bytes);
	ASSERT(0);
	return log->l_logsize;
}


static void
xlog_ioend_work(
	struct work_struct	*work)
{
	struct xlog_in_core     *iclog =
		container_of(work, struct xlog_in_core, ic_end_io_work);
	struct xlog		*log = iclog->ic_log;
	int			error;

	error = blk_status_to_errno(iclog->ic_bio.bi_status);
#ifdef DEBUG
	/* treat writes with injected CRC errors as failed */
	if (iclog->ic_fail_crc)
		error = -EIO;
#endif

	/*
	 * Race to shutdown the filesystem if we see an error.
	 */
	if (XFS_TEST_ERROR(error, log->l_mp, XFS_ERRTAG_IODONE_IOERR)) {
		xfs_alert(log->l_mp, "log I/O error %d", error);
		xlog_force_shutdown(log, SHUTDOWN_LOG_IO_ERROR);
	}

	xlog_state_done_syncing(iclog);
	bio_uninit(&iclog->ic_bio);

	/*
	 * Drop the lock to signal that we are done. Nothing references the
	 * iclog after this, so an unmount waiting on this lock can now tear it
	 * down safely. As such, it is unsafe to reference the iclog after the
	 * unlock as we could race with it being freed.
	 */
	up(&iclog->ic_sema);
}

/*
 * Return size of each in-core log record buffer.
 *
 * All machines get 8 x 32kB buffers by default, unless tuned otherwise.
 *
 * If the filesystem blocksize is too large, we may need to choose a
 * larger size since the directory code currently logs entire blocks.
 */
STATIC void
xlog_get_iclog_buffer_size(
	struct xfs_mount	*mp,
	struct xlog		*log)
{
	if (mp->m_logbufs <= 0)
		mp->m_logbufs = XLOG_MAX_ICLOGS;
	if (mp->m_logbsize <= 0)
		mp->m_logbsize = XLOG_BIG_RECORD_BSIZE;

	log->l_iclog_bufs = mp->m_logbufs;
	log->l_iclog_size = mp->m_logbsize;

	/*
	 * # headers = size / 32k - one header holds cycles from 32k of data.
	 */
	log->l_iclog_heads =
		DIV_ROUND_UP(mp->m_logbsize, XLOG_HEADER_CYCLE_SIZE);
	log->l_iclog_hsize = log->l_iclog_heads << BBSHIFT;
}

void
xfs_log_work_queue(
	struct xfs_mount        *mp)
{
	queue_delayed_work(mp->m_sync_workqueue, &mp->m_log->l_work,
				msecs_to_jiffies(xfs_syncd_centisecs * 10));
}

/*
 * Clear the log incompat flags if we have the opportunity.
 *
 * This only happens if we're about to log the second dummy transaction as part
 * of covering the log and we can get the log incompat feature usage lock.
 */
static inline void
xlog_clear_incompat(
	struct xlog		*log)
{
	struct xfs_mount	*mp = log->l_mp;

	if (!xfs_sb_has_incompat_log_feature(&mp->m_sb,
				XFS_SB_FEAT_INCOMPAT_LOG_ALL))
		return;

	if (log->l_covered_state != XLOG_STATE_COVER_DONE2)
		return;

	if (!down_write_trylock(&log->l_incompat_users))
		return;

	xfs_clear_incompat_log_features(mp);
	up_write(&log->l_incompat_users);
}

/*
 * Every sync period we need to unpin all items in the AIL and push them to
 * disk. If there is nothing dirty, then we might need to cover the log to
 * indicate that the filesystem is idle.
 */
static void
xfs_log_worker(
	struct work_struct	*work)
{
	struct xlog		*log = container_of(to_delayed_work(work),
						struct xlog, l_work);
	struct xfs_mount	*mp = log->l_mp;

	/* dgc: errors ignored - not fatal and nowhere to report them */
	if (xfs_fs_writable(mp, SB_FREEZE_WRITE) && xfs_log_need_covered(mp)) {
		/*
		 * Dump a transaction into the log that contains no real change.
		 * This is needed to stamp the current tail LSN into the log
		 * during the covering operation.
		 *
		 * We cannot use an inode here for this - that will push dirty
		 * state back up into the VFS and then periodic inode flushing
		 * will prevent log covering from making progress. Hence we
		 * synchronously log the superblock instead to ensure the
		 * superblock is immediately unpinned and can be written back.
		 */
		xlog_clear_incompat(log);
		xfs_sync_sb(mp, true);
	} else
		xfs_log_force(mp, 0);

	/* start pushing all the metadata that is currently dirty */
	xfs_ail_push_all(mp->m_ail);

	/* queue us up again */
	xfs_log_work_queue(mp);
}

/*
 * This routine initializes some of the log structure for a given mount point.
 * Its primary purpose is to fill in enough, so recovery can occur.  However,
 * some other stuff may be filled in too.
 */
STATIC struct xlog *
xlog_alloc_log(
	struct xfs_mount	*mp,
	struct xfs_buftarg	*log_target,
	xfs_daddr_t		blk_offset,
	int			num_bblks)
{
	struct xlog		*log;
	xlog_rec_header_t	*head;
	xlog_in_core_t		**iclogp;
	xlog_in_core_t		*iclog, *prev_iclog=NULL;
	int			i;
	int			error = -ENOMEM;
	uint			log2_size = 0;

	log = kmem_zalloc(sizeof(struct xlog), KM_MAYFAIL);
	if (!log) {
		xfs_warn(mp, "Log allocation failed: No memory!");
		goto out;
	}

	log->l_mp	   = mp;
	log->l_targ	   = log_target;
	log->l_logsize     = BBTOB(num_bblks);
	log->l_logBBstart  = blk_offset;
	log->l_logBBsize   = num_bblks;
	log->l_covered_state = XLOG_STATE_COVER_IDLE;
	set_bit(XLOG_ACTIVE_RECOVERY, &log->l_opstate);
	INIT_DELAYED_WORK(&log->l_work, xfs_log_worker);

	log->l_prev_block  = -1;
	/* log->l_tail_lsn = 0x100000000LL; cycle = 1; current block = 0 */
	xlog_assign_atomic_lsn(&log->l_tail_lsn, 1, 0);
	xlog_assign_atomic_lsn(&log->l_last_sync_lsn, 1, 0);
	log->l_curr_cycle  = 1;	    /* 0 is bad since this is initial value */

	if (xfs_has_logv2(mp) && mp->m_sb.sb_logsunit > 1)
		log->l_iclog_roundoff = mp->m_sb.sb_logsunit;
	else
		log->l_iclog_roundoff = BBSIZE;

	xlog_grant_head_init(&log->l_reserve_head);
	xlog_grant_head_init(&log->l_write_head);

	error = -EFSCORRUPTED;
	if (xfs_has_sector(mp)) {
	        log2_size = mp->m_sb.sb_logsectlog;
		if (log2_size < BBSHIFT) {
			xfs_warn(mp, "Log sector size too small (0x%x < 0x%x)",
				log2_size, BBSHIFT);
			goto out_free_log;
		}

	        log2_size -= BBSHIFT;
		if (log2_size > mp->m_sectbb_log) {
			xfs_warn(mp, "Log sector size too large (0x%x > 0x%x)",
				log2_size, mp->m_sectbb_log);
			goto out_free_log;
		}

		/* for larger sector sizes, must have v2 or external log */
		if (log2_size && log->l_logBBstart > 0 &&
			    !xfs_has_logv2(mp)) {
			xfs_warn(mp,
		"log sector size (0x%x) invalid for configuration.",
				log2_size);
			goto out_free_log;
		}
	}
	log->l_sectBBsize = 1 << log2_size;

	init_rwsem(&log->l_incompat_users);

	xlog_get_iclog_buffer_size(mp, log);

	spin_lock_init(&log->l_icloglock);
	init_waitqueue_head(&log->l_flush_wait);

	iclogp = &log->l_iclog;
	/*
	 * The amount of memory to allocate for the iclog structure is
	 * rather funky due to the way the structure is defined.  It is
	 * done this way so that we can use different sizes for machines
	 * with different amounts of memory.  See the definition of
	 * xlog_in_core_t in xfs_log_priv.h for details.
	 */
	ASSERT(log->l_iclog_size >= 4096);
	for (i = 0; i < log->l_iclog_bufs; i++) {
		size_t bvec_size = howmany(log->l_iclog_size, PAGE_SIZE) *
				sizeof(struct bio_vec);

		iclog = kmem_zalloc(sizeof(*iclog) + bvec_size, KM_MAYFAIL);
		if (!iclog)
			goto out_free_iclog;

		*iclogp = iclog;
		iclog->ic_prev = prev_iclog;
		prev_iclog = iclog;

		iclog->ic_data = kvzalloc(log->l_iclog_size,
				GFP_KERNEL | __GFP_RETRY_MAYFAIL);
		if (!iclog->ic_data)
			goto out_free_iclog;
		head = &iclog->ic_header;
		memset(head, 0, sizeof(xlog_rec_header_t));
		head->h_magicno = cpu_to_be32(XLOG_HEADER_MAGIC_NUM);
		head->h_version = cpu_to_be32(
			xfs_has_logv2(log->l_mp) ? 2 : 1);
		head->h_size = cpu_to_be32(log->l_iclog_size);
		/* new fields */
		head->h_fmt = cpu_to_be32(XLOG_FMT);
		memcpy(&head->h_fs_uuid, &mp->m_sb.sb_uuid, sizeof(uuid_t));

		iclog->ic_size = log->l_iclog_size - log->l_iclog_hsize;
		iclog->ic_state = XLOG_STATE_ACTIVE;
		iclog->ic_log = log;
		atomic_set(&iclog->ic_refcnt, 0);
		INIT_LIST_HEAD(&iclog->ic_callbacks);
		iclog->ic_datap = (void *)iclog->ic_data + log->l_iclog_hsize;

		init_waitqueue_head(&iclog->ic_force_wait);
		init_waitqueue_head(&iclog->ic_write_wait);
		INIT_WORK(&iclog->ic_end_io_work, xlog_ioend_work);
		sema_init(&iclog->ic_sema, 1);

		iclogp = &iclog->ic_next;
	}
	*iclogp = log->l_iclog;			/* complete ring */
	log->l_iclog->ic_prev = prev_iclog;	/* re-write 1st prev ptr */

	log->l_ioend_workqueue = alloc_workqueue("xfs-log/%s",
			XFS_WQFLAGS(WQ_FREEZABLE | WQ_MEM_RECLAIM |
				    WQ_HIGHPRI),
			0, mp->m_super->s_id);
	if (!log->l_ioend_workqueue)
		goto out_free_iclog;

	error = xlog_cil_init(log);
	if (error)
		goto out_destroy_workqueue;
	return log;

out_destroy_workqueue:
	destroy_workqueue(log->l_ioend_workqueue);
out_free_iclog:
	for (iclog = log->l_iclog; iclog; iclog = prev_iclog) {
		prev_iclog = iclog->ic_next;
		kmem_free(iclog->ic_data);
		kmem_free(iclog);
		if (prev_iclog == log->l_iclog)
			break;
	}
out_free_log:
	kmem_free(log);
out:
	return ERR_PTR(error);
}	/* xlog_alloc_log */

/*
 * Compute the LSN that we'd need to push the log tail towards in order to have
 * (a) enough on-disk log space to log the number of bytes specified, (b) at
 * least 25% of the log space free, and (c) at least 256 blocks free.  If the
 * log free space already meets all three thresholds, this function returns
 * NULLCOMMITLSN.
 */
xfs_lsn_t
xlog_grant_push_threshold(
	struct xlog	*log,
	int		need_bytes)
{
	xfs_lsn_t	threshold_lsn = 0;
	xfs_lsn_t	last_sync_lsn;
	int		free_blocks;
	int		free_bytes;
	int		threshold_block;
	int		threshold_cycle;
	int		free_threshold;

	ASSERT(BTOBB(need_bytes) < log->l_logBBsize);

	free_bytes = xlog_space_left(log, &log->l_reserve_head.grant);
	free_blocks = BTOBBT(free_bytes);

	/*
	 * Set the threshold for the minimum number of free blocks in the
	 * log to the maximum of what the caller needs, one quarter of the
	 * log, and 256 blocks.
	 */
	free_threshold = BTOBB(need_bytes);
	free_threshold = max(free_threshold, (log->l_logBBsize >> 2));
	free_threshold = max(free_threshold, 256);
	if (free_blocks >= free_threshold)
		return NULLCOMMITLSN;

	xlog_crack_atomic_lsn(&log->l_tail_lsn, &threshold_cycle,
						&threshold_block);
	threshold_block += free_threshold;
	if (threshold_block >= log->l_logBBsize) {
		threshold_block -= log->l_logBBsize;
		threshold_cycle += 1;
	}
	threshold_lsn = xlog_assign_lsn(threshold_cycle,
					threshold_block);
	/*
	 * Don't pass in an lsn greater than the lsn of the last
	 * log record known to be on disk. Use a snapshot of the last sync lsn
	 * so that it doesn't change between the compare and the set.
	 */
	last_sync_lsn = atomic64_read(&log->l_last_sync_lsn);
	if (XFS_LSN_CMP(threshold_lsn, last_sync_lsn) > 0)
		threshold_lsn = last_sync_lsn;

	return threshold_lsn;
}

/*
 * Push the tail of the log if we need to do so to maintain the free log space
 * thresholds set out by xlog_grant_push_threshold.  We may need to adopt a
 * policy which pushes on an lsn which is further along in the log once we
 * reach the high water mark.  In this manner, we would be creating a low water
 * mark.
 */
STATIC void
xlog_grant_push_ail(
	struct xlog	*log,
	int		need_bytes)
{
	xfs_lsn_t	threshold_lsn;

	threshold_lsn = xlog_grant_push_threshold(log, need_bytes);
	if (threshold_lsn == NULLCOMMITLSN || xlog_is_shutdown(log))
		return;

	/*
	 * Get the transaction layer to kick the dirty buffers out to
	 * disk asynchronously. No point in trying to do this if
	 * the filesystem is shutting down.
	 */
	xfs_ail_push(log->l_ailp, threshold_lsn);
}

/*
 * Stamp cycle number in every block
 */
STATIC void
xlog_pack_data(
	struct xlog		*log,
	struct xlog_in_core	*iclog,
	int			roundoff)
{
	int			i, j, k;
	int			size = iclog->ic_offset + roundoff;
	__be32			cycle_lsn;
	char			*dp;

	cycle_lsn = CYCLE_LSN_DISK(iclog->ic_header.h_lsn);

	dp = iclog->ic_datap;
	for (i = 0; i < BTOBB(size); i++) {
		if (i >= (XLOG_HEADER_CYCLE_SIZE / BBSIZE))
			break;
		iclog->ic_header.h_cycle_data[i] = *(__be32 *)dp;
		*(__be32 *)dp = cycle_lsn;
		dp += BBSIZE;
	}

	if (xfs_has_logv2(log->l_mp)) {
		xlog_in_core_2_t *xhdr = iclog->ic_data;

		for ( ; i < BTOBB(size); i++) {
			j = i / (XLOG_HEADER_CYCLE_SIZE / BBSIZE);
			k = i % (XLOG_HEADER_CYCLE_SIZE / BBSIZE);
			xhdr[j].hic_xheader.xh_cycle_data[k] = *(__be32 *)dp;
			*(__be32 *)dp = cycle_lsn;
			dp += BBSIZE;
		}

		for (i = 1; i < log->l_iclog_heads; i++)
			xhdr[i].hic_xheader.xh_cycle = cycle_lsn;
	}
}

/*
 * Calculate the checksum for a log buffer.
 *
 * This is a little more complicated than it should be because the various
 * headers and the actual data are non-contiguous.
 */
__le32
xlog_cksum(
	struct xlog		*log,
	struct xlog_rec_header	*rhead,
	char			*dp,
	int			size)
{
	uint32_t		crc;

	/* first generate the crc for the record header ... */
	crc = xfs_start_cksum_update((char *)rhead,
			      sizeof(struct xlog_rec_header),
			      offsetof(struct xlog_rec_header, h_crc));

	/* ... then for additional cycle data for v2 logs ... */
	if (xfs_has_logv2(log->l_mp)) {
		union xlog_in_core2 *xhdr = (union xlog_in_core2 *)rhead;
		int		i;
		int		xheads;

		xheads = DIV_ROUND_UP(size, XLOG_HEADER_CYCLE_SIZE);

		for (i = 1; i < xheads; i++) {
			crc = crc32c(crc, &xhdr[i].hic_xheader,
				     sizeof(struct xlog_rec_ext_header));
		}
	}

	/* ... and finally for the payload */
	crc = crc32c(crc, dp, size);

	return xfs_end_cksum(crc);
}

static void
xlog_bio_end_io(
	struct bio		*bio)
{
	struct xlog_in_core	*iclog = bio->bi_private;

	queue_work(iclog->ic_log->l_ioend_workqueue,
		   &iclog->ic_end_io_work);
}

static int
xlog_map_iclog_data(
	struct bio		*bio,
	void			*data,
	size_t			count)
{
	do {
		struct page	*page = kmem_to_page(data);
		unsigned int	off = offset_in_page(data);
		size_t		len = min_t(size_t, count, PAGE_SIZE - off);

		if (bio_add_page(bio, page, len, off) != len)
			return -EIO;

		data += len;
		count -= len;
	} while (count);

	return 0;
}

STATIC void
xlog_write_iclog(
	struct xlog		*log,
	struct xlog_in_core	*iclog,
	uint64_t		bno,
	unsigned int		count)
{
	ASSERT(bno < log->l_logBBsize);
	trace_xlog_iclog_write(iclog, _RET_IP_);

	/*
	 * We lock the iclogbufs here so that we can serialise against I/O
	 * completion during unmount.  We might be processing a shutdown
	 * triggered during unmount, and that can occur asynchronously to the
	 * unmount thread, and hence we need to ensure that completes before
	 * tearing down the iclogbufs.  Hence we need to hold the buffer lock
	 * across the log IO to archieve that.
	 */
	down(&iclog->ic_sema);
	if (xlog_is_shutdown(log)) {
		/*
		 * It would seem logical to return EIO here, but we rely on
		 * the log state machine to propagate I/O errors instead of
		 * doing it here.  We kick of the state machine and unlock
		 * the buffer manually, the code needs to be kept in sync
		 * with the I/O completion path.
		 */
		xlog_state_done_syncing(iclog);
		up(&iclog->ic_sema);
		return;
	}

	/*
	 * We use REQ_SYNC | REQ_IDLE here to tell the block layer the are more
	 * IOs coming immediately after this one. This prevents the block layer
	 * writeback throttle from throttling log writes behind background
	 * metadata writeback and causing priority inversions.
	 */
	bio_init(&iclog->ic_bio, log->l_targ->bt_bdev, iclog->ic_bvec,
		 howmany(count, PAGE_SIZE),
		 REQ_OP_WRITE | REQ_META | REQ_SYNC | REQ_IDLE);
	iclog->ic_bio.bi_iter.bi_sector = log->l_logBBstart + bno;
	iclog->ic_bio.bi_end_io = xlog_bio_end_io;
	iclog->ic_bio.bi_private = iclog;

	if (iclog->ic_flags & XLOG_ICL_NEED_FLUSH) {
		iclog->ic_bio.bi_opf |= REQ_PREFLUSH;
		/*
		 * For external log devices, we also need to flush the data
		 * device cache first to ensure all metadata writeback covered
		 * by the LSN in this iclog is on stable storage. This is slow,
		 * but it *must* complete before we issue the external log IO.
		 */
		if (log->l_targ != log->l_mp->m_ddev_targp)
			blkdev_issue_flush(log->l_mp->m_ddev_targp->bt_bdev);
	}
	if (iclog->ic_flags & XLOG_ICL_NEED_FUA)
		iclog->ic_bio.bi_opf |= REQ_FUA;

	iclog->ic_flags &= ~(XLOG_ICL_NEED_FLUSH | XLOG_ICL_NEED_FUA);

	if (xlog_map_iclog_data(&iclog->ic_bio, iclog->ic_data, count)) {
		xlog_force_shutdown(log, SHUTDOWN_LOG_IO_ERROR);
		return;
	}
	if (is_vmalloc_addr(iclog->ic_data))
		flush_kernel_vmap_range(iclog->ic_data, count);

	/*
	 * If this log buffer would straddle the end of the log we will have
	 * to split it up into two bios, so that we can continue at the start.
	 */
	if (bno + BTOBB(count) > log->l_logBBsize) {
		struct bio *split;

		split = bio_split(&iclog->ic_bio, log->l_logBBsize - bno,
				  GFP_NOIO, &fs_bio_set);
		bio_chain(split, &iclog->ic_bio);
		submit_bio(split);

		/* restart at logical offset zero for the remainder */
		iclog->ic_bio.bi_iter.bi_sector = log->l_logBBstart;
	}

	submit_bio(&iclog->ic_bio);
}

/*
 * We need to bump cycle number for the part of the iclog that is
 * written to the start of the log. Watch out for the header magic
 * number case, though.
 */
static void
xlog_split_iclog(
	struct xlog		*log,
	void			*data,
	uint64_t		bno,
	unsigned int		count)
{
	unsigned int		split_offset = BBTOB(log->l_logBBsize - bno);
	unsigned int		i;

	for (i = split_offset; i < count; i += BBSIZE) {
		uint32_t cycle = get_unaligned_be32(data + i);

		if (++cycle == XLOG_HEADER_MAGIC_NUM)
			cycle++;
		put_unaligned_be32(cycle, data + i);
	}
}

static int
xlog_calc_iclog_size(
	struct xlog		*log,
	struct xlog_in_core	*iclog,
	uint32_t		*roundoff)
{
	uint32_t		count_init, count;

	/* Add for LR header */
	count_init = log->l_iclog_hsize + iclog->ic_offset;
	count = roundup(count_init, log->l_iclog_roundoff);

	*roundoff = count - count_init;

	ASSERT(count >= count_init);
	ASSERT(*roundoff < log->l_iclog_roundoff);
	return count;
}

/*
 * Flush out the in-core log (iclog) to the on-disk log in an asynchronous 
 * fashion.  Previously, we should have moved the current iclog
 * ptr in the log to point to the next available iclog.  This allows further
 * write to continue while this code syncs out an iclog ready to go.
 * Before an in-core log can be written out, the data section must be scanned
 * to save away the 1st word of each BBSIZE block into the header.  We replace
 * it with the current cycle count.  Each BBSIZE block is tagged with the
 * cycle count because there in an implicit assumption that drives will
 * guarantee that entire 512 byte blocks get written at once.  In other words,
 * we can't have part of a 512 byte block written and part not written.  By
 * tagging each block, we will know which blocks are valid when recovering
 * after an unclean shutdown.
 *
 * This routine is single threaded on the iclog.  No other thread can be in
 * this routine with the same iclog.  Changing contents of iclog can there-
 * fore be done without grabbing the state machine lock.  Updating the global
 * log will require grabbing the lock though.
 *
 * The entire log manager uses a logical block numbering scheme.  Only
 * xlog_write_iclog knows about the fact that the log may not start with
 * block zero on a given device.
 */
STATIC void
xlog_sync(
	struct xlog		*log,
	struct xlog_in_core	*iclog)
{
	unsigned int		count;		/* byte count of bwrite */
	unsigned int		roundoff;       /* roundoff to BB or stripe */
	uint64_t		bno;
	unsigned int		size;

	ASSERT(atomic_read(&iclog->ic_refcnt) == 0);
	trace_xlog_iclog_sync(iclog, _RET_IP_);

	count = xlog_calc_iclog_size(log, iclog, &roundoff);

	/* move grant heads by roundoff in sync */
	xlog_grant_add_space(log, &log->l_reserve_head.grant, roundoff);
	xlog_grant_add_space(log, &log->l_write_head.grant, roundoff);

	/* put cycle number in every block */
	xlog_pack_data(log, iclog, roundoff); 

	/* real byte length */
	size = iclog->ic_offset;
	if (xfs_has_logv2(log->l_mp))
		size += roundoff;
	iclog->ic_header.h_len = cpu_to_be32(size);

	XFS_STATS_INC(log->l_mp, xs_log_writes);
	XFS_STATS_ADD(log->l_mp, xs_log_blocks, BTOBB(count));

	bno = BLOCK_LSN(be64_to_cpu(iclog->ic_header.h_lsn));

	/* Do we need to split this write into 2 parts? */
	if (bno + BTOBB(count) > log->l_logBBsize)
		xlog_split_iclog(log, &iclog->ic_header, bno, count);

	/* calculcate the checksum */
	iclog->ic_header.h_crc = xlog_cksum(log, &iclog->ic_header,
					    iclog->ic_datap, size);
	/*
	 * Intentionally corrupt the log record CRC based on the error injection
	 * frequency, if defined. This facilitates testing log recovery in the
	 * event of torn writes. Hence, set the IOABORT state to abort the log
	 * write on I/O completion and shutdown the fs. The subsequent mount
	 * detects the bad CRC and attempts to recover.
	 */
#ifdef DEBUG
	if (XFS_TEST_ERROR(false, log->l_mp, XFS_ERRTAG_LOG_BAD_CRC)) {
		iclog->ic_header.h_crc &= cpu_to_le32(0xAAAAAAAA);
		iclog->ic_fail_crc = true;
		xfs_warn(log->l_mp,
	"Intentionally corrupted log record at LSN 0x%llx. Shutdown imminent.",
			 be64_to_cpu(iclog->ic_header.h_lsn));
	}
#endif
	xlog_verify_iclog(log, iclog, count);
	xlog_write_iclog(log, iclog, bno, count);
}

/*
 * Deallocate a log structure
 */
STATIC void
xlog_dealloc_log(
	struct xlog	*log)
{
	xlog_in_core_t	*iclog, *next_iclog;
	int		i;

	xlog_cil_destroy(log);

	/*
	 * Cycle all the iclogbuf locks to make sure all log IO completion
	 * is done before we tear down these buffers.
	 */
	iclog = log->l_iclog;
	for (i = 0; i < log->l_iclog_bufs; i++) {
		down(&iclog->ic_sema);
		up(&iclog->ic_sema);
		iclog = iclog->ic_next;
	}

	iclog = log->l_iclog;
	for (i = 0; i < log->l_iclog_bufs; i++) {
		next_iclog = iclog->ic_next;
		kmem_free(iclog->ic_data);
		kmem_free(iclog);
		iclog = next_iclog;
	}

	log->l_mp->m_log = NULL;
	destroy_workqueue(log->l_ioend_workqueue);
	kmem_free(log);
}

/*
 * Update counters atomically now that memcpy is done.
 */
static inline void
xlog_state_finish_copy(
	struct xlog		*log,
	struct xlog_in_core	*iclog,
	int			record_cnt,
	int			copy_bytes)
{
	lockdep_assert_held(&log->l_icloglock);

	be32_add_cpu(&iclog->ic_header.h_num_logops, record_cnt);
	iclog->ic_offset += copy_bytes;
}

/*
 * print out info relating to regions written which consume
 * the reservation
 */
void
xlog_print_tic_res(
	struct xfs_mount	*mp,
	struct xlog_ticket	*ticket)
{
<<<<<<< HEAD
=======
	uint i;
	uint ophdr_spc = ticket->t_res_num_ophdrs * (uint)sizeof(xlog_op_header_t);

	/* match with XLOG_REG_TYPE_* in xfs_log.h */
#define REG_TYPE_STR(type, str)	[XLOG_REG_TYPE_##type] = str
	static char *res_type_str[] = {
	    REG_TYPE_STR(BFORMAT, "bformat"),
	    REG_TYPE_STR(BCHUNK, "bchunk"),
	    REG_TYPE_STR(EFI_FORMAT, "efi_format"),
	    REG_TYPE_STR(EFD_FORMAT, "efd_format"),
	    REG_TYPE_STR(IFORMAT, "iformat"),
	    REG_TYPE_STR(ICORE, "icore"),
	    REG_TYPE_STR(IEXT, "iext"),
	    REG_TYPE_STR(IBROOT, "ibroot"),
	    REG_TYPE_STR(ILOCAL, "ilocal"),
	    REG_TYPE_STR(IATTR_EXT, "iattr_ext"),
	    REG_TYPE_STR(IATTR_BROOT, "iattr_broot"),
	    REG_TYPE_STR(IATTR_LOCAL, "iattr_local"),
	    REG_TYPE_STR(QFORMAT, "qformat"),
	    REG_TYPE_STR(DQUOT, "dquot"),
	    REG_TYPE_STR(QUOTAOFF, "quotaoff"),
	    REG_TYPE_STR(LRHEADER, "LR header"),
	    REG_TYPE_STR(UNMOUNT, "unmount"),
	    REG_TYPE_STR(COMMIT, "commit"),
	    REG_TYPE_STR(TRANSHDR, "trans header"),
	    REG_TYPE_STR(ICREATE, "inode create"),
	    REG_TYPE_STR(RUI_FORMAT, "rui_format"),
	    REG_TYPE_STR(RUD_FORMAT, "rud_format"),
	    REG_TYPE_STR(CUI_FORMAT, "cui_format"),
	    REG_TYPE_STR(CUD_FORMAT, "cud_format"),
	    REG_TYPE_STR(BUI_FORMAT, "bui_format"),
	    REG_TYPE_STR(BUD_FORMAT, "bud_format"),
	    REG_TYPE_STR(ATTRI_FORMAT, "attri_format"),
	    REG_TYPE_STR(ATTRD_FORMAT, "attrd_format"),
	    REG_TYPE_STR(ATTR_NAME, "attr name"),
	    REG_TYPE_STR(ATTR_VALUE, "attr value"),
	};
	BUILD_BUG_ON(ARRAY_SIZE(res_type_str) != XLOG_REG_TYPE_MAX + 1);
#undef REG_TYPE_STR

>>>>>>> e6c31784
	xfs_warn(mp, "ticket reservation summary:");
	xfs_warn(mp, "  unit res    = %d bytes", ticket->t_unit_res);
	xfs_warn(mp, "  current res = %d bytes", ticket->t_curr_res);
	xfs_warn(mp, "  original count  = %d", ticket->t_ocnt);
	xfs_warn(mp, "  remaining count = %d", ticket->t_cnt);
}

/*
 * Print a summary of the transaction.
 */
void
xlog_print_trans(
	struct xfs_trans	*tp)
{
	struct xfs_mount	*mp = tp->t_mountp;
	struct xfs_log_item	*lip;

	/* dump core transaction and ticket info */
	xfs_warn(mp, "transaction summary:");
	xfs_warn(mp, "  log res   = %d", tp->t_log_res);
	xfs_warn(mp, "  log count = %d", tp->t_log_count);
	xfs_warn(mp, "  flags     = 0x%x", tp->t_flags);

	xlog_print_tic_res(mp, tp->t_ticket);

	/* dump each log item */
	list_for_each_entry(lip, &tp->t_items, li_trans) {
		struct xfs_log_vec	*lv = lip->li_lv;
		struct xfs_log_iovec	*vec;
		int			i;

		xfs_warn(mp, "log item: ");
		xfs_warn(mp, "  type	= 0x%x", lip->li_type);
		xfs_warn(mp, "  flags	= 0x%lx", lip->li_flags);
		if (!lv)
			continue;
		xfs_warn(mp, "  niovecs	= %d", lv->lv_niovecs);
		xfs_warn(mp, "  size	= %d", lv->lv_size);
		xfs_warn(mp, "  bytes	= %d", lv->lv_bytes);
		xfs_warn(mp, "  buf len	= %d", lv->lv_buf_len);

		/* dump each iovec for the log item */
		vec = lv->lv_iovecp;
		for (i = 0; i < lv->lv_niovecs; i++) {
			int dumplen = min(vec->i_len, 32);

			xfs_warn(mp, "  iovec[%d]", i);
			xfs_warn(mp, "    type	= 0x%x", vec->i_type);
			xfs_warn(mp, "    len	= %d", vec->i_len);
			xfs_warn(mp, "    first %d bytes of iovec[%d]:", dumplen, i);
			xfs_hex_dump(vec->i_addr, dumplen);

			vec++;
		}
	}
}

static inline void
xlog_write_iovec(
	struct xlog_in_core	*iclog,
	uint32_t		*log_offset,
	void			*data,
	uint32_t		write_len,
	int			*bytes_left,
	uint32_t		*record_cnt,
	uint32_t		*data_cnt)
{
	ASSERT(*log_offset < iclog->ic_log->l_iclog_size);
	ASSERT(*log_offset % sizeof(int32_t) == 0);
	ASSERT(write_len % sizeof(int32_t) == 0);

	memcpy(iclog->ic_datap + *log_offset, data, write_len);
	*log_offset += write_len;
	*bytes_left -= write_len;
	(*record_cnt)++;
	*data_cnt += write_len;
}

/*
 * Write log vectors into a single iclog which is guaranteed by the caller
 * to have enough space to write the entire log vector into.
 */
static void
xlog_write_full(
	struct xfs_log_vec	*lv,
	struct xlog_ticket	*ticket,
	struct xlog_in_core	*iclog,
	uint32_t		*log_offset,
	uint32_t		*len,
	uint32_t		*record_cnt,
	uint32_t		*data_cnt)
{
	int			index;

	ASSERT(*log_offset + *len <= iclog->ic_size ||
		iclog->ic_state == XLOG_STATE_WANT_SYNC);

	/*
	 * Ordered log vectors have no regions to write so this
	 * loop will naturally skip them.
	 */
	for (index = 0; index < lv->lv_niovecs; index++) {
		struct xfs_log_iovec	*reg = &lv->lv_iovecp[index];
		struct xlog_op_header	*ophdr = reg->i_addr;

		ophdr->oh_tid = cpu_to_be32(ticket->t_tid);
		xlog_write_iovec(iclog, log_offset, reg->i_addr,
				reg->i_len, len, record_cnt, data_cnt);
	}
}

static int
xlog_write_get_more_iclog_space(
	struct xlog_ticket	*ticket,
	struct xlog_in_core	**iclogp,
	uint32_t		*log_offset,
	uint32_t		len,
	uint32_t		*record_cnt,
	uint32_t		*data_cnt)
{
	struct xlog_in_core	*iclog = *iclogp;
	struct xlog		*log = iclog->ic_log;
	int			error;

	spin_lock(&log->l_icloglock);
	ASSERT(iclog->ic_state == XLOG_STATE_WANT_SYNC);
	xlog_state_finish_copy(log, iclog, *record_cnt, *data_cnt);
	error = xlog_state_release_iclog(log, iclog);
	spin_unlock(&log->l_icloglock);
	if (error)
		return error;

	error = xlog_state_get_iclog_space(log, len, &iclog, ticket,
					log_offset);
	if (error)
		return error;
	*record_cnt = 0;
	*data_cnt = 0;
	*iclogp = iclog;
	return 0;
}

/*
 * Write log vectors into a single iclog which is smaller than the current chain
 * length. We write until we cannot fit a full record into the remaining space
 * and then stop. We return the log vector that is to be written that cannot
 * wholly fit in the iclog.
 */
static int
xlog_write_partial(
	struct xfs_log_vec	*lv,
	struct xlog_ticket	*ticket,
	struct xlog_in_core	**iclogp,
	uint32_t		*log_offset,
	uint32_t		*len,
	uint32_t		*record_cnt,
	uint32_t		*data_cnt)
{
	struct xlog_in_core	*iclog = *iclogp;
	struct xlog_op_header	*ophdr;
	int			index = 0;
	uint32_t		rlen;
	int			error;

	/* walk the logvec, copying until we run out of space in the iclog */
	for (index = 0; index < lv->lv_niovecs; index++) {
		struct xfs_log_iovec	*reg = &lv->lv_iovecp[index];
		uint32_t		reg_offset = 0;

		/*
		 * The first region of a continuation must have a non-zero
		 * length otherwise log recovery will just skip over it and
		 * start recovering from the next opheader it finds. Because we
		 * mark the next opheader as a continuation, recovery will then
		 * incorrectly add the continuation to the previous region and
		 * that breaks stuff.
		 *
		 * Hence if there isn't space for region data after the
		 * opheader, then we need to start afresh with a new iclog.
		 */
		if (iclog->ic_size - *log_offset <=
					sizeof(struct xlog_op_header)) {
			error = xlog_write_get_more_iclog_space(ticket,
					&iclog, log_offset, *len, record_cnt,
					data_cnt);
			if (error)
				return error;
		}

		ophdr = reg->i_addr;
		rlen = min_t(uint32_t, reg->i_len, iclog->ic_size - *log_offset);

		ophdr->oh_tid = cpu_to_be32(ticket->t_tid);
		ophdr->oh_len = cpu_to_be32(rlen - sizeof(struct xlog_op_header));
		if (rlen != reg->i_len)
			ophdr->oh_flags |= XLOG_CONTINUE_TRANS;

		xlog_write_iovec(iclog, log_offset, reg->i_addr,
				rlen, len, record_cnt, data_cnt);

		/* If we wrote the whole region, move to the next. */
		if (rlen == reg->i_len)
			continue;

		/*
		 * We now have a partially written iovec, but it can span
		 * multiple iclogs so we loop here. First we release the iclog
		 * we currently have, then we get a new iclog and add a new
		 * opheader. Then we continue copying from where we were until
		 * we either complete the iovec or fill the iclog. If we
		 * complete the iovec, then we increment the index and go right
		 * back to the top of the outer loop. if we fill the iclog, we
		 * run the inner loop again.
		 *
		 * This is complicated by the tail of a region using all the
		 * space in an iclog and hence requiring us to release the iclog
		 * and get a new one before returning to the outer loop. We must
		 * always guarantee that we exit this inner loop with at least
		 * space for log transaction opheaders left in the current
		 * iclog, hence we cannot just terminate the loop at the end
		 * of the of the continuation. So we loop while there is no
		 * space left in the current iclog, and check for the end of the
		 * continuation after getting a new iclog.
		 */
		do {
			/*
			 * Ensure we include the continuation opheader in the
			 * space we need in the new iclog by adding that size
			 * to the length we require. This continuation opheader
			 * needs to be accounted to the ticket as the space it
			 * consumes hasn't been accounted to the lv we are
			 * writing.
			 */
			error = xlog_write_get_more_iclog_space(ticket,
					&iclog, log_offset,
					*len + sizeof(struct xlog_op_header),
					record_cnt, data_cnt);
			if (error)
				return error;

			ophdr = iclog->ic_datap + *log_offset;
			ophdr->oh_tid = cpu_to_be32(ticket->t_tid);
			ophdr->oh_clientid = XFS_TRANSACTION;
			ophdr->oh_res2 = 0;
			ophdr->oh_flags = XLOG_WAS_CONT_TRANS;

			ticket->t_curr_res -= sizeof(struct xlog_op_header);
			*log_offset += sizeof(struct xlog_op_header);
			*data_cnt += sizeof(struct xlog_op_header);

			/*
			 * If rlen fits in the iclog, then end the region
			 * continuation. Otherwise we're going around again.
			 */
			reg_offset += rlen;
			rlen = reg->i_len - reg_offset;
			if (rlen <= iclog->ic_size - *log_offset)
				ophdr->oh_flags |= XLOG_END_TRANS;
			else
				ophdr->oh_flags |= XLOG_CONTINUE_TRANS;

			rlen = min_t(uint32_t, rlen, iclog->ic_size - *log_offset);
			ophdr->oh_len = cpu_to_be32(rlen);

			xlog_write_iovec(iclog, log_offset,
					reg->i_addr + reg_offset,
					rlen, len, record_cnt, data_cnt);

		} while (ophdr->oh_flags & XLOG_CONTINUE_TRANS);
	}

	/*
	 * No more iovecs remain in this logvec so return the next log vec to
	 * the caller so it can go back to fast path copying.
	 */
	*iclogp = iclog;
	return 0;
}

/*
 * Write some region out to in-core log
 *
 * This will be called when writing externally provided regions or when
 * writing out a commit record for a given transaction.
 *
 * General algorithm:
 *	1. Find total length of this write.  This may include adding to the
 *		lengths passed in.
 *	2. Check whether we violate the tickets reservation.
 *	3. While writing to this iclog
 *	    A. Reserve as much space in this iclog as can get
 *	    B. If this is first write, save away start lsn
 *	    C. While writing this region:
 *		1. If first write of transaction, write start record
 *		2. Write log operation header (header per region)
 *		3. Find out if we can fit entire region into this iclog
 *		4. Potentially, verify destination memcpy ptr
 *		5. Memcpy (partial) region
 *		6. If partial copy, release iclog; otherwise, continue
 *			copying more regions into current iclog
 *	4. Mark want sync bit (in simulation mode)
 *	5. Release iclog for potential flush to on-disk log.
 *
 * ERRORS:
 * 1.	Panic if reservation is overrun.  This should never happen since
 *	reservation amounts are generated internal to the filesystem.
 * NOTES:
 * 1. Tickets are single threaded data structures.
 * 2. The XLOG_END_TRANS & XLOG_CONTINUE_TRANS flags are passed down to the
 *	syncing routine.  When a single log_write region needs to span
 *	multiple in-core logs, the XLOG_CONTINUE_TRANS bit should be set
 *	on all log operation writes which don't contain the end of the
 *	region.  The XLOG_END_TRANS bit is used for the in-core log
 *	operation which contains the end of the continued log_write region.
 * 3. When xlog_state_get_iclog_space() grabs the rest of the current iclog,
 *	we don't really know exactly how much space will be used.  As a result,
 *	we don't update ic_offset until the end when we know exactly how many
 *	bytes have been written out.
 */
int
xlog_write(
	struct xlog		*log,
	struct xfs_cil_ctx	*ctx,
	struct xfs_log_vec	*log_vector,
	struct xlog_ticket	*ticket,
	uint32_t		len)

{
	struct xlog_in_core	*iclog = NULL;
	struct xfs_log_vec	*lv = log_vector;
	uint32_t		record_cnt = 0;
	uint32_t		data_cnt = 0;
	int			error = 0;
	int			log_offset;

	if (ticket->t_curr_res < 0) {
		xfs_alert_tag(log->l_mp, XFS_PTAG_LOGRES,
		     "ctx ticket reservation ran out. Need to up reservation");
		xlog_print_tic_res(log->l_mp, ticket);
		xlog_force_shutdown(log, SHUTDOWN_LOG_IO_ERROR);
	}

	error = xlog_state_get_iclog_space(log, len, &iclog, ticket,
					   &log_offset);
	if (error)
		return error;

	ASSERT(log_offset <= iclog->ic_size - 1);

	/*
	 * If we have a context pointer, pass it the first iclog we are
	 * writing to so it can record state needed for iclog write
	 * ordering.
	 */
	if (ctx)
		xlog_cil_set_ctx_write_state(ctx, iclog);

	while (lv) {
		/*
		 * If the entire log vec does not fit in the iclog, punt it to
		 * the partial copy loop which can handle this case.
		 */
		if (lv->lv_niovecs &&
		    lv->lv_bytes > iclog->ic_size - log_offset) {
			error = xlog_write_partial(lv, ticket, &iclog,
					&log_offset, &len, &record_cnt,
					&data_cnt);
			if (error) {
				/*
				 * We have no iclog to release, so just return
				 * the error immediately.
				 */
				return error;
			}
		} else {
			xlog_write_full(lv, ticket, iclog, &log_offset,
					 &len, &record_cnt, &data_cnt);
		}
		lv = lv->lv_next;
	}
	ASSERT(len == 0);

	/*
	 * We've already been guaranteed that the last writes will fit inside
	 * the current iclog, and hence it will already have the space used by
	 * those writes accounted to it. Hence we do not need to update the
	 * iclog with the number of bytes written here.
	 */
	spin_lock(&log->l_icloglock);
	xlog_state_finish_copy(log, iclog, record_cnt, 0);
	error = xlog_state_release_iclog(log, iclog);
	spin_unlock(&log->l_icloglock);

	return error;
}

static void
xlog_state_activate_iclog(
	struct xlog_in_core	*iclog,
	int			*iclogs_changed)
{
	ASSERT(list_empty_careful(&iclog->ic_callbacks));
	trace_xlog_iclog_activate(iclog, _RET_IP_);

	/*
	 * If the number of ops in this iclog indicate it just contains the
	 * dummy transaction, we can change state into IDLE (the second time
	 * around). Otherwise we should change the state into NEED a dummy.
	 * We don't need to cover the dummy.
	 */
	if (*iclogs_changed == 0 &&
	    iclog->ic_header.h_num_logops == cpu_to_be32(XLOG_COVER_OPS)) {
		*iclogs_changed = 1;
	} else {
		/*
		 * We have two dirty iclogs so start over.  This could also be
		 * num of ops indicating this is not the dummy going out.
		 */
		*iclogs_changed = 2;
	}

	iclog->ic_state	= XLOG_STATE_ACTIVE;
	iclog->ic_offset = 0;
	iclog->ic_header.h_num_logops = 0;
	memset(iclog->ic_header.h_cycle_data, 0,
		sizeof(iclog->ic_header.h_cycle_data));
	iclog->ic_header.h_lsn = 0;
	iclog->ic_header.h_tail_lsn = 0;
}

/*
 * Loop through all iclogs and mark all iclogs currently marked DIRTY as
 * ACTIVE after iclog I/O has completed.
 */
static void
xlog_state_activate_iclogs(
	struct xlog		*log,
	int			*iclogs_changed)
{
	struct xlog_in_core	*iclog = log->l_iclog;

	do {
		if (iclog->ic_state == XLOG_STATE_DIRTY)
			xlog_state_activate_iclog(iclog, iclogs_changed);
		/*
		 * The ordering of marking iclogs ACTIVE must be maintained, so
		 * an iclog doesn't become ACTIVE beyond one that is SYNCING.
		 */
		else if (iclog->ic_state != XLOG_STATE_ACTIVE)
			break;
	} while ((iclog = iclog->ic_next) != log->l_iclog);
}

static int
xlog_covered_state(
	int			prev_state,
	int			iclogs_changed)
{
	/*
	 * We go to NEED for any non-covering writes. We go to NEED2 if we just
	 * wrote the first covering record (DONE). We go to IDLE if we just
	 * wrote the second covering record (DONE2) and remain in IDLE until a
	 * non-covering write occurs.
	 */
	switch (prev_state) {
	case XLOG_STATE_COVER_IDLE:
		if (iclogs_changed == 1)
			return XLOG_STATE_COVER_IDLE;
		fallthrough;
	case XLOG_STATE_COVER_NEED:
	case XLOG_STATE_COVER_NEED2:
		break;
	case XLOG_STATE_COVER_DONE:
		if (iclogs_changed == 1)
			return XLOG_STATE_COVER_NEED2;
		break;
	case XLOG_STATE_COVER_DONE2:
		if (iclogs_changed == 1)
			return XLOG_STATE_COVER_IDLE;
		break;
	default:
		ASSERT(0);
	}

	return XLOG_STATE_COVER_NEED;
}

STATIC void
xlog_state_clean_iclog(
	struct xlog		*log,
	struct xlog_in_core	*dirty_iclog)
{
	int			iclogs_changed = 0;

	trace_xlog_iclog_clean(dirty_iclog, _RET_IP_);

	dirty_iclog->ic_state = XLOG_STATE_DIRTY;

	xlog_state_activate_iclogs(log, &iclogs_changed);
	wake_up_all(&dirty_iclog->ic_force_wait);

	if (iclogs_changed) {
		log->l_covered_state = xlog_covered_state(log->l_covered_state,
				iclogs_changed);
	}
}

STATIC xfs_lsn_t
xlog_get_lowest_lsn(
	struct xlog		*log)
{
	struct xlog_in_core	*iclog = log->l_iclog;
	xfs_lsn_t		lowest_lsn = 0, lsn;

	do {
		if (iclog->ic_state == XLOG_STATE_ACTIVE ||
		    iclog->ic_state == XLOG_STATE_DIRTY)
			continue;

		lsn = be64_to_cpu(iclog->ic_header.h_lsn);
		if ((lsn && !lowest_lsn) || XFS_LSN_CMP(lsn, lowest_lsn) < 0)
			lowest_lsn = lsn;
	} while ((iclog = iclog->ic_next) != log->l_iclog);

	return lowest_lsn;
}

/*
 * Completion of a iclog IO does not imply that a transaction has completed, as
 * transactions can be large enough to span many iclogs. We cannot change the
 * tail of the log half way through a transaction as this may be the only
 * transaction in the log and moving the tail to point to the middle of it
 * will prevent recovery from finding the start of the transaction. Hence we
 * should only update the last_sync_lsn if this iclog contains transaction
 * completion callbacks on it.
 *
 * We have to do this before we drop the icloglock to ensure we are the only one
 * that can update it.
 *
 * If we are moving the last_sync_lsn forwards, we also need to ensure we kick
 * the reservation grant head pushing. This is due to the fact that the push
 * target is bound by the current last_sync_lsn value. Hence if we have a large
 * amount of log space bound up in this committing transaction then the
 * last_sync_lsn value may be the limiting factor preventing tail pushing from
 * freeing space in the log. Hence once we've updated the last_sync_lsn we
 * should push the AIL to ensure the push target (and hence the grant head) is
 * no longer bound by the old log head location and can move forwards and make
 * progress again.
 */
static void
xlog_state_set_callback(
	struct xlog		*log,
	struct xlog_in_core	*iclog,
	xfs_lsn_t		header_lsn)
{
	trace_xlog_iclog_callback(iclog, _RET_IP_);
	iclog->ic_state = XLOG_STATE_CALLBACK;

	ASSERT(XFS_LSN_CMP(atomic64_read(&log->l_last_sync_lsn),
			   header_lsn) <= 0);

	if (list_empty_careful(&iclog->ic_callbacks))
		return;

	atomic64_set(&log->l_last_sync_lsn, header_lsn);
	xlog_grant_push_ail(log, 0);
}

/*
 * Return true if we need to stop processing, false to continue to the next
 * iclog. The caller will need to run callbacks if the iclog is returned in the
 * XLOG_STATE_CALLBACK state.
 */
static bool
xlog_state_iodone_process_iclog(
	struct xlog		*log,
	struct xlog_in_core	*iclog)
{
	xfs_lsn_t		lowest_lsn;
	xfs_lsn_t		header_lsn;

	switch (iclog->ic_state) {
	case XLOG_STATE_ACTIVE:
	case XLOG_STATE_DIRTY:
		/*
		 * Skip all iclogs in the ACTIVE & DIRTY states:
		 */
		return false;
	case XLOG_STATE_DONE_SYNC:
		/*
		 * Now that we have an iclog that is in the DONE_SYNC state, do
		 * one more check here to see if we have chased our tail around.
		 * If this is not the lowest lsn iclog, then we will leave it
		 * for another completion to process.
		 */
		header_lsn = be64_to_cpu(iclog->ic_header.h_lsn);
		lowest_lsn = xlog_get_lowest_lsn(log);
		if (lowest_lsn && XFS_LSN_CMP(lowest_lsn, header_lsn) < 0)
			return false;
		xlog_state_set_callback(log, iclog, header_lsn);
		return false;
	default:
		/*
		 * Can only perform callbacks in order.  Since this iclog is not
		 * in the DONE_SYNC state, we skip the rest and just try to
		 * clean up.
		 */
		return true;
	}
}

/*
 * Loop over all the iclogs, running attached callbacks on them. Return true if
 * we ran any callbacks, indicating that we dropped the icloglock. We don't need
 * to handle transient shutdown state here at all because
 * xlog_state_shutdown_callbacks() will be run to do the necessary shutdown
 * cleanup of the callbacks.
 */
static bool
xlog_state_do_iclog_callbacks(
	struct xlog		*log)
		__releases(&log->l_icloglock)
		__acquires(&log->l_icloglock)
{
	struct xlog_in_core	*first_iclog = log->l_iclog;
	struct xlog_in_core	*iclog = first_iclog;
	bool			ran_callback = false;

	do {
		LIST_HEAD(cb_list);

		if (xlog_state_iodone_process_iclog(log, iclog))
			break;
		if (iclog->ic_state != XLOG_STATE_CALLBACK) {
			iclog = iclog->ic_next;
			continue;
		}
		list_splice_init(&iclog->ic_callbacks, &cb_list);
		spin_unlock(&log->l_icloglock);

		trace_xlog_iclog_callbacks_start(iclog, _RET_IP_);
		xlog_cil_process_committed(&cb_list);
		trace_xlog_iclog_callbacks_done(iclog, _RET_IP_);
		ran_callback = true;

		spin_lock(&log->l_icloglock);
		xlog_state_clean_iclog(log, iclog);
		iclog = iclog->ic_next;
	} while (iclog != first_iclog);

	return ran_callback;
}


/*
 * Loop running iclog completion callbacks until there are no more iclogs in a
 * state that can run callbacks.
 */
STATIC void
xlog_state_do_callback(
	struct xlog		*log)
{
	int			flushcnt = 0;
	int			repeats = 0;

	spin_lock(&log->l_icloglock);
	while (xlog_state_do_iclog_callbacks(log)) {
		if (xlog_is_shutdown(log))
			break;

		if (++repeats > 5000) {
			flushcnt += repeats;
			repeats = 0;
			xfs_warn(log->l_mp,
				"%s: possible infinite loop (%d iterations)",
				__func__, flushcnt);
		}
	}

	if (log->l_iclog->ic_state == XLOG_STATE_ACTIVE)
		wake_up_all(&log->l_flush_wait);

	spin_unlock(&log->l_icloglock);
}


/*
 * Finish transitioning this iclog to the dirty state.
 *
 * Callbacks could take time, so they are done outside the scope of the
 * global state machine log lock.
 */
STATIC void
xlog_state_done_syncing(
	struct xlog_in_core	*iclog)
{
	struct xlog		*log = iclog->ic_log;

	spin_lock(&log->l_icloglock);
	ASSERT(atomic_read(&iclog->ic_refcnt) == 0);
	trace_xlog_iclog_sync_done(iclog, _RET_IP_);

	/*
	 * If we got an error, either on the first buffer, or in the case of
	 * split log writes, on the second, we shut down the file system and
	 * no iclogs should ever be attempted to be written to disk again.
	 */
	if (!xlog_is_shutdown(log)) {
		ASSERT(iclog->ic_state == XLOG_STATE_SYNCING);
		iclog->ic_state = XLOG_STATE_DONE_SYNC;
	}

	/*
	 * Someone could be sleeping prior to writing out the next
	 * iclog buffer, we wake them all, one will get to do the
	 * I/O, the others get to wait for the result.
	 */
	wake_up_all(&iclog->ic_write_wait);
	spin_unlock(&log->l_icloglock);
	xlog_state_do_callback(log);
}

/*
 * If the head of the in-core log ring is not (ACTIVE or DIRTY), then we must
 * sleep.  We wait on the flush queue on the head iclog as that should be
 * the first iclog to complete flushing. Hence if all iclogs are syncing,
 * we will wait here and all new writes will sleep until a sync completes.
 *
 * The in-core logs are used in a circular fashion. They are not used
 * out-of-order even when an iclog past the head is free.
 *
 * return:
 *	* log_offset where xlog_write() can start writing into the in-core
 *		log's data space.
 *	* in-core log pointer to which xlog_write() should write.
 *	* boolean indicating this is a continued write to an in-core log.
 *		If this is the last write, then the in-core log's offset field
 *		needs to be incremented, depending on the amount of data which
 *		is copied.
 */
STATIC int
xlog_state_get_iclog_space(
	struct xlog		*log,
	int			len,
	struct xlog_in_core	**iclogp,
	struct xlog_ticket	*ticket,
	int			*logoffsetp)
{
	int		  log_offset;
	xlog_rec_header_t *head;
	xlog_in_core_t	  *iclog;

restart:
	spin_lock(&log->l_icloglock);
	if (xlog_is_shutdown(log)) {
		spin_unlock(&log->l_icloglock);
		return -EIO;
	}

	iclog = log->l_iclog;
	if (iclog->ic_state != XLOG_STATE_ACTIVE) {
		XFS_STATS_INC(log->l_mp, xs_log_noiclogs);

		/* Wait for log writes to have flushed */
		xlog_wait(&log->l_flush_wait, &log->l_icloglock);
		goto restart;
	}

	head = &iclog->ic_header;

	atomic_inc(&iclog->ic_refcnt);	/* prevents sync */
	log_offset = iclog->ic_offset;

	trace_xlog_iclog_get_space(iclog, _RET_IP_);

	/* On the 1st write to an iclog, figure out lsn.  This works
	 * if iclogs marked XLOG_STATE_WANT_SYNC always write out what they are
	 * committing to.  If the offset is set, that's how many blocks
	 * must be written.
	 */
	if (log_offset == 0) {
		ticket->t_curr_res -= log->l_iclog_hsize;
		head->h_cycle = cpu_to_be32(log->l_curr_cycle);
		head->h_lsn = cpu_to_be64(
			xlog_assign_lsn(log->l_curr_cycle, log->l_curr_block));
		ASSERT(log->l_curr_block >= 0);
	}

	/* If there is enough room to write everything, then do it.  Otherwise,
	 * claim the rest of the region and make sure the XLOG_STATE_WANT_SYNC
	 * bit is on, so this will get flushed out.  Don't update ic_offset
	 * until you know exactly how many bytes get copied.  Therefore, wait
	 * until later to update ic_offset.
	 *
	 * xlog_write() algorithm assumes that at least 2 xlog_op_header_t's
	 * can fit into remaining data section.
	 */
	if (iclog->ic_size - iclog->ic_offset < 2*sizeof(xlog_op_header_t)) {
		int		error = 0;

		xlog_state_switch_iclogs(log, iclog, iclog->ic_size);

		/*
		 * If we are the only one writing to this iclog, sync it to
		 * disk.  We need to do an atomic compare and decrement here to
		 * avoid racing with concurrent atomic_dec_and_lock() calls in
		 * xlog_state_release_iclog() when there is more than one
		 * reference to the iclog.
		 */
		if (!atomic_add_unless(&iclog->ic_refcnt, -1, 1))
			error = xlog_state_release_iclog(log, iclog);
		spin_unlock(&log->l_icloglock);
		if (error)
			return error;
		goto restart;
	}

	/* Do we have enough room to write the full amount in the remainder
	 * of this iclog?  Or must we continue a write on the next iclog and
	 * mark this iclog as completely taken?  In the case where we switch
	 * iclogs (to mark it taken), this particular iclog will release/sync
	 * to disk in xlog_write().
	 */
	if (len <= iclog->ic_size - iclog->ic_offset)
		iclog->ic_offset += len;
	else
		xlog_state_switch_iclogs(log, iclog, iclog->ic_size);
	*iclogp = iclog;

	ASSERT(iclog->ic_offset <= iclog->ic_size);
	spin_unlock(&log->l_icloglock);

	*logoffsetp = log_offset;
	return 0;
}

/*
 * The first cnt-1 times a ticket goes through here we don't need to move the
 * grant write head because the permanent reservation has reserved cnt times the
 * unit amount.  Release part of current permanent unit reservation and reset
 * current reservation to be one units worth.  Also move grant reservation head
 * forward.
 */
void
xfs_log_ticket_regrant(
	struct xlog		*log,
	struct xlog_ticket	*ticket)
{
	trace_xfs_log_ticket_regrant(log, ticket);

	if (ticket->t_cnt > 0)
		ticket->t_cnt--;

	xlog_grant_sub_space(log, &log->l_reserve_head.grant,
					ticket->t_curr_res);
	xlog_grant_sub_space(log, &log->l_write_head.grant,
					ticket->t_curr_res);
	ticket->t_curr_res = ticket->t_unit_res;

	trace_xfs_log_ticket_regrant_sub(log, ticket);

	/* just return if we still have some of the pre-reserved space */
	if (!ticket->t_cnt) {
		xlog_grant_add_space(log, &log->l_reserve_head.grant,
				     ticket->t_unit_res);
		trace_xfs_log_ticket_regrant_exit(log, ticket);

		ticket->t_curr_res = ticket->t_unit_res;
	}

	xfs_log_ticket_put(ticket);
}

/*
 * Give back the space left from a reservation.
 *
 * All the information we need to make a correct determination of space left
 * is present.  For non-permanent reservations, things are quite easy.  The
 * count should have been decremented to zero.  We only need to deal with the
 * space remaining in the current reservation part of the ticket.  If the
 * ticket contains a permanent reservation, there may be left over space which
 * needs to be released.  A count of N means that N-1 refills of the current
 * reservation can be done before we need to ask for more space.  The first
 * one goes to fill up the first current reservation.  Once we run out of
 * space, the count will stay at zero and the only space remaining will be
 * in the current reservation field.
 */
void
xfs_log_ticket_ungrant(
	struct xlog		*log,
	struct xlog_ticket	*ticket)
{
	int			bytes;

	trace_xfs_log_ticket_ungrant(log, ticket);

	if (ticket->t_cnt > 0)
		ticket->t_cnt--;

	trace_xfs_log_ticket_ungrant_sub(log, ticket);

	/*
	 * If this is a permanent reservation ticket, we may be able to free
	 * up more space based on the remaining count.
	 */
	bytes = ticket->t_curr_res;
	if (ticket->t_cnt > 0) {
		ASSERT(ticket->t_flags & XLOG_TIC_PERM_RESERV);
		bytes += ticket->t_unit_res*ticket->t_cnt;
	}

	xlog_grant_sub_space(log, &log->l_reserve_head.grant, bytes);
	xlog_grant_sub_space(log, &log->l_write_head.grant, bytes);

	trace_xfs_log_ticket_ungrant_exit(log, ticket);

	xfs_log_space_wake(log->l_mp);
	xfs_log_ticket_put(ticket);
}

/*
 * This routine will mark the current iclog in the ring as WANT_SYNC and move
 * the current iclog pointer to the next iclog in the ring.
 */
void
xlog_state_switch_iclogs(
	struct xlog		*log,
	struct xlog_in_core	*iclog,
	int			eventual_size)
{
	ASSERT(iclog->ic_state == XLOG_STATE_ACTIVE);
	assert_spin_locked(&log->l_icloglock);
	trace_xlog_iclog_switch(iclog, _RET_IP_);

	if (!eventual_size)
		eventual_size = iclog->ic_offset;
	iclog->ic_state = XLOG_STATE_WANT_SYNC;
	iclog->ic_header.h_prev_block = cpu_to_be32(log->l_prev_block);
	log->l_prev_block = log->l_curr_block;
	log->l_prev_cycle = log->l_curr_cycle;

	/* roll log?: ic_offset changed later */
	log->l_curr_block += BTOBB(eventual_size)+BTOBB(log->l_iclog_hsize);

	/* Round up to next log-sunit */
	if (log->l_iclog_roundoff > BBSIZE) {
		uint32_t sunit_bb = BTOBB(log->l_iclog_roundoff);
		log->l_curr_block = roundup(log->l_curr_block, sunit_bb);
	}

	if (log->l_curr_block >= log->l_logBBsize) {
		/*
		 * Rewind the current block before the cycle is bumped to make
		 * sure that the combined LSN never transiently moves forward
		 * when the log wraps to the next cycle. This is to support the
		 * unlocked sample of these fields from xlog_valid_lsn(). Most
		 * other cases should acquire l_icloglock.
		 */
		log->l_curr_block -= log->l_logBBsize;
		ASSERT(log->l_curr_block >= 0);
		smp_wmb();
		log->l_curr_cycle++;
		if (log->l_curr_cycle == XLOG_HEADER_MAGIC_NUM)
			log->l_curr_cycle++;
	}
	ASSERT(iclog == log->l_iclog);
	log->l_iclog = iclog->ic_next;
}

/*
 * Force the iclog to disk and check if the iclog has been completed before
 * xlog_force_iclog() returns. This can happen on synchronous (e.g.
 * pmem) or fast async storage because we drop the icloglock to issue the IO.
 * If completion has already occurred, tell the caller so that it can avoid an
 * unnecessary wait on the iclog.
 */
static int
xlog_force_and_check_iclog(
	struct xlog_in_core	*iclog,
	bool			*completed)
{
	xfs_lsn_t		lsn = be64_to_cpu(iclog->ic_header.h_lsn);
	int			error;

	*completed = false;
	error = xlog_force_iclog(iclog);
	if (error)
		return error;

	/*
	 * If the iclog has already been completed and reused the header LSN
	 * will have been rewritten by completion
	 */
	if (be64_to_cpu(iclog->ic_header.h_lsn) != lsn)
		*completed = true;
	return 0;
}

/*
 * Write out all data in the in-core log as of this exact moment in time.
 *
 * Data may be written to the in-core log during this call.  However,
 * we don't guarantee this data will be written out.  A change from past
 * implementation means this routine will *not* write out zero length LRs.
 *
 * Basically, we try and perform an intelligent scan of the in-core logs.
 * If we determine there is no flushable data, we just return.  There is no
 * flushable data if:
 *
 *	1. the current iclog is active and has no data; the previous iclog
 *		is in the active or dirty state.
 *	2. the current iclog is drity, and the previous iclog is in the
 *		active or dirty state.
 *
 * We may sleep if:
 *
 *	1. the current iclog is not in the active nor dirty state.
 *	2. the current iclog dirty, and the previous iclog is not in the
 *		active nor dirty state.
 *	3. the current iclog is active, and there is another thread writing
 *		to this particular iclog.
 *	4. a) the current iclog is active and has no other writers
 *	   b) when we return from flushing out this iclog, it is still
 *		not in the active nor dirty state.
 */
int
xfs_log_force(
	struct xfs_mount	*mp,
	uint			flags)
{
	struct xlog		*log = mp->m_log;
	struct xlog_in_core	*iclog;

	XFS_STATS_INC(mp, xs_log_force);
	trace_xfs_log_force(mp, 0, _RET_IP_);

	xlog_cil_force(log);

	spin_lock(&log->l_icloglock);
	if (xlog_is_shutdown(log))
		goto out_error;

	iclog = log->l_iclog;
	trace_xlog_iclog_force(iclog, _RET_IP_);

	if (iclog->ic_state == XLOG_STATE_DIRTY ||
	    (iclog->ic_state == XLOG_STATE_ACTIVE &&
	     atomic_read(&iclog->ic_refcnt) == 0 && iclog->ic_offset == 0)) {
		/*
		 * If the head is dirty or (active and empty), then we need to
		 * look at the previous iclog.
		 *
		 * If the previous iclog is active or dirty we are done.  There
		 * is nothing to sync out. Otherwise, we attach ourselves to the
		 * previous iclog and go to sleep.
		 */
		iclog = iclog->ic_prev;
	} else if (iclog->ic_state == XLOG_STATE_ACTIVE) {
		if (atomic_read(&iclog->ic_refcnt) == 0) {
			/* We have exclusive access to this iclog. */
			bool	completed;

			if (xlog_force_and_check_iclog(iclog, &completed))
				goto out_error;

			if (completed)
				goto out_unlock;
		} else {
			/*
			 * Someone else is still writing to this iclog, so we
			 * need to ensure that when they release the iclog it
			 * gets synced immediately as we may be waiting on it.
			 */
			xlog_state_switch_iclogs(log, iclog, 0);
		}
	}

	/*
	 * The iclog we are about to wait on may contain the checkpoint pushed
	 * by the above xlog_cil_force() call, but it may not have been pushed
	 * to disk yet. Like the ACTIVE case above, we need to make sure caches
	 * are flushed when this iclog is written.
	 */
	if (iclog->ic_state == XLOG_STATE_WANT_SYNC)
		iclog->ic_flags |= XLOG_ICL_NEED_FLUSH | XLOG_ICL_NEED_FUA;

	if (flags & XFS_LOG_SYNC)
		return xlog_wait_on_iclog(iclog);
out_unlock:
	spin_unlock(&log->l_icloglock);
	return 0;
out_error:
	spin_unlock(&log->l_icloglock);
	return -EIO;
}

/*
 * Force the log to a specific LSN.
 *
 * If an iclog with that lsn can be found:
 *	If it is in the DIRTY state, just return.
 *	If it is in the ACTIVE state, move the in-core log into the WANT_SYNC
 *		state and go to sleep or return.
 *	If it is in any other state, go to sleep or return.
 *
 * Synchronous forces are implemented with a wait queue.  All callers trying
 * to force a given lsn to disk must wait on the queue attached to the
 * specific in-core log.  When given in-core log finally completes its write
 * to disk, that thread will wake up all threads waiting on the queue.
 */
static int
xlog_force_lsn(
	struct xlog		*log,
	xfs_lsn_t		lsn,
	uint			flags,
	int			*log_flushed,
	bool			already_slept)
{
	struct xlog_in_core	*iclog;
	bool			completed;

	spin_lock(&log->l_icloglock);
	if (xlog_is_shutdown(log))
		goto out_error;

	iclog = log->l_iclog;
	while (be64_to_cpu(iclog->ic_header.h_lsn) != lsn) {
		trace_xlog_iclog_force_lsn(iclog, _RET_IP_);
		iclog = iclog->ic_next;
		if (iclog == log->l_iclog)
			goto out_unlock;
	}

	switch (iclog->ic_state) {
	case XLOG_STATE_ACTIVE:
		/*
		 * We sleep here if we haven't already slept (e.g. this is the
		 * first time we've looked at the correct iclog buf) and the
		 * buffer before us is going to be sync'ed.  The reason for this
		 * is that if we are doing sync transactions here, by waiting
		 * for the previous I/O to complete, we can allow a few more
		 * transactions into this iclog before we close it down.
		 *
		 * Otherwise, we mark the buffer WANT_SYNC, and bump up the
		 * refcnt so we can release the log (which drops the ref count).
		 * The state switch keeps new transaction commits from using
		 * this buffer.  When the current commits finish writing into
		 * the buffer, the refcount will drop to zero and the buffer
		 * will go out then.
		 */
		if (!already_slept &&
		    (iclog->ic_prev->ic_state == XLOG_STATE_WANT_SYNC ||
		     iclog->ic_prev->ic_state == XLOG_STATE_SYNCING)) {
			xlog_wait(&iclog->ic_prev->ic_write_wait,
					&log->l_icloglock);
			return -EAGAIN;
		}
		if (xlog_force_and_check_iclog(iclog, &completed))
			goto out_error;
		if (log_flushed)
			*log_flushed = 1;
		if (completed)
			goto out_unlock;
		break;
	case XLOG_STATE_WANT_SYNC:
		/*
		 * This iclog may contain the checkpoint pushed by the
		 * xlog_cil_force_seq() call, but there are other writers still
		 * accessing it so it hasn't been pushed to disk yet. Like the
		 * ACTIVE case above, we need to make sure caches are flushed
		 * when this iclog is written.
		 */
		iclog->ic_flags |= XLOG_ICL_NEED_FLUSH | XLOG_ICL_NEED_FUA;
		break;
	default:
		/*
		 * The entire checkpoint was written by the CIL force and is on
		 * its way to disk already. It will be stable when it
		 * completes, so we don't need to manipulate caches here at all.
		 * We just need to wait for completion if necessary.
		 */
		break;
	}

	if (flags & XFS_LOG_SYNC)
		return xlog_wait_on_iclog(iclog);
out_unlock:
	spin_unlock(&log->l_icloglock);
	return 0;
out_error:
	spin_unlock(&log->l_icloglock);
	return -EIO;
}

/*
 * Force the log to a specific checkpoint sequence.
 *
 * First force the CIL so that all the required changes have been flushed to the
 * iclogs. If the CIL force completed it will return a commit LSN that indicates
 * the iclog that needs to be flushed to stable storage. If the caller needs
 * a synchronous log force, we will wait on the iclog with the LSN returned by
 * xlog_cil_force_seq() to be completed.
 */
int
xfs_log_force_seq(
	struct xfs_mount	*mp,
	xfs_csn_t		seq,
	uint			flags,
	int			*log_flushed)
{
	struct xlog		*log = mp->m_log;
	xfs_lsn_t		lsn;
	int			ret;
	ASSERT(seq != 0);

	XFS_STATS_INC(mp, xs_log_force);
	trace_xfs_log_force(mp, seq, _RET_IP_);

	lsn = xlog_cil_force_seq(log, seq);
	if (lsn == NULLCOMMITLSN)
		return 0;

	ret = xlog_force_lsn(log, lsn, flags, log_flushed, false);
	if (ret == -EAGAIN) {
		XFS_STATS_INC(mp, xs_log_force_sleep);
		ret = xlog_force_lsn(log, lsn, flags, log_flushed, true);
	}
	return ret;
}

/*
 * Free a used ticket when its refcount falls to zero.
 */
void
xfs_log_ticket_put(
	xlog_ticket_t	*ticket)
{
	ASSERT(atomic_read(&ticket->t_ref) > 0);
	if (atomic_dec_and_test(&ticket->t_ref))
		kmem_cache_free(xfs_log_ticket_cache, ticket);
}

xlog_ticket_t *
xfs_log_ticket_get(
	xlog_ticket_t	*ticket)
{
	ASSERT(atomic_read(&ticket->t_ref) > 0);
	atomic_inc(&ticket->t_ref);
	return ticket;
}

/*
 * Figure out the total log space unit (in bytes) that would be
 * required for a log ticket.
 */
static int
xlog_calc_unit_res(
	struct xlog		*log,
	int			unit_bytes)
{
	int			iclog_space;
	uint			num_headers;

	/*
	 * Permanent reservations have up to 'cnt'-1 active log operations
	 * in the log.  A unit in this case is the amount of space for one
	 * of these log operations.  Normal reservations have a cnt of 1
	 * and their unit amount is the total amount of space required.
	 *
	 * The following lines of code account for non-transaction data
	 * which occupy space in the on-disk log.
	 *
	 * Normal form of a transaction is:
	 * <oph><trans-hdr><start-oph><reg1-oph><reg1><reg2-oph>...<commit-oph>
	 * and then there are LR hdrs, split-recs and roundoff at end of syncs.
	 *
	 * We need to account for all the leadup data and trailer data
	 * around the transaction data.
	 * And then we need to account for the worst case in terms of using
	 * more space.
	 * The worst case will happen if:
	 * - the placement of the transaction happens to be such that the
	 *   roundoff is at its maximum
	 * - the transaction data is synced before the commit record is synced
	 *   i.e. <transaction-data><roundoff> | <commit-rec><roundoff>
	 *   Therefore the commit record is in its own Log Record.
	 *   This can happen as the commit record is called with its
	 *   own region to xlog_write().
	 *   This then means that in the worst case, roundoff can happen for
	 *   the commit-rec as well.
	 *   The commit-rec is smaller than padding in this scenario and so it is
	 *   not added separately.
	 */

	/* for trans header */
	unit_bytes += sizeof(xlog_op_header_t);
	unit_bytes += sizeof(xfs_trans_header_t);

	/* for start-rec */
	unit_bytes += sizeof(xlog_op_header_t);

	/*
	 * for LR headers - the space for data in an iclog is the size minus
	 * the space used for the headers. If we use the iclog size, then we
	 * undercalculate the number of headers required.
	 *
	 * Furthermore - the addition of op headers for split-recs might
	 * increase the space required enough to require more log and op
	 * headers, so take that into account too.
	 *
	 * IMPORTANT: This reservation makes the assumption that if this
	 * transaction is the first in an iclog and hence has the LR headers
	 * accounted to it, then the remaining space in the iclog is
	 * exclusively for this transaction.  i.e. if the transaction is larger
	 * than the iclog, it will be the only thing in that iclog.
	 * Fundamentally, this means we must pass the entire log vector to
	 * xlog_write to guarantee this.
	 */
	iclog_space = log->l_iclog_size - log->l_iclog_hsize;
	num_headers = howmany(unit_bytes, iclog_space);

	/* for split-recs - ophdrs added when data split over LRs */
	unit_bytes += sizeof(xlog_op_header_t) * num_headers;

	/* add extra header reservations if we overrun */
	while (!num_headers ||
	       howmany(unit_bytes, iclog_space) > num_headers) {
		unit_bytes += sizeof(xlog_op_header_t);
		num_headers++;
	}
	unit_bytes += log->l_iclog_hsize * num_headers;

	/* for commit-rec LR header - note: padding will subsume the ophdr */
	unit_bytes += log->l_iclog_hsize;

	/* roundoff padding for transaction data and one for commit record */
	unit_bytes += 2 * log->l_iclog_roundoff;

	return unit_bytes;
}

int
xfs_log_calc_unit_res(
	struct xfs_mount	*mp,
	int			unit_bytes)
{
	return xlog_calc_unit_res(mp->m_log, unit_bytes);
}

/*
 * Allocate and initialise a new log ticket.
 */
struct xlog_ticket *
xlog_ticket_alloc(
	struct xlog		*log,
	int			unit_bytes,
	int			cnt,
	bool			permanent)
{
	struct xlog_ticket	*tic;
	int			unit_res;

	tic = kmem_cache_zalloc(xfs_log_ticket_cache, GFP_NOFS | __GFP_NOFAIL);

	unit_res = xlog_calc_unit_res(log, unit_bytes);

	atomic_set(&tic->t_ref, 1);
	tic->t_task		= current;
	INIT_LIST_HEAD(&tic->t_queue);
	tic->t_unit_res		= unit_res;
	tic->t_curr_res		= unit_res;
	tic->t_cnt		= cnt;
	tic->t_ocnt		= cnt;
	tic->t_tid		= prandom_u32();
	if (permanent)
		tic->t_flags |= XLOG_TIC_PERM_RESERV;

	return tic;
}

#if defined(DEBUG)
/*
 * Check to make sure the grant write head didn't just over lap the tail.  If
 * the cycles are the same, we can't be overlapping.  Otherwise, make sure that
 * the cycles differ by exactly one and check the byte count.
 *
 * This check is run unlocked, so can give false positives. Rather than assert
 * on failures, use a warn-once flag and a panic tag to allow the admin to
 * determine if they want to panic the machine when such an error occurs. For
 * debug kernels this will have the same effect as using an assert but, unlinke
 * an assert, it can be turned off at runtime.
 */
STATIC void
xlog_verify_grant_tail(
	struct xlog	*log)
{
	int		tail_cycle, tail_blocks;
	int		cycle, space;

	xlog_crack_grant_head(&log->l_write_head.grant, &cycle, &space);
	xlog_crack_atomic_lsn(&log->l_tail_lsn, &tail_cycle, &tail_blocks);
	if (tail_cycle != cycle) {
		if (cycle - 1 != tail_cycle &&
		    !test_and_set_bit(XLOG_TAIL_WARN, &log->l_opstate)) {
			xfs_alert_tag(log->l_mp, XFS_PTAG_LOGRES,
				"%s: cycle - 1 != tail_cycle", __func__);
		}

		if (space > BBTOB(tail_blocks) &&
		    !test_and_set_bit(XLOG_TAIL_WARN, &log->l_opstate)) {
			xfs_alert_tag(log->l_mp, XFS_PTAG_LOGRES,
				"%s: space > BBTOB(tail_blocks)", __func__);
		}
	}
}

/* check if it will fit */
STATIC void
xlog_verify_tail_lsn(
	struct xlog		*log,
	struct xlog_in_core	*iclog)
{
	xfs_lsn_t	tail_lsn = be64_to_cpu(iclog->ic_header.h_tail_lsn);
	int		blocks;

    if (CYCLE_LSN(tail_lsn) == log->l_prev_cycle) {
	blocks =
	    log->l_logBBsize - (log->l_prev_block - BLOCK_LSN(tail_lsn));
	if (blocks < BTOBB(iclog->ic_offset)+BTOBB(log->l_iclog_hsize))
		xfs_emerg(log->l_mp, "%s: ran out of log space", __func__);
    } else {
	ASSERT(CYCLE_LSN(tail_lsn)+1 == log->l_prev_cycle);

	if (BLOCK_LSN(tail_lsn) == log->l_prev_block)
		xfs_emerg(log->l_mp, "%s: tail wrapped", __func__);

	blocks = BLOCK_LSN(tail_lsn) - log->l_prev_block;
	if (blocks < BTOBB(iclog->ic_offset) + 1)
		xfs_emerg(log->l_mp, "%s: ran out of log space", __func__);
    }
}

/*
 * Perform a number of checks on the iclog before writing to disk.
 *
 * 1. Make sure the iclogs are still circular
 * 2. Make sure we have a good magic number
 * 3. Make sure we don't have magic numbers in the data
 * 4. Check fields of each log operation header for:
 *	A. Valid client identifier
 *	B. tid ptr value falls in valid ptr space (user space code)
 *	C. Length in log record header is correct according to the
 *		individual operation headers within record.
 * 5. When a bwrite will occur within 5 blocks of the front of the physical
 *	log, check the preceding blocks of the physical log to make sure all
 *	the cycle numbers agree with the current cycle number.
 */
STATIC void
xlog_verify_iclog(
	struct xlog		*log,
	struct xlog_in_core	*iclog,
	int			count)
{
	xlog_op_header_t	*ophead;
	xlog_in_core_t		*icptr;
	xlog_in_core_2_t	*xhdr;
	void			*base_ptr, *ptr, *p;
	ptrdiff_t		field_offset;
	uint8_t			clientid;
	int			len, i, j, k, op_len;
	int			idx;

	/* check validity of iclog pointers */
	spin_lock(&log->l_icloglock);
	icptr = log->l_iclog;
	for (i = 0; i < log->l_iclog_bufs; i++, icptr = icptr->ic_next)
		ASSERT(icptr);

	if (icptr != log->l_iclog)
		xfs_emerg(log->l_mp, "%s: corrupt iclog ring", __func__);
	spin_unlock(&log->l_icloglock);

	/* check log magic numbers */
	if (iclog->ic_header.h_magicno != cpu_to_be32(XLOG_HEADER_MAGIC_NUM))
		xfs_emerg(log->l_mp, "%s: invalid magic num", __func__);

	base_ptr = ptr = &iclog->ic_header;
	p = &iclog->ic_header;
	for (ptr += BBSIZE; ptr < base_ptr + count; ptr += BBSIZE) {
		if (*(__be32 *)ptr == cpu_to_be32(XLOG_HEADER_MAGIC_NUM))
			xfs_emerg(log->l_mp, "%s: unexpected magic num",
				__func__);
	}

	/* check fields */
	len = be32_to_cpu(iclog->ic_header.h_num_logops);
	base_ptr = ptr = iclog->ic_datap;
	ophead = ptr;
	xhdr = iclog->ic_data;
	for (i = 0; i < len; i++) {
		ophead = ptr;

		/* clientid is only 1 byte */
		p = &ophead->oh_clientid;
		field_offset = p - base_ptr;
		if (field_offset & 0x1ff) {
			clientid = ophead->oh_clientid;
		} else {
			idx = BTOBBT((void *)&ophead->oh_clientid - iclog->ic_datap);
			if (idx >= (XLOG_HEADER_CYCLE_SIZE / BBSIZE)) {
				j = idx / (XLOG_HEADER_CYCLE_SIZE / BBSIZE);
				k = idx % (XLOG_HEADER_CYCLE_SIZE / BBSIZE);
				clientid = xlog_get_client_id(
					xhdr[j].hic_xheader.xh_cycle_data[k]);
			} else {
				clientid = xlog_get_client_id(
					iclog->ic_header.h_cycle_data[idx]);
			}
		}
		if (clientid != XFS_TRANSACTION && clientid != XFS_LOG) {
			xfs_warn(log->l_mp,
				"%s: op %d invalid clientid %d op "PTR_FMT" offset 0x%lx",
				__func__, i, clientid, ophead,
				(unsigned long)field_offset);
		}

		/* check length */
		p = &ophead->oh_len;
		field_offset = p - base_ptr;
		if (field_offset & 0x1ff) {
			op_len = be32_to_cpu(ophead->oh_len);
		} else {
			idx = BTOBBT((void *)&ophead->oh_len - iclog->ic_datap);
			if (idx >= (XLOG_HEADER_CYCLE_SIZE / BBSIZE)) {
				j = idx / (XLOG_HEADER_CYCLE_SIZE / BBSIZE);
				k = idx % (XLOG_HEADER_CYCLE_SIZE / BBSIZE);
				op_len = be32_to_cpu(xhdr[j].hic_xheader.xh_cycle_data[k]);
			} else {
				op_len = be32_to_cpu(iclog->ic_header.h_cycle_data[idx]);
			}
		}
		ptr += sizeof(xlog_op_header_t) + op_len;
	}
}
#endif

/*
 * Perform a forced shutdown on the log.
 *
 * This can be called from low level log code to trigger a shutdown, or from the
 * high level mount shutdown code when the mount shuts down.
 *
 * Our main objectives here are to make sure that:
 *	a. if the shutdown was not due to a log IO error, flush the logs to
 *	   disk. Anything modified after this is ignored.
 *	b. the log gets atomically marked 'XLOG_IO_ERROR' for all interested
 *	   parties to find out. Nothing new gets queued after this is done.
 *	c. Tasks sleeping on log reservations, pinned objects and
 *	   other resources get woken up.
 *	d. The mount is also marked as shut down so that log triggered shutdowns
 *	   still behave the same as if they called xfs_forced_shutdown().
 *
 * Return true if the shutdown cause was a log IO error and we actually shut the
 * log down.
 */
bool
xlog_force_shutdown(
	struct xlog	*log,
	uint32_t	shutdown_flags)
{
	bool		log_error = (shutdown_flags & SHUTDOWN_LOG_IO_ERROR);

	if (!log)
		return false;

	/*
	 * Flush all the completed transactions to disk before marking the log
	 * being shut down. We need to do this first as shutting down the log
	 * before the force will prevent the log force from flushing the iclogs
	 * to disk.
	 *
	 * When we are in recovery, there are no transactions to flush, and
	 * we don't want to touch the log because we don't want to perturb the
	 * current head/tail for future recovery attempts. Hence we need to
	 * avoid a log force in this case.
	 *
	 * If we are shutting down due to a log IO error, then we must avoid
	 * trying to write the log as that may just result in more IO errors and
	 * an endless shutdown/force loop.
	 */
	if (!log_error && !xlog_in_recovery(log))
		xfs_log_force(log->l_mp, XFS_LOG_SYNC);

	/*
	 * Atomically set the shutdown state. If the shutdown state is already
	 * set, there someone else is performing the shutdown and so we are done
	 * here. This should never happen because we should only ever get called
	 * once by the first shutdown caller.
	 *
	 * Much of the log state machine transitions assume that shutdown state
	 * cannot change once they hold the log->l_icloglock. Hence we need to
	 * hold that lock here, even though we use the atomic test_and_set_bit()
	 * operation to set the shutdown state.
	 */
	spin_lock(&log->l_icloglock);
	if (test_and_set_bit(XLOG_IO_ERROR, &log->l_opstate)) {
		spin_unlock(&log->l_icloglock);
		return false;
	}
	spin_unlock(&log->l_icloglock);

	/*
	 * If this log shutdown also sets the mount shutdown state, issue a
	 * shutdown warning message.
	 */
	if (!test_and_set_bit(XFS_OPSTATE_SHUTDOWN, &log->l_mp->m_opstate)) {
		xfs_alert_tag(log->l_mp, XFS_PTAG_SHUTDOWN_LOGERROR,
"Filesystem has been shut down due to log error (0x%x).",
				shutdown_flags);
		xfs_alert(log->l_mp,
"Please unmount the filesystem and rectify the problem(s).");
		if (xfs_error_level >= XFS_ERRLEVEL_HIGH)
			xfs_stack_trace();
	}

	/*
	 * We don't want anybody waiting for log reservations after this. That
	 * means we have to wake up everybody queued up on reserveq as well as
	 * writeq.  In addition, we make sure in xlog_{re}grant_log_space that
	 * we don't enqueue anything once the SHUTDOWN flag is set, and this
	 * action is protected by the grant locks.
	 */
	xlog_grant_head_wake_all(&log->l_reserve_head);
	xlog_grant_head_wake_all(&log->l_write_head);

	/*
	 * Wake up everybody waiting on xfs_log_force. Wake the CIL push first
	 * as if the log writes were completed. The abort handling in the log
	 * item committed callback functions will do this again under lock to
	 * avoid races.
	 */
	spin_lock(&log->l_cilp->xc_push_lock);
	wake_up_all(&log->l_cilp->xc_start_wait);
	wake_up_all(&log->l_cilp->xc_commit_wait);
	spin_unlock(&log->l_cilp->xc_push_lock);

	spin_lock(&log->l_icloglock);
	xlog_state_shutdown_callbacks(log);
	spin_unlock(&log->l_icloglock);

	wake_up_var(&log->l_opstate);
	return log_error;
}

STATIC int
xlog_iclogs_empty(
	struct xlog	*log)
{
	xlog_in_core_t	*iclog;

	iclog = log->l_iclog;
	do {
		/* endianness does not matter here, zero is zero in
		 * any language.
		 */
		if (iclog->ic_header.h_num_logops)
			return 0;
		iclog = iclog->ic_next;
	} while (iclog != log->l_iclog);
	return 1;
}

/*
 * Verify that an LSN stamped into a piece of metadata is valid. This is
 * intended for use in read verifiers on v5 superblocks.
 */
bool
xfs_log_check_lsn(
	struct xfs_mount	*mp,
	xfs_lsn_t		lsn)
{
	struct xlog		*log = mp->m_log;
	bool			valid;

	/*
	 * norecovery mode skips mount-time log processing and unconditionally
	 * resets the in-core LSN. We can't validate in this mode, but
	 * modifications are not allowed anyways so just return true.
	 */
	if (xfs_has_norecovery(mp))
		return true;

	/*
	 * Some metadata LSNs are initialized to NULL (e.g., the agfl). This is
	 * handled by recovery and thus safe to ignore here.
	 */
	if (lsn == NULLCOMMITLSN)
		return true;

	valid = xlog_valid_lsn(mp->m_log, lsn);

	/* warn the user about what's gone wrong before verifier failure */
	if (!valid) {
		spin_lock(&log->l_icloglock);
		xfs_warn(mp,
"Corruption warning: Metadata has LSN (%d:%d) ahead of current LSN (%d:%d). "
"Please unmount and run xfs_repair (>= v4.3) to resolve.",
			 CYCLE_LSN(lsn), BLOCK_LSN(lsn),
			 log->l_curr_cycle, log->l_curr_block);
		spin_unlock(&log->l_icloglock);
	}

	return valid;
}

/*
 * Notify the log that we're about to start using a feature that is protected
 * by a log incompat feature flag.  This will prevent log covering from
 * clearing those flags.
 */
void
xlog_use_incompat_feat(
	struct xlog		*log)
{
	down_read(&log->l_incompat_users);
}

/* Notify the log that we've finished using log incompat features. */
void
xlog_drop_incompat_feat(
	struct xlog		*log)
{
	up_read(&log->l_incompat_users);
}

/*
 * Get permission to use log-assisted atomic exchange of file extents.
 *
 * Callers must not be running any transactions or hold any inode locks, and
 * they must release the permission by calling xlog_drop_incompat_feat
 * when they're done.
 */
int
xfs_attr_use_log_assist(
	struct xfs_mount	*mp)
{
	int			error = 0;

	/*
	 * Protect ourselves from an idle log clearing the logged xattrs log
	 * incompat feature bit.
	 */
	xlog_use_incompat_feat(mp->m_log);

	/*
	 * If log-assisted xattrs are already enabled, the caller can use the
	 * log assisted swap functions with the log-incompat reference we got.
	 */
	if (xfs_sb_version_haslogxattrs(&mp->m_sb))
		return 0;

	/* Enable log-assisted xattrs. */
	error = xfs_add_incompat_log_feature(mp,
			XFS_SB_FEAT_INCOMPAT_LOG_XATTRS);
	if (error)
		goto drop_incompat;

	xfs_warn_once(mp,
"EXPERIMENTAL logged extended attributes feature added. Use at your own risk!");

	return 0;
drop_incompat:
	xlog_drop_incompat_feat(mp->m_log);
	return error;
}<|MERGE_RESOLUTION|>--- conflicted
+++ resolved
@@ -2143,49 +2143,6 @@
 	struct xfs_mount	*mp,
 	struct xlog_ticket	*ticket)
 {
-<<<<<<< HEAD
-=======
-	uint i;
-	uint ophdr_spc = ticket->t_res_num_ophdrs * (uint)sizeof(xlog_op_header_t);
-
-	/* match with XLOG_REG_TYPE_* in xfs_log.h */
-#define REG_TYPE_STR(type, str)	[XLOG_REG_TYPE_##type] = str
-	static char *res_type_str[] = {
-	    REG_TYPE_STR(BFORMAT, "bformat"),
-	    REG_TYPE_STR(BCHUNK, "bchunk"),
-	    REG_TYPE_STR(EFI_FORMAT, "efi_format"),
-	    REG_TYPE_STR(EFD_FORMAT, "efd_format"),
-	    REG_TYPE_STR(IFORMAT, "iformat"),
-	    REG_TYPE_STR(ICORE, "icore"),
-	    REG_TYPE_STR(IEXT, "iext"),
-	    REG_TYPE_STR(IBROOT, "ibroot"),
-	    REG_TYPE_STR(ILOCAL, "ilocal"),
-	    REG_TYPE_STR(IATTR_EXT, "iattr_ext"),
-	    REG_TYPE_STR(IATTR_BROOT, "iattr_broot"),
-	    REG_TYPE_STR(IATTR_LOCAL, "iattr_local"),
-	    REG_TYPE_STR(QFORMAT, "qformat"),
-	    REG_TYPE_STR(DQUOT, "dquot"),
-	    REG_TYPE_STR(QUOTAOFF, "quotaoff"),
-	    REG_TYPE_STR(LRHEADER, "LR header"),
-	    REG_TYPE_STR(UNMOUNT, "unmount"),
-	    REG_TYPE_STR(COMMIT, "commit"),
-	    REG_TYPE_STR(TRANSHDR, "trans header"),
-	    REG_TYPE_STR(ICREATE, "inode create"),
-	    REG_TYPE_STR(RUI_FORMAT, "rui_format"),
-	    REG_TYPE_STR(RUD_FORMAT, "rud_format"),
-	    REG_TYPE_STR(CUI_FORMAT, "cui_format"),
-	    REG_TYPE_STR(CUD_FORMAT, "cud_format"),
-	    REG_TYPE_STR(BUI_FORMAT, "bui_format"),
-	    REG_TYPE_STR(BUD_FORMAT, "bud_format"),
-	    REG_TYPE_STR(ATTRI_FORMAT, "attri_format"),
-	    REG_TYPE_STR(ATTRD_FORMAT, "attrd_format"),
-	    REG_TYPE_STR(ATTR_NAME, "attr name"),
-	    REG_TYPE_STR(ATTR_VALUE, "attr value"),
-	};
-	BUILD_BUG_ON(ARRAY_SIZE(res_type_str) != XLOG_REG_TYPE_MAX + 1);
-#undef REG_TYPE_STR
-
->>>>>>> e6c31784
 	xfs_warn(mp, "ticket reservation summary:");
 	xfs_warn(mp, "  unit res    = %d bytes", ticket->t_unit_res);
 	xfs_warn(mp, "  current res = %d bytes", ticket->t_curr_res);
