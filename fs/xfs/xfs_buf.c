/*
 * Copyright (c) 2000-2006 Silicon Graphics, Inc.
 * All Rights Reserved.
 *
 * This program is free software; you can redistribute it and/or
 * modify it under the terms of the GNU General Public License as
 * published by the Free Software Foundation.
 *
 * This program is distributed in the hope that it would be useful,
 * but WITHOUT ANY WARRANTY; without even the implied warranty of
 * MERCHANTABILITY or FITNESS FOR A PARTICULAR PURPOSE.  See the
 * GNU General Public License for more details.
 *
 * You should have received a copy of the GNU General Public License
 * along with this program; if not, write the Free Software Foundation,
 * Inc.,  51 Franklin St, Fifth Floor, Boston, MA  02110-1301  USA
 */
#include "xfs.h"
#include <linux/stddef.h>
#include <linux/errno.h>
#include <linux/gfp.h>
#include <linux/pagemap.h>
#include <linux/init.h>
#include <linux/vmalloc.h>
#include <linux/bio.h>
#include <linux/sysctl.h>
#include <linux/proc_fs.h>
#include <linux/workqueue.h>
#include <linux/percpu.h>
#include <linux/blkdev.h>
#include <linux/hash.h>
#include <linux/kthread.h>
#include <linux/migrate.h>
#include <linux/backing-dev.h>
#include <linux/freezer.h>

#include "xfs_format.h"
#include "xfs_log_format.h"
#include "xfs_trans_resv.h"
#include "xfs_sb.h"
#include "xfs_mount.h"
#include "xfs_trace.h"
#include "xfs_log.h"

static kmem_zone_t *xfs_buf_zone;

#ifdef XFS_BUF_LOCK_TRACKING
# define XB_SET_OWNER(bp)	((bp)->b_last_holder = current->pid)
# define XB_CLEAR_OWNER(bp)	((bp)->b_last_holder = -1)
# define XB_GET_OWNER(bp)	((bp)->b_last_holder)
#else
# define XB_SET_OWNER(bp)	do { } while (0)
# define XB_CLEAR_OWNER(bp)	do { } while (0)
# define XB_GET_OWNER(bp)	do { } while (0)
#endif

#define xb_to_gfp(flags) \
	((((flags) & XBF_READ_AHEAD) ? __GFP_NORETRY : GFP_NOFS) | __GFP_NOWARN)


static inline int
xfs_buf_is_vmapped(
	struct xfs_buf	*bp)
{
	/*
	 * Return true if the buffer is vmapped.
	 *
	 * b_addr is null if the buffer is not mapped, but the code is clever
	 * enough to know it doesn't have to map a single page, so the check has
	 * to be both for b_addr and bp->b_page_count > 1.
	 */
	return bp->b_addr && bp->b_page_count > 1;
}

static inline int
xfs_buf_vmap_len(
	struct xfs_buf	*bp)
{
	return (bp->b_page_count * PAGE_SIZE) - bp->b_offset;
}

/*
 * Bump the I/O in flight count on the buftarg if we haven't yet done so for
 * this buffer. The count is incremented once per buffer (per hold cycle)
 * because the corresponding decrement is deferred to buffer release. Buffers
 * can undergo I/O multiple times in a hold-release cycle and per buffer I/O
 * tracking adds unnecessary overhead. This is used for sychronization purposes
 * with unmount (see xfs_wait_buftarg()), so all we really need is a count of
 * in-flight buffers.
 *
 * Buffers that are never released (e.g., superblock, iclog buffers) must set
 * the XBF_NO_IOACCT flag before I/O submission. Otherwise, the buftarg count
 * never reaches zero and unmount hangs indefinitely.
 */
static inline void
xfs_buf_ioacct_inc(
	struct xfs_buf	*bp)
{
	if (bp->b_flags & (XBF_NO_IOACCT|_XBF_IN_FLIGHT))
		return;

	ASSERT(bp->b_flags & XBF_ASYNC);
	bp->b_flags |= _XBF_IN_FLIGHT;
	percpu_counter_inc(&bp->b_target->bt_io_count);
}

/*
 * Clear the in-flight state on a buffer about to be released to the LRU or
 * freed and unaccount from the buftarg.
 */
static inline void
xfs_buf_ioacct_dec(
	struct xfs_buf	*bp)
{
	if (!(bp->b_flags & _XBF_IN_FLIGHT))
		return;

	ASSERT(bp->b_flags & XBF_ASYNC);
	bp->b_flags &= ~_XBF_IN_FLIGHT;
	percpu_counter_dec(&bp->b_target->bt_io_count);
}

/*
 * When we mark a buffer stale, we remove the buffer from the LRU and clear the
 * b_lru_ref count so that the buffer is freed immediately when the buffer
 * reference count falls to zero. If the buffer is already on the LRU, we need
 * to remove the reference that LRU holds on the buffer.
 *
 * This prevents build-up of stale buffers on the LRU.
 */
void
xfs_buf_stale(
	struct xfs_buf	*bp)
{
	ASSERT(xfs_buf_islocked(bp));

	bp->b_flags |= XBF_STALE;

	/*
	 * Clear the delwri status so that a delwri queue walker will not
	 * flush this buffer to disk now that it is stale. The delwri queue has
	 * a reference to the buffer, so this is safe to do.
	 */
	bp->b_flags &= ~_XBF_DELWRI_Q;

	/*
	 * Once the buffer is marked stale and unlocked, a subsequent lookup
	 * could reset b_flags. There is no guarantee that the buffer is
	 * unaccounted (released to LRU) before that occurs. Drop in-flight
	 * status now to preserve accounting consistency.
	 */
	xfs_buf_ioacct_dec(bp);

	spin_lock(&bp->b_lock);
	atomic_set(&bp->b_lru_ref, 0);
	if (!(bp->b_state & XFS_BSTATE_DISPOSE) &&
	    (list_lru_del(&bp->b_target->bt_lru, &bp->b_lru)))
		atomic_dec(&bp->b_hold);

	ASSERT(atomic_read(&bp->b_hold) >= 1);
	spin_unlock(&bp->b_lock);
}

static int
xfs_buf_get_maps(
	struct xfs_buf		*bp,
	int			map_count)
{
	ASSERT(bp->b_maps == NULL);
	bp->b_map_count = map_count;

	if (map_count == 1) {
		bp->b_maps = &bp->__b_map;
		return 0;
	}

	bp->b_maps = kmem_zalloc(map_count * sizeof(struct xfs_buf_map),
				KM_NOFS);
	if (!bp->b_maps)
		return -ENOMEM;
	return 0;
}

/*
 *	Frees b_pages if it was allocated.
 */
static void
xfs_buf_free_maps(
	struct xfs_buf	*bp)
{
	if (bp->b_maps != &bp->__b_map) {
		kmem_free(bp->b_maps);
		bp->b_maps = NULL;
	}
}

struct xfs_buf *
_xfs_buf_alloc(
	struct xfs_buftarg	*target,
	struct xfs_buf_map	*map,
	int			nmaps,
	xfs_buf_flags_t		flags)
{
	struct xfs_buf		*bp;
	int			error;
	int			i;

	bp = kmem_zone_zalloc(xfs_buf_zone, KM_NOFS);
	if (unlikely(!bp))
		return NULL;

	/*
	 * We don't want certain flags to appear in b_flags unless they are
	 * specifically set by later operations on the buffer.
	 */
	flags &= ~(XBF_UNMAPPED | XBF_TRYLOCK | XBF_ASYNC | XBF_READ_AHEAD);

	atomic_set(&bp->b_hold, 1);
	atomic_set(&bp->b_lru_ref, 1);
	init_completion(&bp->b_iowait);
	INIT_LIST_HEAD(&bp->b_lru);
	INIT_LIST_HEAD(&bp->b_list);
	RB_CLEAR_NODE(&bp->b_rbnode);
	sema_init(&bp->b_sema, 0); /* held, no waiters */
	spin_lock_init(&bp->b_lock);
	XB_SET_OWNER(bp);
	bp->b_target = target;
	bp->b_flags = flags;

	/*
	 * Set length and io_length to the same value initially.
	 * I/O routines should use io_length, which will be the same in
	 * most cases but may be reset (e.g. XFS recovery).
	 */
	error = xfs_buf_get_maps(bp, nmaps);
	if (error)  {
		kmem_zone_free(xfs_buf_zone, bp);
		return NULL;
	}

	bp->b_bn = map[0].bm_bn;
	bp->b_length = 0;
	for (i = 0; i < nmaps; i++) {
		bp->b_maps[i].bm_bn = map[i].bm_bn;
		bp->b_maps[i].bm_len = map[i].bm_len;
		bp->b_length += map[i].bm_len;
	}
	bp->b_io_length = bp->b_length;

	atomic_set(&bp->b_pin_count, 0);
	init_waitqueue_head(&bp->b_waiters);

	XFS_STATS_INC(target->bt_mount, xb_create);
	trace_xfs_buf_init(bp, _RET_IP_);

	return bp;
}

/*
 *	Allocate a page array capable of holding a specified number
 *	of pages, and point the page buf at it.
 */
STATIC int
_xfs_buf_get_pages(
	xfs_buf_t		*bp,
	int			page_count)
{
	/* Make sure that we have a page list */
	if (bp->b_pages == NULL) {
		bp->b_page_count = page_count;
		if (page_count <= XB_PAGES) {
			bp->b_pages = bp->b_page_array;
		} else {
			bp->b_pages = kmem_alloc(sizeof(struct page *) *
						 page_count, KM_NOFS);
			if (bp->b_pages == NULL)
				return -ENOMEM;
		}
		memset(bp->b_pages, 0, sizeof(struct page *) * page_count);
	}
	return 0;
}

/*
 *	Frees b_pages if it was allocated.
 */
STATIC void
_xfs_buf_free_pages(
	xfs_buf_t	*bp)
{
	if (bp->b_pages != bp->b_page_array) {
		kmem_free(bp->b_pages);
		bp->b_pages = NULL;
	}
}

/*
 *	Releases the specified buffer.
 *
 * 	The modification state of any associated pages is left unchanged.
 * 	The buffer must not be on any hash - use xfs_buf_rele instead for
 * 	hashed and refcounted buffers
 */
void
xfs_buf_free(
	xfs_buf_t		*bp)
{
	trace_xfs_buf_free(bp, _RET_IP_);

	ASSERT(list_empty(&bp->b_lru));

	if (bp->b_flags & _XBF_PAGES) {
		uint		i;

		if (xfs_buf_is_vmapped(bp))
			vm_unmap_ram(bp->b_addr - bp->b_offset,
					bp->b_page_count);

		for (i = 0; i < bp->b_page_count; i++) {
			struct page	*page = bp->b_pages[i];

			__free_page(page);
		}
	} else if (bp->b_flags & _XBF_KMEM)
		kmem_free(bp->b_addr);
	_xfs_buf_free_pages(bp);
	xfs_buf_free_maps(bp);
	kmem_zone_free(xfs_buf_zone, bp);
}

/*
 * Allocates all the pages for buffer in question and builds it's page list.
 */
STATIC int
xfs_buf_allocate_memory(
	xfs_buf_t		*bp,
	uint			flags)
{
	size_t			size;
	size_t			nbytes, offset;
	gfp_t			gfp_mask = xb_to_gfp(flags);
	unsigned short		page_count, i;
	xfs_off_t		start, end;
	int			error;

	/*
	 * for buffers that are contained within a single page, just allocate
	 * the memory from the heap - there's no need for the complexity of
	 * page arrays to keep allocation down to order 0.
	 */
	size = BBTOB(bp->b_length);
	if (size < PAGE_SIZE) {
		bp->b_addr = kmem_alloc(size, KM_NOFS);
		if (!bp->b_addr) {
			/* low memory - use alloc_page loop instead */
			goto use_alloc_page;
		}

		if (((unsigned long)(bp->b_addr + size - 1) & PAGE_MASK) !=
		    ((unsigned long)bp->b_addr & PAGE_MASK)) {
			/* b_addr spans two pages - use alloc_page instead */
			kmem_free(bp->b_addr);
			bp->b_addr = NULL;
			goto use_alloc_page;
		}
		bp->b_offset = offset_in_page(bp->b_addr);
		bp->b_pages = bp->b_page_array;
		bp->b_pages[0] = virt_to_page(bp->b_addr);
		bp->b_page_count = 1;
		bp->b_flags |= _XBF_KMEM;
		return 0;
	}

use_alloc_page:
	start = BBTOB(bp->b_maps[0].bm_bn) >> PAGE_SHIFT;
	end = (BBTOB(bp->b_maps[0].bm_bn + bp->b_length) + PAGE_SIZE - 1)
								>> PAGE_SHIFT;
	page_count = end - start;
	error = _xfs_buf_get_pages(bp, page_count);
	if (unlikely(error))
		return error;

	offset = bp->b_offset;
	bp->b_flags |= _XBF_PAGES;

	for (i = 0; i < bp->b_page_count; i++) {
		struct page	*page;
		uint		retries = 0;
retry:
		page = alloc_page(gfp_mask);
		if (unlikely(page == NULL)) {
			if (flags & XBF_READ_AHEAD) {
				bp->b_page_count = i;
				error = -ENOMEM;
				goto out_free_pages;
			}

			/*
			 * This could deadlock.
			 *
			 * But until all the XFS lowlevel code is revamped to
			 * handle buffer allocation failures we can't do much.
			 */
			if (!(++retries % 100))
				xfs_err(NULL,
		"%s(%u) possible memory allocation deadlock in %s (mode:0x%x)",
					current->comm, current->pid,
					__func__, gfp_mask);

			XFS_STATS_INC(bp->b_target->bt_mount, xb_page_retries);
			congestion_wait(BLK_RW_ASYNC, HZ/50);
			goto retry;
		}

		XFS_STATS_INC(bp->b_target->bt_mount, xb_page_found);

		nbytes = min_t(size_t, size, PAGE_SIZE - offset);
		size -= nbytes;
		bp->b_pages[i] = page;
		offset = 0;
	}
	return 0;

out_free_pages:
	for (i = 0; i < bp->b_page_count; i++)
		__free_page(bp->b_pages[i]);
	return error;
}

/*
 *	Map buffer into kernel address-space if necessary.
 */
STATIC int
_xfs_buf_map_pages(
	xfs_buf_t		*bp,
	uint			flags)
{
	ASSERT(bp->b_flags & _XBF_PAGES);
	if (bp->b_page_count == 1) {
		/* A single page buffer is always mappable */
		bp->b_addr = page_address(bp->b_pages[0]) + bp->b_offset;
	} else if (flags & XBF_UNMAPPED) {
		bp->b_addr = NULL;
	} else {
		int retried = 0;
		unsigned noio_flag;

		/*
		 * vm_map_ram() will allocate auxillary structures (e.g.
		 * pagetables) with GFP_KERNEL, yet we are likely to be under
		 * GFP_NOFS context here. Hence we need to tell memory reclaim
		 * that we are in such a context via PF_MEMALLOC_NOIO to prevent
		 * memory reclaim re-entering the filesystem here and
		 * potentially deadlocking.
		 */
		noio_flag = memalloc_noio_save();
		do {
			bp->b_addr = vm_map_ram(bp->b_pages, bp->b_page_count,
						-1, PAGE_KERNEL);
			if (bp->b_addr)
				break;
			vm_unmap_aliases();
		} while (retried++ <= 1);
		memalloc_noio_restore(noio_flag);

		if (!bp->b_addr)
			return -ENOMEM;
		bp->b_addr += bp->b_offset;
	}

	return 0;
}

/*
 *	Finding and Reading Buffers
 */

/*
 *	Look up, and creates if absent, a lockable buffer for
 *	a given range of an inode.  The buffer is returned
 *	locked.	No I/O is implied by this call.
 */
xfs_buf_t *
_xfs_buf_find(
	struct xfs_buftarg	*btp,
	struct xfs_buf_map	*map,
	int			nmaps,
	xfs_buf_flags_t		flags,
	xfs_buf_t		*new_bp)
{
	struct xfs_perag	*pag;
	struct rb_node		**rbp;
	struct rb_node		*parent;
	xfs_buf_t		*bp;
	xfs_daddr_t		blkno = map[0].bm_bn;
	xfs_daddr_t		eofs;
	int			numblks = 0;
	int			i;

	for (i = 0; i < nmaps; i++)
		numblks += map[i].bm_len;

	/* Check for IOs smaller than the sector size / not sector aligned */
	ASSERT(!(BBTOB(numblks) < btp->bt_meta_sectorsize));
	ASSERT(!(BBTOB(blkno) & (xfs_off_t)btp->bt_meta_sectormask));

	/*
	 * Corrupted block numbers can get through to here, unfortunately, so we
	 * have to check that the buffer falls within the filesystem bounds.
	 */
	eofs = XFS_FSB_TO_BB(btp->bt_mount, btp->bt_mount->m_sb.sb_dblocks);
	if (blkno < 0 || blkno >= eofs) {
		/*
		 * XXX (dgc): we should really be returning -EFSCORRUPTED here,
		 * but none of the higher level infrastructure supports
		 * returning a specific error on buffer lookup failures.
		 */
		xfs_alert(btp->bt_mount,
			  "%s: Block out of range: block 0x%llx, EOFS 0x%llx ",
			  __func__, blkno, eofs);
		WARN_ON(1);
		return NULL;
	}

	/* get tree root */
	pag = xfs_perag_get(btp->bt_mount,
				xfs_daddr_to_agno(btp->bt_mount, blkno));

	/* walk tree */
	spin_lock(&pag->pag_buf_lock);
	rbp = &pag->pag_buf_tree.rb_node;
	parent = NULL;
	bp = NULL;
	while (*rbp) {
		parent = *rbp;
		bp = rb_entry(parent, struct xfs_buf, b_rbnode);

		if (blkno < bp->b_bn)
			rbp = &(*rbp)->rb_left;
		else if (blkno > bp->b_bn)
			rbp = &(*rbp)->rb_right;
		else {
			/*
			 * found a block number match. If the range doesn't
			 * match, the only way this is allowed is if the buffer
			 * in the cache is stale and the transaction that made
			 * it stale has not yet committed. i.e. we are
			 * reallocating a busy extent. Skip this buffer and
			 * continue searching to the right for an exact match.
			 */
			if (bp->b_length != numblks) {
				ASSERT(bp->b_flags & XBF_STALE);
				rbp = &(*rbp)->rb_right;
				continue;
			}
			atomic_inc(&bp->b_hold);
			goto found;
		}
	}

	/* No match found */
	if (new_bp) {
		rb_link_node(&new_bp->b_rbnode, parent, rbp);
		rb_insert_color(&new_bp->b_rbnode, &pag->pag_buf_tree);
		/* the buffer keeps the perag reference until it is freed */
		new_bp->b_pag = pag;
		spin_unlock(&pag->pag_buf_lock);
	} else {
		XFS_STATS_INC(btp->bt_mount, xb_miss_locked);
		spin_unlock(&pag->pag_buf_lock);
		xfs_perag_put(pag);
	}
	return new_bp;

found:
	spin_unlock(&pag->pag_buf_lock);
	xfs_perag_put(pag);

	if (!xfs_buf_trylock(bp)) {
		if (flags & XBF_TRYLOCK) {
			xfs_buf_rele(bp);
			XFS_STATS_INC(btp->bt_mount, xb_busy_locked);
			return NULL;
		}
		xfs_buf_lock(bp);
		XFS_STATS_INC(btp->bt_mount, xb_get_locked_waited);
	}

	/*
	 * if the buffer is stale, clear all the external state associated with
	 * it. We need to keep flags such as how we allocated the buffer memory
	 * intact here.
	 */
	if (bp->b_flags & XBF_STALE) {
		ASSERT((bp->b_flags & _XBF_DELWRI_Q) == 0);
		ASSERT(bp->b_iodone == NULL);
		bp->b_flags &= _XBF_KMEM | _XBF_PAGES;
		bp->b_ops = NULL;
	}

	trace_xfs_buf_find(bp, flags, _RET_IP_);
	XFS_STATS_INC(btp->bt_mount, xb_get_locked);
	return bp;
}

/*
 * Assembles a buffer covering the specified range. The code is optimised for
 * cache hits, as metadata intensive workloads will see 3 orders of magnitude
 * more hits than misses.
 */
struct xfs_buf *
xfs_buf_get_map(
	struct xfs_buftarg	*target,
	struct xfs_buf_map	*map,
	int			nmaps,
	xfs_buf_flags_t		flags)
{
	struct xfs_buf		*bp;
	struct xfs_buf		*new_bp;
	int			error = 0;

	bp = _xfs_buf_find(target, map, nmaps, flags, NULL);
	if (likely(bp))
		goto found;

	new_bp = _xfs_buf_alloc(target, map, nmaps, flags);
	if (unlikely(!new_bp))
		return NULL;

	error = xfs_buf_allocate_memory(new_bp, flags);
	if (error) {
		xfs_buf_free(new_bp);
		return NULL;
	}

	bp = _xfs_buf_find(target, map, nmaps, flags, new_bp);
	if (!bp) {
		xfs_buf_free(new_bp);
		return NULL;
	}

	if (bp != new_bp)
		xfs_buf_free(new_bp);

found:
	if (!bp->b_addr) {
		error = _xfs_buf_map_pages(bp, flags);
		if (unlikely(error)) {
			xfs_warn(target->bt_mount,
				"%s: failed to map pagesn", __func__);
			xfs_buf_relse(bp);
			return NULL;
		}
	}

	/*
	 * Clear b_error if this is a lookup from a caller that doesn't expect
	 * valid data to be found in the buffer.
	 */
	if (!(flags & XBF_READ))
		xfs_buf_ioerror(bp, 0);

	XFS_STATS_INC(target->bt_mount, xb_get);
	trace_xfs_buf_get(bp, flags, _RET_IP_);
	return bp;
}

STATIC int
_xfs_buf_read(
	xfs_buf_t		*bp,
	xfs_buf_flags_t		flags)
{
	ASSERT(!(flags & XBF_WRITE));
	ASSERT(bp->b_maps[0].bm_bn != XFS_BUF_DADDR_NULL);

	bp->b_flags &= ~(XBF_WRITE | XBF_ASYNC | XBF_READ_AHEAD);
	bp->b_flags |= flags & (XBF_READ | XBF_ASYNC | XBF_READ_AHEAD);

	if (flags & XBF_ASYNC) {
		xfs_buf_submit(bp);
		return 0;
	}
	return xfs_buf_submit_wait(bp);
}

xfs_buf_t *
xfs_buf_read_map(
	struct xfs_buftarg	*target,
	struct xfs_buf_map	*map,
	int			nmaps,
	xfs_buf_flags_t		flags,
	const struct xfs_buf_ops *ops)
{
	struct xfs_buf		*bp;

	flags |= XBF_READ;

	bp = xfs_buf_get_map(target, map, nmaps, flags);
	if (bp) {
		trace_xfs_buf_read(bp, flags, _RET_IP_);

		if (!(bp->b_flags & XBF_DONE)) {
			XFS_STATS_INC(target->bt_mount, xb_get_read);
			bp->b_ops = ops;
			_xfs_buf_read(bp, flags);
		} else if (flags & XBF_ASYNC) {
			/*
			 * Read ahead call which is already satisfied,
			 * drop the buffer
			 */
			xfs_buf_relse(bp);
			return NULL;
		} else {
			/* We do not want read in the flags */
			bp->b_flags &= ~XBF_READ;
		}
	}

	return bp;
}

/*
 *	If we are not low on memory then do the readahead in a deadlock
 *	safe manner.
 */
void
xfs_buf_readahead_map(
	struct xfs_buftarg	*target,
	struct xfs_buf_map	*map,
	int			nmaps,
	const struct xfs_buf_ops *ops)
{
	if (bdi_read_congested(target->bt_bdi))
		return;

	xfs_buf_read_map(target, map, nmaps,
		     XBF_TRYLOCK|XBF_ASYNC|XBF_READ_AHEAD, ops);
}

/*
 * Read an uncached buffer from disk. Allocates and returns a locked
 * buffer containing the disk contents or nothing.
 */
int
xfs_buf_read_uncached(
	struct xfs_buftarg	*target,
	xfs_daddr_t		daddr,
	size_t			numblks,
	int			flags,
	struct xfs_buf		**bpp,
	const struct xfs_buf_ops *ops)
{
	struct xfs_buf		*bp;

	*bpp = NULL;

	bp = xfs_buf_get_uncached(target, numblks, flags);
	if (!bp)
		return -ENOMEM;

	/* set up the buffer for a read IO */
	ASSERT(bp->b_map_count == 1);
	bp->b_bn = XFS_BUF_DADDR_NULL;  /* always null for uncached buffers */
	bp->b_maps[0].bm_bn = daddr;
	bp->b_flags |= XBF_READ;
	bp->b_ops = ops;

	xfs_buf_submit_wait(bp);
	if (bp->b_error) {
		int	error = bp->b_error;
		xfs_buf_relse(bp);
		return error;
	}

	*bpp = bp;
	return 0;
}

/*
 * Return a buffer allocated as an empty buffer and associated to external
 * memory via xfs_buf_associate_memory() back to it's empty state.
 */
void
xfs_buf_set_empty(
	struct xfs_buf		*bp,
	size_t			numblks)
{
	if (bp->b_pages)
		_xfs_buf_free_pages(bp);

	bp->b_pages = NULL;
	bp->b_page_count = 0;
	bp->b_addr = NULL;
	bp->b_length = numblks;
	bp->b_io_length = numblks;

	ASSERT(bp->b_map_count == 1);
	bp->b_bn = XFS_BUF_DADDR_NULL;
	bp->b_maps[0].bm_bn = XFS_BUF_DADDR_NULL;
	bp->b_maps[0].bm_len = bp->b_length;
}

static inline struct page *
mem_to_page(
	void			*addr)
{
	if ((!is_vmalloc_addr(addr))) {
		return virt_to_page(addr);
	} else {
		return vmalloc_to_page(addr);
	}
}

int
xfs_buf_associate_memory(
	xfs_buf_t		*bp,
	void			*mem,
	size_t			len)
{
	int			rval;
	int			i = 0;
	unsigned long		pageaddr;
	unsigned long		offset;
	size_t			buflen;
	int			page_count;

	pageaddr = (unsigned long)mem & PAGE_MASK;
	offset = (unsigned long)mem - pageaddr;
	buflen = PAGE_ALIGN(len + offset);
	page_count = buflen >> PAGE_SHIFT;

	/* Free any previous set of page pointers */
	if (bp->b_pages)
		_xfs_buf_free_pages(bp);

	bp->b_pages = NULL;
	bp->b_addr = mem;

	rval = _xfs_buf_get_pages(bp, page_count);
	if (rval)
		return rval;

	bp->b_offset = offset;

	for (i = 0; i < bp->b_page_count; i++) {
		bp->b_pages[i] = mem_to_page((void *)pageaddr);
		pageaddr += PAGE_SIZE;
	}

	bp->b_io_length = BTOBB(len);
	bp->b_length = BTOBB(buflen);

	return 0;
}

xfs_buf_t *
xfs_buf_get_uncached(
	struct xfs_buftarg	*target,
	size_t			numblks,
	int			flags)
{
	unsigned long		page_count;
	int			error, i;
	struct xfs_buf		*bp;
	DEFINE_SINGLE_BUF_MAP(map, XFS_BUF_DADDR_NULL, numblks);

	/* flags might contain irrelevant bits, pass only what we care about */
	bp = _xfs_buf_alloc(target, &map, 1, flags & XBF_NO_IOACCT);
	if (unlikely(bp == NULL))
		goto fail;

	page_count = PAGE_ALIGN(numblks << BBSHIFT) >> PAGE_SHIFT;
	error = _xfs_buf_get_pages(bp, page_count);
	if (error)
		goto fail_free_buf;

	for (i = 0; i < page_count; i++) {
		bp->b_pages[i] = alloc_page(xb_to_gfp(flags));
		if (!bp->b_pages[i])
			goto fail_free_mem;
	}
	bp->b_flags |= _XBF_PAGES;

	error = _xfs_buf_map_pages(bp, 0);
	if (unlikely(error)) {
		xfs_warn(target->bt_mount,
			"%s: failed to map pages", __func__);
		goto fail_free_mem;
	}

	trace_xfs_buf_get_uncached(bp, _RET_IP_);
	return bp;

 fail_free_mem:
	while (--i >= 0)
		__free_page(bp->b_pages[i]);
	_xfs_buf_free_pages(bp);
 fail_free_buf:
	xfs_buf_free_maps(bp);
	kmem_zone_free(xfs_buf_zone, bp);
 fail:
	return NULL;
}

/*
 *	Increment reference count on buffer, to hold the buffer concurrently
 *	with another thread which may release (free) the buffer asynchronously.
 *	Must hold the buffer already to call this function.
 */
void
xfs_buf_hold(
	xfs_buf_t		*bp)
{
	trace_xfs_buf_hold(bp, _RET_IP_);
	atomic_inc(&bp->b_hold);
}

/*
 * Release a hold on the specified buffer. If the hold count is 1, the buffer is
 * placed on LRU or freed (depending on b_lru_ref).
 */
void
xfs_buf_rele(
	xfs_buf_t		*bp)
{
	struct xfs_perag	*pag = bp->b_pag;
	bool			release;
	bool			freebuf = false;

	trace_xfs_buf_rele(bp, _RET_IP_);

	if (!pag) {
		ASSERT(list_empty(&bp->b_lru));
		ASSERT(RB_EMPTY_NODE(&bp->b_rbnode));
		if (atomic_dec_and_test(&bp->b_hold)) {
			xfs_buf_ioacct_dec(bp);
			xfs_buf_free(bp);
		}
		return;
	}

	ASSERT(!RB_EMPTY_NODE(&bp->b_rbnode));

	ASSERT(atomic_read(&bp->b_hold) > 0);

	release = atomic_dec_and_lock(&bp->b_hold, &pag->pag_buf_lock);
	spin_lock(&bp->b_lock);
	if (!release) {
		/*
		 * Drop the in-flight state if the buffer is already on the LRU
		 * and it holds the only reference. This is racy because we
		 * haven't acquired the pag lock, but the use of _XBF_IN_FLIGHT
		 * ensures the decrement occurs only once per-buf.
		 */
		if ((atomic_read(&bp->b_hold) == 1) && !list_empty(&bp->b_lru))
			xfs_buf_ioacct_dec(bp);
		goto out_unlock;
	}

	/* the last reference has been dropped ... */
	xfs_buf_ioacct_dec(bp);
	if (!(bp->b_flags & XBF_STALE) && atomic_read(&bp->b_lru_ref)) {
		/*
		 * If the buffer is added to the LRU take a new reference to the
		 * buffer for the LRU and clear the (now stale) dispose list
		 * state flag
		 */
		if (list_lru_add(&bp->b_target->bt_lru, &bp->b_lru)) {
			bp->b_state &= ~XFS_BSTATE_DISPOSE;
			atomic_inc(&bp->b_hold);
		}
		spin_unlock(&pag->pag_buf_lock);
	} else {
		/*
		 * most of the time buffers will already be removed from the
		 * LRU, so optimise that case by checking for the
		 * XFS_BSTATE_DISPOSE flag indicating the last list the buffer
		 * was on was the disposal list
		 */
		if (!(bp->b_state & XFS_BSTATE_DISPOSE)) {
			list_lru_del(&bp->b_target->bt_lru, &bp->b_lru);
		} else {
			ASSERT(list_empty(&bp->b_lru));
		}

		ASSERT(!(bp->b_flags & _XBF_DELWRI_Q));
		rb_erase(&bp->b_rbnode, &pag->pag_buf_tree);
		spin_unlock(&pag->pag_buf_lock);
		xfs_perag_put(pag);
		freebuf = true;
	}

out_unlock:
	spin_unlock(&bp->b_lock);

	if (freebuf)
		xfs_buf_free(bp);
}


/*
 *	Lock a buffer object, if it is not already locked.
 *
 *	If we come across a stale, pinned, locked buffer, we know that we are
 *	being asked to lock a buffer that has been reallocated. Because it is
 *	pinned, we know that the log has not been pushed to disk and hence it
 *	will still be locked.  Rather than continuing to have trylock attempts
 *	fail until someone else pushes the log, push it ourselves before
 *	returning.  This means that the xfsaild will not get stuck trying
 *	to push on stale inode buffers.
 */
int
xfs_buf_trylock(
	struct xfs_buf		*bp)
{
	int			locked;

	locked = down_trylock(&bp->b_sema) == 0;
	if (locked) {
		XB_SET_OWNER(bp);
		trace_xfs_buf_trylock(bp, _RET_IP_);
	} else {
		trace_xfs_buf_trylock_fail(bp, _RET_IP_);
	}
	return locked;
}

/*
 *	Lock a buffer object.
 *
 *	If we come across a stale, pinned, locked buffer, we know that we
 *	are being asked to lock a buffer that has been reallocated. Because
 *	it is pinned, we know that the log has not been pushed to disk and
 *	hence it will still be locked. Rather than sleeping until someone
 *	else pushes the log, push it ourselves before trying to get the lock.
 */
void
xfs_buf_lock(
	struct xfs_buf		*bp)
{
	trace_xfs_buf_lock(bp, _RET_IP_);

	if (atomic_read(&bp->b_pin_count) && (bp->b_flags & XBF_STALE))
		xfs_log_force(bp->b_target->bt_mount, 0);
	down(&bp->b_sema);
	XB_SET_OWNER(bp);

	trace_xfs_buf_lock_done(bp, _RET_IP_);
}

void
xfs_buf_unlock(
	struct xfs_buf		*bp)
{
	XB_CLEAR_OWNER(bp);
	up(&bp->b_sema);

	trace_xfs_buf_unlock(bp, _RET_IP_);
}

STATIC void
xfs_buf_wait_unpin(
	xfs_buf_t		*bp)
{
	DECLARE_WAITQUEUE	(wait, current);

	if (atomic_read(&bp->b_pin_count) == 0)
		return;

	add_wait_queue(&bp->b_waiters, &wait);
	for (;;) {
		set_current_state(TASK_UNINTERRUPTIBLE);
		if (atomic_read(&bp->b_pin_count) == 0)
			break;
		io_schedule();
	}
	remove_wait_queue(&bp->b_waiters, &wait);
	set_current_state(TASK_RUNNING);
}

/*
 *	Buffer Utility Routines
 */

void
xfs_buf_ioend(
	struct xfs_buf	*bp)
{
	bool		read = bp->b_flags & XBF_READ;

	trace_xfs_buf_iodone(bp, _RET_IP_);

	bp->b_flags &= ~(XBF_READ | XBF_WRITE | XBF_READ_AHEAD);

	/*
	 * Pull in IO completion errors now. We are guaranteed to be running
	 * single threaded, so we don't need the lock to read b_io_error.
	 */
	if (!bp->b_error && bp->b_io_error)
		xfs_buf_ioerror(bp, bp->b_io_error);

	/* Only validate buffers that were read without errors */
	if (read && !bp->b_error && bp->b_ops) {
		ASSERT(!bp->b_iodone);
		bp->b_ops->verify_read(bp);
	}

	if (!bp->b_error)
		bp->b_flags |= XBF_DONE;

	if (bp->b_iodone)
		(*(bp->b_iodone))(bp);
	else if (bp->b_flags & XBF_ASYNC)
		xfs_buf_relse(bp);
	else
		complete(&bp->b_iowait);
}

static void
xfs_buf_ioend_work(
	struct work_struct	*work)
{
	struct xfs_buf		*bp =
		container_of(work, xfs_buf_t, b_ioend_work);

	xfs_buf_ioend(bp);
}

static void
xfs_buf_ioend_async(
	struct xfs_buf	*bp)
{
	INIT_WORK(&bp->b_ioend_work, xfs_buf_ioend_work);
	queue_work(bp->b_ioend_wq, &bp->b_ioend_work);
}

void
xfs_buf_ioerror(
	xfs_buf_t		*bp,
	int			error)
{
	ASSERT(error <= 0 && error >= -1000);
	bp->b_error = error;
	trace_xfs_buf_ioerror(bp, error, _RET_IP_);
}

void
xfs_buf_ioerror_alert(
	struct xfs_buf		*bp,
	const char		*func)
{
	xfs_alert(bp->b_target->bt_mount,
"metadata I/O error: block 0x%llx (\"%s\") error %d numblks %d",
		(__uint64_t)XFS_BUF_ADDR(bp), func, -bp->b_error, bp->b_length);
}

int
xfs_bwrite(
	struct xfs_buf		*bp)
{
	int			error;

	ASSERT(xfs_buf_islocked(bp));

	bp->b_flags |= XBF_WRITE;
	bp->b_flags &= ~(XBF_ASYNC | XBF_READ | _XBF_DELWRI_Q |
			 XBF_WRITE_FAIL | XBF_DONE);

	error = xfs_buf_submit_wait(bp);
	if (error) {
		xfs_force_shutdown(bp->b_target->bt_mount,
				   SHUTDOWN_META_IO_ERROR);
	}
	return error;
}

static void
xfs_buf_bio_end_io(
	struct bio		*bio)
{
	struct xfs_buf		*bp = (struct xfs_buf *)bio->bi_private;

	/*
	 * don't overwrite existing errors - otherwise we can lose errors on
	 * buffers that require multiple bios to complete.
	 */
	if (bio->bi_error)
		cmpxchg(&bp->b_io_error, 0, bio->bi_error);

	if (!bp->b_error && xfs_buf_is_vmapped(bp) && (bp->b_flags & XBF_READ))
		invalidate_kernel_vmap_range(bp->b_addr, xfs_buf_vmap_len(bp));

	if (atomic_dec_and_test(&bp->b_io_remaining) == 1)
		xfs_buf_ioend_async(bp);
	bio_put(bio);
}

static void
xfs_buf_ioapply_map(
	struct xfs_buf	*bp,
	int		map,
	int		*buf_offset,
	int		*count,
	int		rw)
{
	int		page_index;
	int		total_nr_pages = bp->b_page_count;
	int		nr_pages;
	struct bio	*bio;
	sector_t	sector =  bp->b_maps[map].bm_bn;
	int		size;
	int		offset;

	total_nr_pages = bp->b_page_count;

	/* skip the pages in the buffer before the start offset */
	page_index = 0;
	offset = *buf_offset;
	while (offset >= PAGE_SIZE) {
		page_index++;
		offset -= PAGE_SIZE;
	}

	/*
	 * Limit the IO size to the length of the current vector, and update the
	 * remaining IO count for the next time around.
	 */
	size = min_t(int, BBTOB(bp->b_maps[map].bm_len), *count);
	*count -= size;
	*buf_offset += size;

next_chunk:
	atomic_inc(&bp->b_io_remaining);
	nr_pages = BIO_MAX_SECTORS >> (PAGE_SHIFT - BBSHIFT);
	if (nr_pages > total_nr_pages)
		nr_pages = total_nr_pages;

	bio = bio_alloc(GFP_NOIO, nr_pages);
	bio->bi_bdev = bp->b_target->bt_bdev;
	bio->bi_iter.bi_sector = sector;
	bio->bi_end_io = xfs_buf_bio_end_io;
	bio->bi_private = bp;


	for (; size && nr_pages; nr_pages--, page_index++) {
		int	rbytes, nbytes = PAGE_SIZE - offset;

		if (nbytes > size)
			nbytes = size;

		rbytes = bio_add_page(bio, bp->b_pages[page_index], nbytes,
				      offset);
		if (rbytes < nbytes)
			break;

		offset = 0;
		sector += BTOBB(nbytes);
		size -= nbytes;
		total_nr_pages--;
	}

	if (likely(bio->bi_iter.bi_size)) {
		if (xfs_buf_is_vmapped(bp)) {
			flush_kernel_vmap_range(bp->b_addr,
						xfs_buf_vmap_len(bp));
		}
		submit_bio(rw, bio);
		if (size)
			goto next_chunk;
	} else {
		/*
		 * This is guaranteed not to be the last io reference count
		 * because the caller (xfs_buf_submit) holds a count itself.
		 */
		atomic_dec(&bp->b_io_remaining);
		xfs_buf_ioerror(bp, -EIO);
		bio_put(bio);
	}

}

STATIC void
_xfs_buf_ioapply(
	struct xfs_buf	*bp)
{
	struct blk_plug	plug;
	int		rw;
	int		offset;
	int		size;
	int		i;

	/*
	 * Make sure we capture only current IO errors rather than stale errors
	 * left over from previous use of the buffer (e.g. failed readahead).
	 */
	bp->b_error = 0;

	/*
	 * Initialize the I/O completion workqueue if we haven't yet or the
	 * submitter has not opted to specify a custom one.
	 */
	if (!bp->b_ioend_wq)
		bp->b_ioend_wq = bp->b_target->bt_mount->m_buf_workqueue;

	if (bp->b_flags & XBF_WRITE) {
		if (bp->b_flags & XBF_SYNCIO)
			rw = WRITE_SYNC;
		else
			rw = WRITE;
		if (bp->b_flags & XBF_FUA)
			rw |= REQ_FUA;
		if (bp->b_flags & XBF_FLUSH)
			rw |= REQ_FLUSH;

		/*
		 * Run the write verifier callback function if it exists. If
		 * this function fails it will mark the buffer with an error and
		 * the IO should not be dispatched.
		 */
		if (bp->b_ops) {
			bp->b_ops->verify_write(bp);
			if (bp->b_error) {
				xfs_force_shutdown(bp->b_target->bt_mount,
						   SHUTDOWN_CORRUPT_INCORE);
				return;
			}
		} else if (bp->b_bn != XFS_BUF_DADDR_NULL) {
			struct xfs_mount *mp = bp->b_target->bt_mount;

			/*
			 * non-crc filesystems don't attach verifiers during
			 * log recovery, so don't warn for such filesystems.
			 */
			if (xfs_sb_version_hascrc(&mp->m_sb)) {
				xfs_warn(mp,
					"%s: no ops on block 0x%llx/0x%x",
					__func__, bp->b_bn, bp->b_length);
				xfs_hex_dump(bp->b_addr, 64);
				dump_stack();
			}
		}
	} else if (bp->b_flags & XBF_READ_AHEAD) {
		rw = READA;
	} else {
		rw = READ;
	}

	/* we only use the buffer cache for meta-data */
	rw |= REQ_META;

	/*
	 * Walk all the vectors issuing IO on them. Set up the initial offset
	 * into the buffer and the desired IO size before we start -
	 * _xfs_buf_ioapply_vec() will modify them appropriately for each
	 * subsequent call.
	 */
	offset = bp->b_offset;
	size = BBTOB(bp->b_io_length);
	blk_start_plug(&plug);
	for (i = 0; i < bp->b_map_count; i++) {
		xfs_buf_ioapply_map(bp, i, &offset, &size, rw);
		if (bp->b_error)
			break;
		if (size <= 0)
			break;	/* all done */
	}
	blk_finish_plug(&plug);
}

/*
 * Asynchronous IO submission path. This transfers the buffer lock ownership and
 * the current reference to the IO. It is not safe to reference the buffer after
 * a call to this function unless the caller holds an additional reference
 * itself.
 */
void
xfs_buf_submit(
	struct xfs_buf	*bp)
{
	trace_xfs_buf_submit(bp, _RET_IP_);

	ASSERT(!(bp->b_flags & _XBF_DELWRI_Q));
	ASSERT(bp->b_flags & XBF_ASYNC);

	/* on shutdown we stale and complete the buffer immediately */
	if (XFS_FORCED_SHUTDOWN(bp->b_target->bt_mount)) {
		xfs_buf_ioerror(bp, -EIO);
		bp->b_flags &= ~XBF_DONE;
		xfs_buf_stale(bp);
		xfs_buf_ioend(bp);
		return;
	}

	if (bp->b_flags & XBF_WRITE)
		xfs_buf_wait_unpin(bp);

	/* clear the internal error state to avoid spurious errors */
	bp->b_io_error = 0;

	/*
	 * The caller's reference is released during I/O completion.
	 * This occurs some time after the last b_io_remaining reference is
	 * released, so after we drop our Io reference we have to have some
	 * other reference to ensure the buffer doesn't go away from underneath
	 * us. Take a direct reference to ensure we have safe access to the
	 * buffer until we are finished with it.
	 */
	xfs_buf_hold(bp);

	/*
	 * Set the count to 1 initially, this will stop an I/O completion
	 * callout which happens before we have started all the I/O from calling
	 * xfs_buf_ioend too early.
	 */
	atomic_set(&bp->b_io_remaining, 1);
	xfs_buf_ioacct_inc(bp);
	_xfs_buf_ioapply(bp);

	/*
	 * If _xfs_buf_ioapply failed, we can get back here with only the IO
	 * reference we took above. If we drop it to zero, run completion so
	 * that we don't return to the caller with completion still pending.
	 */
	if (atomic_dec_and_test(&bp->b_io_remaining) == 1) {
		if (bp->b_error)
			xfs_buf_ioend(bp);
		else
			xfs_buf_ioend_async(bp);
	}

	xfs_buf_rele(bp);
	/* Note: it is not safe to reference bp now we've dropped our ref */
}

/*
 * Synchronous buffer IO submission path, read or write.
 */
int
xfs_buf_submit_wait(
	struct xfs_buf	*bp)
{
	int		error;

	trace_xfs_buf_submit_wait(bp, _RET_IP_);

	ASSERT(!(bp->b_flags & (_XBF_DELWRI_Q | XBF_ASYNC)));

	if (XFS_FORCED_SHUTDOWN(bp->b_target->bt_mount)) {
		xfs_buf_ioerror(bp, -EIO);
		xfs_buf_stale(bp);
		bp->b_flags &= ~XBF_DONE;
		return -EIO;
	}

	if (bp->b_flags & XBF_WRITE)
		xfs_buf_wait_unpin(bp);

	/* clear the internal error state to avoid spurious errors */
	bp->b_io_error = 0;

	/*
	 * For synchronous IO, the IO does not inherit the submitters reference
	 * count, nor the buffer lock. Hence we cannot release the reference we
	 * are about to take until we've waited for all IO completion to occur,
	 * including any xfs_buf_ioend_async() work that may be pending.
	 */
	xfs_buf_hold(bp);

	/*
	 * Set the count to 1 initially, this will stop an I/O completion
	 * callout which happens before we have started all the I/O from calling
	 * xfs_buf_ioend too early.
	 */
	atomic_set(&bp->b_io_remaining, 1);
	_xfs_buf_ioapply(bp);

	/*
	 * make sure we run completion synchronously if it raced with us and is
	 * already complete.
	 */
	if (atomic_dec_and_test(&bp->b_io_remaining) == 1)
		xfs_buf_ioend(bp);

	/* wait for completion before gathering the error from the buffer */
	trace_xfs_buf_iowait(bp, _RET_IP_);
	wait_for_completion(&bp->b_iowait);
	trace_xfs_buf_iowait_done(bp, _RET_IP_);
	error = bp->b_error;

	/*
	 * all done now, we can release the hold that keeps the buffer
	 * referenced for the entire IO.
	 */
	xfs_buf_rele(bp);
	return error;
}

void *
xfs_buf_offset(
	struct xfs_buf		*bp,
	size_t			offset)
{
	struct page		*page;

	if (bp->b_addr)
		return bp->b_addr + offset;

	offset += bp->b_offset;
	page = bp->b_pages[offset >> PAGE_SHIFT];
	return page_address(page) + (offset & (PAGE_SIZE-1));
}

/*
 *	Move data into or out of a buffer.
 */
void
xfs_buf_iomove(
	xfs_buf_t		*bp,	/* buffer to process		*/
	size_t			boff,	/* starting buffer offset	*/
	size_t			bsize,	/* length to copy		*/
	void			*data,	/* data address			*/
	xfs_buf_rw_t		mode)	/* read/write/zero flag		*/
{
	size_t			bend;

	bend = boff + bsize;
	while (boff < bend) {
		struct page	*page;
		int		page_index, page_offset, csize;

		page_index = (boff + bp->b_offset) >> PAGE_SHIFT;
		page_offset = (boff + bp->b_offset) & ~PAGE_MASK;
		page = bp->b_pages[page_index];
		csize = min_t(size_t, PAGE_SIZE - page_offset,
				      BBTOB(bp->b_io_length) - boff);

		ASSERT((csize + page_offset) <= PAGE_SIZE);

		switch (mode) {
		case XBRW_ZERO:
			memset(page_address(page) + page_offset, 0, csize);
			break;
		case XBRW_READ:
			memcpy(data, page_address(page) + page_offset, csize);
			break;
		case XBRW_WRITE:
			memcpy(page_address(page) + page_offset, data, csize);
		}

		boff += csize;
		data += csize;
	}
}

/*
 *	Handling of buffer targets (buftargs).
 */

/*
 * Wait for any bufs with callbacks that have been submitted but have not yet
 * returned. These buffers will have an elevated hold count, so wait on those
 * while freeing all the buffers only held by the LRU.
 */
static enum lru_status
xfs_buftarg_wait_rele(
	struct list_head	*item,
	struct list_lru_one	*lru,
	spinlock_t		*lru_lock,
	void			*arg)

{
	struct xfs_buf		*bp = container_of(item, struct xfs_buf, b_lru);
	struct list_head	*dispose = arg;

	if (atomic_read(&bp->b_hold) > 1) {
		/* need to wait, so skip it this pass */
		trace_xfs_buf_wait_buftarg(bp, _RET_IP_);
		return LRU_SKIP;
	}
	if (!spin_trylock(&bp->b_lock))
		return LRU_SKIP;

	/*
	 * clear the LRU reference count so the buffer doesn't get
	 * ignored in xfs_buf_rele().
	 */
	atomic_set(&bp->b_lru_ref, 0);
	bp->b_state |= XFS_BSTATE_DISPOSE;
	list_lru_isolate_move(lru, item, dispose);
	spin_unlock(&bp->b_lock);
	return LRU_REMOVED;
}

void
xfs_wait_buftarg(
	struct xfs_buftarg	*btp)
{
	LIST_HEAD(dispose);
	int loop = 0;

	/*
	 * First wait on the buftarg I/O count for all in-flight buffers to be
	 * released. This is critical as new buffers do not make the LRU until
	 * they are released.
	 *
	 * Next, flush the buffer workqueue to ensure all completion processing
	 * has finished. Just waiting on buffer locks is not sufficient for
	 * async IO as the reference count held over IO is not released until
	 * after the buffer lock is dropped. Hence we need to ensure here that
	 * all reference counts have been dropped before we start walking the
	 * LRU list.
	 */
	while (percpu_counter_sum(&btp->bt_io_count))
		delay(100);
	drain_workqueue(btp->bt_mount->m_buf_workqueue);

	/* loop until there is nothing left on the lru list. */
	while (list_lru_count(&btp->bt_lru)) {
		list_lru_walk(&btp->bt_lru, xfs_buftarg_wait_rele,
			      &dispose, LONG_MAX);

		while (!list_empty(&dispose)) {
			struct xfs_buf *bp;
			bp = list_first_entry(&dispose, struct xfs_buf, b_lru);
			list_del_init(&bp->b_lru);
			if (bp->b_flags & XBF_WRITE_FAIL) {
				xfs_alert(btp->bt_mount,
"Corruption Alert: Buffer at block 0x%llx had permanent write failures!",
					(long long)bp->b_bn);
				xfs_alert(btp->bt_mount,
"Please run xfs_repair to determine the extent of the problem.");
			}
			xfs_buf_rele(bp);
		}
		if (loop++ != 0)
			delay(100);
	}
}

static enum lru_status
xfs_buftarg_isolate(
	struct list_head	*item,
	struct list_lru_one	*lru,
	spinlock_t		*lru_lock,
	void			*arg)
{
	struct xfs_buf		*bp = container_of(item, struct xfs_buf, b_lru);
	struct list_head	*dispose = arg;

	/*
	 * we are inverting the lru lock/bp->b_lock here, so use a trylock.
	 * If we fail to get the lock, just skip it.
	 */
	if (!spin_trylock(&bp->b_lock))
		return LRU_SKIP;
	/*
	 * Decrement the b_lru_ref count unless the value is already
	 * zero. If the value is already zero, we need to reclaim the
	 * buffer, otherwise it gets another trip through the LRU.
	 */
	if (!atomic_add_unless(&bp->b_lru_ref, -1, 0)) {
		spin_unlock(&bp->b_lock);
		return LRU_ROTATE;
	}

	bp->b_state |= XFS_BSTATE_DISPOSE;
	list_lru_isolate_move(lru, item, dispose);
	spin_unlock(&bp->b_lock);
	return LRU_REMOVED;
}

static unsigned long
xfs_buftarg_shrink_scan(
	struct shrinker		*shrink,
	struct shrink_control	*sc)
{
	struct xfs_buftarg	*btp = container_of(shrink,
					struct xfs_buftarg, bt_shrinker);
	LIST_HEAD(dispose);
	unsigned long		freed;

	freed = list_lru_shrink_walk(&btp->bt_lru, sc,
				     xfs_buftarg_isolate, &dispose);

	while (!list_empty(&dispose)) {
		struct xfs_buf *bp;
		bp = list_first_entry(&dispose, struct xfs_buf, b_lru);
		list_del_init(&bp->b_lru);
		xfs_buf_rele(bp);
	}

	return freed;
}

static unsigned long
xfs_buftarg_shrink_count(
	struct shrinker		*shrink,
	struct shrink_control	*sc)
{
	struct xfs_buftarg	*btp = container_of(shrink,
					struct xfs_buftarg, bt_shrinker);
	return list_lru_shrink_count(&btp->bt_lru, sc);
}

void
xfs_free_buftarg(
	struct xfs_mount	*mp,
	struct xfs_buftarg	*btp)
{
	unregister_shrinker(&btp->bt_shrinker);
	ASSERT(percpu_counter_sum(&btp->bt_io_count) == 0);
	percpu_counter_destroy(&btp->bt_io_count);
	list_lru_destroy(&btp->bt_lru);

	if (mp->m_flags & XFS_MOUNT_BARRIER)
		xfs_blkdev_issue_flush(btp);

	kmem_free(btp);
}

int
xfs_setsize_buftarg(
	xfs_buftarg_t		*btp,
	unsigned int		sectorsize)
{
	/* Set up metadata sector size info */
	btp->bt_meta_sectorsize = sectorsize;
	btp->bt_meta_sectormask = sectorsize - 1;

	if (set_blocksize(btp->bt_bdev, sectorsize)) {
		xfs_warn(btp->bt_mount,
			"Cannot set_blocksize to %u on device %pg",
			sectorsize, btp->bt_bdev);
		return -EINVAL;
	}

	/* Set up device logical sector size mask */
	btp->bt_logical_sectorsize = bdev_logical_block_size(btp->bt_bdev);
	btp->bt_logical_sectormask = bdev_logical_block_size(btp->bt_bdev) - 1;

	return 0;
}

/*
 * When allocating the initial buffer target we have not yet
 * read in the superblock, so don't know what sized sectors
 * are being used at this early stage.  Play safe.
 */
STATIC int
xfs_setsize_buftarg_early(
	xfs_buftarg_t		*btp,
	struct block_device	*bdev)
{
	return xfs_setsize_buftarg(btp, bdev_logical_block_size(bdev));
}

xfs_buftarg_t *
xfs_alloc_buftarg(
	struct xfs_mount	*mp,
	struct block_device	*bdev)
{
	xfs_buftarg_t		*btp;

	btp = kmem_zalloc(sizeof(*btp), KM_SLEEP | KM_NOFS);

	btp->bt_mount = mp;
	btp->bt_dev =  bdev->bd_dev;
	btp->bt_bdev = bdev;
	btp->bt_bdi = blk_get_backing_dev_info(bdev);

	if (xfs_setsize_buftarg_early(btp, bdev))
		goto error;

	if (list_lru_init(&btp->bt_lru))
		goto error;

	if (percpu_counter_init(&btp->bt_io_count, 0, GFP_KERNEL))
		goto error;

	btp->bt_shrinker.count_objects = xfs_buftarg_shrink_count;
	btp->bt_shrinker.scan_objects = xfs_buftarg_shrink_scan;
	btp->bt_shrinker.seeks = DEFAULT_SEEKS;
	btp->bt_shrinker.flags = SHRINKER_NUMA_AWARE;
	register_shrinker(&btp->bt_shrinker);
	return btp;

error:
	kmem_free(btp);
	return NULL;
}

/*
 * Add a buffer to the delayed write list.
 *
 * This queues a buffer for writeout if it hasn't already been.  Note that
 * neither this routine nor the buffer list submission functions perform
 * any internal synchronization.  It is expected that the lists are thread-local
 * to the callers.
 *
 * Returns true if we queued up the buffer, or false if it already had
 * been on the buffer list.
 */
bool
xfs_buf_delwri_queue(
	struct xfs_buf		*bp,
	struct list_head	*list)
{
	ASSERT(xfs_buf_islocked(bp));
	ASSERT(!(bp->b_flags & XBF_READ));

	/*
	 * If the buffer is already marked delwri it already is queued up
	 * by someone else for imediate writeout.  Just ignore it in that
	 * case.
	 */
	if (bp->b_flags & _XBF_DELWRI_Q) {
		trace_xfs_buf_delwri_queued(bp, _RET_IP_);
		return false;
	}

	trace_xfs_buf_delwri_queue(bp, _RET_IP_);

	/*
	 * If a buffer gets written out synchronously or marked stale while it
	 * is on a delwri list we lazily remove it. To do this, the other party
	 * clears the  _XBF_DELWRI_Q flag but otherwise leaves the buffer alone.
	 * It remains referenced and on the list.  In a rare corner case it
	 * might get readded to a delwri list after the synchronous writeout, in
	 * which case we need just need to re-add the flag here.
	 */
	bp->b_flags |= _XBF_DELWRI_Q;
	if (list_empty(&bp->b_list)) {
		atomic_inc(&bp->b_hold);
		list_add_tail(&bp->b_list, list);
	}

	return true;
}

/*
 * Compare function is more complex than it needs to be because
 * the return value is only 32 bits and we are doing comparisons
 * on 64 bit values
 */
static int
xfs_buf_cmp(
	void		*priv,
	struct list_head *a,
	struct list_head *b)
{
	struct xfs_buf	*ap = container_of(a, struct xfs_buf, b_list);
	struct xfs_buf	*bp = container_of(b, struct xfs_buf, b_list);
	xfs_daddr_t		diff;

	diff = ap->b_maps[0].bm_bn - bp->b_maps[0].bm_bn;
	if (diff < 0)
		return -1;
	if (diff > 0)
		return 1;
	return 0;
}

/*
 * submit buffers for write.
 *
 * When we have a large buffer list, we do not want to hold all the buffers
 * locked while we block on the request queue waiting for IO dispatch. To avoid
 * this problem, we lock and submit buffers in groups of 50, thereby minimising
 * the lock hold times for lists which may contain thousands of objects.
 *
 * To do this, we sort the buffer list before we walk the list to lock and
 * submit buffers, and we plug and unplug around each group of buffers we
 * submit.
 */
static int
xfs_buf_delwri_submit_buffers(
	struct list_head	*buffer_list,
	struct list_head	*wait_list)
{
	struct xfs_buf		*bp, *n;
	LIST_HEAD		(submit_list);
	int			pinned = 0;
	struct blk_plug		plug;

	list_sort(NULL, buffer_list, xfs_buf_cmp);

	blk_start_plug(&plug);
	list_for_each_entry_safe(bp, n, buffer_list, b_list) {
		if (!wait_list) {
			if (xfs_buf_ispinned(bp)) {
				pinned++;
				continue;
			}
			if (!xfs_buf_trylock(bp))
				continue;
		} else {
			xfs_buf_lock(bp);
		}

		/*
		 * Someone else might have written the buffer synchronously or
		 * marked it stale in the meantime.  In that case only the
		 * _XBF_DELWRI_Q flag got cleared, and we have to drop the
		 * reference and remove it from the list here.
		 */
		if (!(bp->b_flags & _XBF_DELWRI_Q)) {
			list_del_init(&bp->b_list);
			xfs_buf_relse(bp);
			continue;
		}

		trace_xfs_buf_delwri_split(bp, _RET_IP_);
<<<<<<< HEAD
=======
	}

	list_sort(NULL, io_list, xfs_buf_cmp);

	blk_start_plug(&plug);
	list_for_each_entry_safe(bp, n, io_list, b_list) {
		bp->b_flags &= ~(_XBF_DELWRI_Q | XBF_WRITE_FAIL);
		bp->b_flags |= XBF_WRITE | XBF_ASYNC;
>>>>>>> 9c7504aa

		/*
		 * We do all IO submission async. This means if we need
		 * to wait for IO completion we need to take an extra
		 * reference so the buffer is still valid on the other
		 * side. We need to move the buffer onto the io_list
		 * at this point so the caller can still access it.
		 */
		bp->b_flags &= ~(_XBF_DELWRI_Q | XBF_ASYNC | XBF_WRITE_FAIL);
		bp->b_flags |= XBF_WRITE | XBF_ASYNC;
		if (wait_list) {
			xfs_buf_hold(bp);
			list_move_tail(&bp->b_list, wait_list);
		} else
			list_del_init(&bp->b_list);

		xfs_buf_submit(bp);
	}
	blk_finish_plug(&plug);

	return pinned;
}

/*
 * Write out a buffer list asynchronously.
 *
 * This will take the @buffer_list, write all non-locked and non-pinned buffers
 * out and not wait for I/O completion on any of the buffers.  This interface
 * is only safely useable for callers that can track I/O completion by higher
 * level means, e.g. AIL pushing as the @buffer_list is consumed in this
 * function.
 */
int
xfs_buf_delwri_submit_nowait(
	struct list_head	*buffer_list)
{
	return xfs_buf_delwri_submit_buffers(buffer_list, NULL);
}

/*
 * Write out a buffer list synchronously.
 *
 * This will take the @buffer_list, write all buffers out and wait for I/O
 * completion on all of the buffers. @buffer_list is consumed by the function,
 * so callers must have some other way of tracking buffers if they require such
 * functionality.
 */
int
xfs_buf_delwri_submit(
	struct list_head	*buffer_list)
{
	LIST_HEAD		(wait_list);
	int			error = 0, error2;
	struct xfs_buf		*bp;

	xfs_buf_delwri_submit_buffers(buffer_list, &wait_list);

	/* Wait for IO to complete. */
	while (!list_empty(&wait_list)) {
		bp = list_first_entry(&wait_list, struct xfs_buf, b_list);

		list_del_init(&bp->b_list);

		/* locking the buffer will wait for async IO completion. */
		xfs_buf_lock(bp);
		error2 = bp->b_error;
		xfs_buf_relse(bp);
		if (!error)
			error = error2;
	}

	return error;
}

int __init
xfs_buf_init(void)
{
	xfs_buf_zone = kmem_zone_init_flags(sizeof(xfs_buf_t), "xfs_buf",
						KM_ZONE_HWALIGN, NULL);
	if (!xfs_buf_zone)
		goto out;

	return 0;

 out:
	return -ENOMEM;
}

void
xfs_buf_terminate(void)
{
	kmem_zone_destroy(xfs_buf_zone);
}<|MERGE_RESOLUTION|>--- conflicted
+++ resolved
@@ -1910,17 +1910,6 @@
 		}
 
 		trace_xfs_buf_delwri_split(bp, _RET_IP_);
-<<<<<<< HEAD
-=======
-	}
-
-	list_sort(NULL, io_list, xfs_buf_cmp);
-
-	blk_start_plug(&plug);
-	list_for_each_entry_safe(bp, n, io_list, b_list) {
-		bp->b_flags &= ~(_XBF_DELWRI_Q | XBF_WRITE_FAIL);
-		bp->b_flags |= XBF_WRITE | XBF_ASYNC;
->>>>>>> 9c7504aa
 
 		/*
 		 * We do all IO submission async. This means if we need
@@ -1929,7 +1918,7 @@
 		 * side. We need to move the buffer onto the io_list
 		 * at this point so the caller can still access it.
 		 */
-		bp->b_flags &= ~(_XBF_DELWRI_Q | XBF_ASYNC | XBF_WRITE_FAIL);
+		bp->b_flags &= ~(_XBF_DELWRI_Q | XBF_WRITE_FAIL);
 		bp->b_flags |= XBF_WRITE | XBF_ASYNC;
 		if (wait_list) {
 			xfs_buf_hold(bp);
