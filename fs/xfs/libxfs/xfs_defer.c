// SPDX-License-Identifier: GPL-2.0+
/*
 * Copyright (C) 2016 Oracle.  All Rights Reserved.
 * Author: Darrick J. Wong <darrick.wong@oracle.com>
 */
#include "xfs.h"
#include "xfs_fs.h"
#include "xfs_shared.h"
#include "xfs_format.h"
#include "xfs_log_format.h"
#include "xfs_trans_resv.h"
#include "xfs_mount.h"
#include "xfs_defer.h"
#include "xfs_trans.h"
#include "xfs_buf_item.h"
#include "xfs_inode.h"
#include "xfs_inode_item.h"
#include "xfs_trace.h"
#include "xfs_icache.h"
#include "xfs_log.h"
#include "xfs_rmap.h"
#include "xfs_refcount.h"
#include "xfs_bmap.h"
#include "xfs_alloc.h"
#include "xfs_buf.h"
#include "xfs_attr.h"

static struct kmem_cache	*xfs_defer_pending_cache;

/*
 * Deferred Operations in XFS
 *
 * Due to the way locking rules work in XFS, certain transactions (block
 * mapping and unmapping, typically) have permanent reservations so that
 * we can roll the transaction to adhere to AG locking order rules and
 * to unlock buffers between metadata updates.  Prior to rmap/reflink,
 * the mapping code had a mechanism to perform these deferrals for
 * extents that were going to be freed; this code makes that facility
 * more generic.
 *
 * When adding the reverse mapping and reflink features, it became
 * necessary to perform complex remapping multi-transactions to comply
 * with AG locking order rules, and to be able to spread a single
 * refcount update operation (an operation on an n-block extent can
 * update as many as n records!) among multiple transactions.  XFS can
 * roll a transaction to facilitate this, but using this facility
 * requires us to log "intent" items in case log recovery needs to
 * redo the operation, and to log "done" items to indicate that redo
 * is not necessary.
 *
 * Deferred work is tracked in xfs_defer_pending items.  Each pending
 * item tracks one type of deferred work.  Incoming work items (which
 * have not yet had an intent logged) are attached to a pending item
 * on the dop_intake list, where they wait for the caller to finish
 * the deferred operations.
 *
 * Finishing a set of deferred operations is an involved process.  To
 * start, we define "rolling a deferred-op transaction" as follows:
 *
 * > For each xfs_defer_pending item on the dop_intake list,
 *   - Sort the work items in AG order.  XFS locking
 *     order rules require us to lock buffers in AG order.
 *   - Create a log intent item for that type.
 *   - Attach it to the pending item.
 *   - Move the pending item from the dop_intake list to the
 *     dop_pending list.
 * > Roll the transaction.
 *
 * NOTE: To avoid exceeding the transaction reservation, we limit the
 * number of items that we attach to a given xfs_defer_pending.
 *
 * The actual finishing process looks like this:
 *
 * > For each xfs_defer_pending in the dop_pending list,
 *   - Roll the deferred-op transaction as above.
 *   - Create a log done item for that type, and attach it to the
 *     log intent item.
 *   - For each work item attached to the log intent item,
 *     * Perform the described action.
 *     * Attach the work item to the log done item.
 *     * If the result of doing the work was -EAGAIN, ->finish work
 *       wants a new transaction.  See the "Requesting a Fresh
 *       Transaction while Finishing Deferred Work" section below for
 *       details.
 *
 * The key here is that we must log an intent item for all pending
 * work items every time we roll the transaction, and that we must log
 * a done item as soon as the work is completed.  With this mechanism
 * we can perform complex remapping operations, chaining intent items
 * as needed.
 *
 * Requesting a Fresh Transaction while Finishing Deferred Work
 *
 * If ->finish_item decides that it needs a fresh transaction to
 * finish the work, it must ask its caller (xfs_defer_finish) for a
 * continuation.  The most likely cause of this circumstance are the
 * refcount adjust functions deciding that they've logged enough items
 * to be at risk of exceeding the transaction reservation.
 *
 * To get a fresh transaction, we want to log the existing log done
 * item to prevent the log intent item from replaying, immediately log
 * a new log intent item with the unfinished work items, roll the
 * transaction, and re-call ->finish_item wherever it left off.  The
 * log done item and the new log intent item must be in the same
 * transaction or atomicity cannot be guaranteed; defer_finish ensures
 * that this happens.
 *
 * This requires some coordination between ->finish_item and
 * defer_finish.  Upon deciding to request a new transaction,
 * ->finish_item should update the current work item to reflect the
 * unfinished work.  Next, it should reset the log done item's list
 * count to the number of items finished, and return -EAGAIN.
 * defer_finish sees the -EAGAIN, logs the new log intent item
 * with the remaining work items, and leaves the xfs_defer_pending
 * item at the head of the dop_work queue.  Then it rolls the
 * transaction and picks up processing where it left off.  It is
 * required that ->finish_item must be careful to leave enough
 * transaction reservation to fit the new log intent item.
 *
 * This is an example of remapping the extent (E, E+B) into file X at
 * offset A and dealing with the extent (C, C+B) already being mapped
 * there:
 * +-------------------------------------------------+
 * | Unmap file X startblock C offset A length B     | t0
 * | Intent to reduce refcount for extent (C, B)     |
 * | Intent to remove rmap (X, C, A, B)              |
 * | Intent to free extent (D, 1) (bmbt block)       |
 * | Intent to map (X, A, B) at startblock E         |
 * +-------------------------------------------------+
 * | Map file X startblock E offset A length B       | t1
 * | Done mapping (X, E, A, B)                       |
 * | Intent to increase refcount for extent (E, B)   |
 * | Intent to add rmap (X, E, A, B)                 |
 * +-------------------------------------------------+
 * | Reduce refcount for extent (C, B)               | t2
 * | Done reducing refcount for extent (C, 9)        |
 * | Intent to reduce refcount for extent (C+9, B-9) |
 * | (ran out of space after 9 refcount updates)     |
 * +-------------------------------------------------+
 * | Reduce refcount for extent (C+9, B+9)           | t3
 * | Done reducing refcount for extent (C+9, B-9)    |
 * | Increase refcount for extent (E, B)             |
 * | Done increasing refcount for extent (E, B)      |
 * | Intent to free extent (C, B)                    |
 * | Intent to free extent (F, 1) (refcountbt block) |
 * | Intent to remove rmap (F, 1, REFC)              |
 * +-------------------------------------------------+
 * | Remove rmap (X, C, A, B)                        | t4
 * | Done removing rmap (X, C, A, B)                 |
 * | Add rmap (X, E, A, B)                           |
 * | Done adding rmap (X, E, A, B)                   |
 * | Remove rmap (F, 1, REFC)                        |
 * | Done removing rmap (F, 1, REFC)                 |
 * +-------------------------------------------------+
 * | Free extent (C, B)                              | t5
 * | Done freeing extent (C, B)                      |
 * | Free extent (D, 1)                              |
 * | Done freeing extent (D, 1)                      |
 * | Free extent (F, 1)                              |
 * | Done freeing extent (F, 1)                      |
 * +-------------------------------------------------+
 *
 * If we should crash before t2 commits, log recovery replays
 * the following intent items:
 *
 * - Intent to reduce refcount for extent (C, B)
 * - Intent to remove rmap (X, C, A, B)
 * - Intent to free extent (D, 1) (bmbt block)
 * - Intent to increase refcount for extent (E, B)
 * - Intent to add rmap (X, E, A, B)
 *
 * In the process of recovering, it should also generate and take care
 * of these intent items:
 *
 * - Intent to free extent (C, B)
 * - Intent to free extent (F, 1) (refcountbt block)
 * - Intent to remove rmap (F, 1, REFC)
 *
 * Note that the continuation requested between t2 and t3 is likely to
 * reoccur.
 */

static const struct xfs_defer_op_type *defer_op_types[] = {
	[XFS_DEFER_OPS_TYPE_BMAP]	= &xfs_bmap_update_defer_type,
	[XFS_DEFER_OPS_TYPE_REFCOUNT]	= &xfs_refcount_update_defer_type,
	[XFS_DEFER_OPS_TYPE_RMAP]	= &xfs_rmap_update_defer_type,
	[XFS_DEFER_OPS_TYPE_FREE]	= &xfs_extent_free_defer_type,
	[XFS_DEFER_OPS_TYPE_AGFL_FREE]	= &xfs_agfl_free_defer_type,
	[XFS_DEFER_OPS_TYPE_ATTR]	= &xfs_attr_defer_type,
};

static bool
xfs_defer_create_intent(
	struct xfs_trans		*tp,
	struct xfs_defer_pending	*dfp,
	bool				sort)
{
	const struct xfs_defer_op_type	*ops = defer_op_types[dfp->dfp_type];

	if (!dfp->dfp_intent)
		dfp->dfp_intent = ops->create_intent(tp, &dfp->dfp_work,
						     dfp->dfp_count, sort);
	return dfp->dfp_intent;
}

/*
 * For each pending item in the intake list, log its intent item and the
 * associated extents, then add the entire intake list to the end of
 * the pending list.
 */
static bool
xfs_defer_create_intents(
	struct xfs_trans		*tp)
{
	struct xfs_defer_pending	*dfp;
	bool				ret = false;

	list_for_each_entry(dfp, &tp->t_dfops, dfp_list) {
		trace_xfs_defer_create_intent(tp->t_mountp, dfp);
		ret |= xfs_defer_create_intent(tp, dfp, true);
	}
	return ret;
}

/* Abort all the intents that were committed. */
STATIC void
xfs_defer_trans_abort(
	struct xfs_trans		*tp,
	struct list_head		*dop_pending)
{
	struct xfs_defer_pending	*dfp;
	const struct xfs_defer_op_type	*ops;

	trace_xfs_defer_trans_abort(tp, _RET_IP_);

	/* Abort intent items that don't have a done item. */
	list_for_each_entry(dfp, dop_pending, dfp_list) {
		ops = defer_op_types[dfp->dfp_type];
		trace_xfs_defer_pending_abort(tp->t_mountp, dfp);
		if (dfp->dfp_intent && !dfp->dfp_done) {
			ops->abort_intent(dfp->dfp_intent);
			dfp->dfp_intent = NULL;
		}
	}
}

/*
 * Capture resources that the caller said not to release ("held") when the
 * transaction commits.  Caller is responsible for zero-initializing @dres.
 */
static int
xfs_defer_save_resources(
	struct xfs_defer_resources	*dres,
	struct xfs_trans		*tp)
{
	struct xfs_buf_log_item		*bli;
	struct xfs_inode_log_item	*ili;
	struct xfs_log_item		*lip;

	BUILD_BUG_ON(NBBY * sizeof(dres->dr_ordered) < XFS_DEFER_OPS_NR_BUFS);

	list_for_each_entry(lip, &tp->t_items, li_trans) {
		switch (lip->li_type) {
		case XFS_LI_BUF:
			bli = container_of(lip, struct xfs_buf_log_item,
					   bli_item);
			if (bli->bli_flags & XFS_BLI_HOLD) {
				if (dres->dr_bufs >= XFS_DEFER_OPS_NR_BUFS) {
					ASSERT(0);
					return -EFSCORRUPTED;
				}
				if (bli->bli_flags & XFS_BLI_ORDERED)
					dres->dr_ordered |=
							(1U << dres->dr_bufs);
				else
					xfs_trans_dirty_buf(tp, bli->bli_buf);
				dres->dr_bp[dres->dr_bufs++] = bli->bli_buf;
			}
			break;
		case XFS_LI_INODE:
			ili = container_of(lip, struct xfs_inode_log_item,
					   ili_item);
			if (ili->ili_lock_flags == 0) {
				if (dres->dr_inos >= XFS_DEFER_OPS_NR_INODES) {
					ASSERT(0);
					return -EFSCORRUPTED;
				}
				xfs_trans_log_inode(tp, ili->ili_inode,
						    XFS_ILOG_CORE);
				dres->dr_ip[dres->dr_inos++] = ili->ili_inode;
			}
			break;
		default:
			break;
		}
	}

	return 0;
}

/* Attach the held resources to the transaction. */
static void
xfs_defer_restore_resources(
	struct xfs_trans		*tp,
	struct xfs_defer_resources	*dres)
{
	unsigned short			i;

	/* Rejoin the joined inodes. */
	for (i = 0; i < dres->dr_inos; i++)
		xfs_trans_ijoin(tp, dres->dr_ip[i], 0);

	/* Rejoin the buffers and dirty them so the log moves forward. */
	for (i = 0; i < dres->dr_bufs; i++) {
		xfs_trans_bjoin(tp, dres->dr_bp[i]);
		if (dres->dr_ordered & (1U << i))
			xfs_trans_ordered_buf(tp, dres->dr_bp[i]);
		xfs_trans_bhold(tp, dres->dr_bp[i]);
	}
}

/* Roll a transaction so we can do some deferred op processing. */
STATIC int
xfs_defer_trans_roll(
	struct xfs_trans		**tpp)
{
	struct xfs_defer_resources	dres = { };
	int				error;

	error = xfs_defer_save_resources(&dres, *tpp);
	if (error)
		return error;

	trace_xfs_defer_trans_roll(*tpp, _RET_IP_);

	/*
	 * Roll the transaction.  Rolling always given a new transaction (even
	 * if committing the old one fails!) to hand back to the caller, so we
	 * join the held resources to the new transaction so that we always
	 * return with the held resources joined to @tpp, no matter what
	 * happened.
	 */
	error = xfs_trans_roll(tpp);

	xfs_defer_restore_resources(*tpp, &dres);

	if (error)
		trace_xfs_defer_trans_roll_error(*tpp, error);
	return error;
}

/*
 * Free up any items left in the list.
 */
static void
xfs_defer_cancel_list(
	struct xfs_mount		*mp,
	struct list_head		*dop_list)
{
	struct xfs_defer_pending	*dfp;
	struct xfs_defer_pending	*pli;
	struct list_head		*pwi;
	struct list_head		*n;
	const struct xfs_defer_op_type	*ops;

	/*
	 * Free the pending items.  Caller should already have arranged
	 * for the intent items to be released.
	 */
	list_for_each_entry_safe(dfp, pli, dop_list, dfp_list) {
		ops = defer_op_types[dfp->dfp_type];
		trace_xfs_defer_cancel_list(mp, dfp);
		list_del(&dfp->dfp_list);
		list_for_each_safe(pwi, n, &dfp->dfp_work) {
			list_del(pwi);
			dfp->dfp_count--;
			ops->cancel_item(pwi);
		}
		ASSERT(dfp->dfp_count == 0);
		kmem_cache_free(xfs_defer_pending_cache, dfp);
	}
}

/*
 * Prevent a log intent item from pinning the tail of the log by logging a
 * done item to release the intent item; and then log a new intent item.
 * The caller should provide a fresh transaction and roll it after we're done.
 */
static int
xfs_defer_relog(
	struct xfs_trans		**tpp,
	struct list_head		*dfops)
{
	struct xlog			*log = (*tpp)->t_mountp->m_log;
	struct xfs_defer_pending	*dfp;
	xfs_lsn_t			threshold_lsn = NULLCOMMITLSN;


	ASSERT((*tpp)->t_flags & XFS_TRANS_PERM_LOG_RES);

	list_for_each_entry(dfp, dfops, dfp_list) {
		/*
		 * If the log intent item for this deferred op is not a part of
		 * the current log checkpoint, relog the intent item to keep
		 * the log tail moving forward.  We're ok with this being racy
		 * because an incorrect decision means we'll be a little slower
		 * at pushing the tail.
		 */
		if (dfp->dfp_intent == NULL ||
		    xfs_log_item_in_current_chkpt(dfp->dfp_intent))
			continue;

		/*
		 * Figure out where we need the tail to be in order to maintain
		 * the minimum required free space in the log.  Only sample
		 * the log threshold once per call.
		 */
		if (threshold_lsn == NULLCOMMITLSN) {
			threshold_lsn = xlog_grant_push_threshold(log, 0);
			if (threshold_lsn == NULLCOMMITLSN)
				break;
		}
		if (XFS_LSN_CMP(dfp->dfp_intent->li_lsn, threshold_lsn) >= 0)
			continue;

		trace_xfs_defer_relog_intent((*tpp)->t_mountp, dfp);
		XFS_STATS_INC((*tpp)->t_mountp, defer_relog);
		dfp->dfp_intent = xfs_trans_item_relog(dfp->dfp_intent, *tpp);
	}

	if ((*tpp)->t_flags & XFS_TRANS_DIRTY)
		return xfs_defer_trans_roll(tpp);
	return 0;
}

/*
 * Log an intent-done item for the first pending intent, and finish the work
 * items.
 */
static int
xfs_defer_finish_one(
	struct xfs_trans		*tp,
	struct xfs_defer_pending	*dfp)
{
	const struct xfs_defer_op_type	*ops = defer_op_types[dfp->dfp_type];
	struct xfs_btree_cur		*state = NULL;
	struct list_head		*li, *n;
	int				error;

	trace_xfs_defer_pending_finish(tp->t_mountp, dfp);

	dfp->dfp_done = ops->create_done(tp, dfp->dfp_intent, dfp->dfp_count);
	list_for_each_safe(li, n, &dfp->dfp_work) {
		list_del(li);
		dfp->dfp_count--;
		error = ops->finish_item(tp, dfp->dfp_done, li, &state);
		if (error == -EAGAIN) {
			/*
			 * Caller wants a fresh transaction; put the work item
			 * back on the list and log a new log intent item to
			 * replace the old one.  See "Requesting a Fresh
			 * Transaction while Finishing Deferred Work" above.
			 */
			list_add(li, &dfp->dfp_work);
			dfp->dfp_count++;
			dfp->dfp_done = NULL;
			dfp->dfp_intent = NULL;
			xfs_defer_create_intent(tp, dfp, false);
		}

		if (error)
			goto out;
	}

	/* Done with the dfp, free it. */
	list_del(&dfp->dfp_list);
	kmem_cache_free(xfs_defer_pending_cache, dfp);
out:
	if (ops->finish_cleanup)
		ops->finish_cleanup(tp, state, error);
	return error;
}

/*
 * Finish all the pending work.  This involves logging intent items for
 * any work items that wandered in since the last transaction roll (if
 * one has even happened), rolling the transaction, and finishing the
 * work items in the first item on the logged-and-pending list.
 *
 * If an inode is provided, relog it to the new transaction.
 */
int
xfs_defer_finish_noroll(
	struct xfs_trans		**tp)
{
	struct xfs_defer_pending	*dfp = NULL;
	int				error = 0;
	LIST_HEAD(dop_pending);

	ASSERT((*tp)->t_flags & XFS_TRANS_PERM_LOG_RES);

	trace_xfs_defer_finish(*tp, _RET_IP_);

	/* Until we run out of pending work to finish... */
	while (!list_empty(&dop_pending) || !list_empty(&(*tp)->t_dfops)) {
		/*
		 * Deferred items that are created in the process of finishing
		 * other deferred work items should be queued at the head of
		 * the pending list, which puts them ahead of the deferred work
		 * that was created by the caller.  This keeps the number of
		 * pending work items to a minimum, which decreases the amount
		 * of time that any one intent item can stick around in memory,
		 * pinning the log tail.
		 */
		bool has_intents = xfs_defer_create_intents(*tp);
		list_splice_init(&(*tp)->t_dfops, &dop_pending);

<<<<<<< HEAD
		if (has_intents || dfp) {
			error = xfs_defer_trans_roll(tp);
			if (error)
				goto out_shutdown;
=======
		/*
		 * We must ensure the transaction is clean before we try to
		 * finish the next deferred item by committing logged intent
		 * items and anything else that dirtied the transaction.
		 */
		if ((*tp)->t_flags & XFS_TRANS_DIRTY) {
			error = xfs_defer_trans_roll(tp);
			if (error)
				goto out_shutdown;
		}
>>>>>>> e6c31784

			/* Possibly relog intent items to keep the log moving. */
			error = xfs_defer_relog(tp, &dop_pending);
			if (error)
				goto out_shutdown;
		}

		dfp = list_first_entry(&dop_pending, struct xfs_defer_pending,
				       dfp_list);
		error = xfs_defer_finish_one(*tp, dfp);
		if (error && error != -EAGAIN)
			goto out_shutdown;
	}

	trace_xfs_defer_finish_done(*tp, _RET_IP_);
	return 0;

out_shutdown:
	xfs_defer_trans_abort(*tp, &dop_pending);
	xfs_force_shutdown((*tp)->t_mountp, SHUTDOWN_CORRUPT_INCORE);
	trace_xfs_defer_finish_error(*tp, error);
	xfs_defer_cancel_list((*tp)->t_mountp, &dop_pending);
	xfs_defer_cancel(*tp);
	return error;
}

int
xfs_defer_finish(
	struct xfs_trans	**tp)
{
	int			error;

	/*
	 * Finish and roll the transaction once more to avoid returning to the
	 * caller with a dirty transaction.
	 */
	error = xfs_defer_finish_noroll(tp);
	if (error)
		return error;
	if ((*tp)->t_flags & XFS_TRANS_DIRTY) {
		error = xfs_defer_trans_roll(tp);
		if (error) {
			xfs_force_shutdown((*tp)->t_mountp,
					   SHUTDOWN_CORRUPT_INCORE);
			return error;
		}
	}

	/* Reset LOWMODE now that we've finished all the dfops. */
	ASSERT(list_empty(&(*tp)->t_dfops));
	(*tp)->t_flags &= ~XFS_TRANS_LOWMODE;
	return 0;
}

void
xfs_defer_cancel(
	struct xfs_trans	*tp)
{
	struct xfs_mount	*mp = tp->t_mountp;

	trace_xfs_defer_cancel(tp, _RET_IP_);
	xfs_defer_cancel_list(mp, &tp->t_dfops);
}

/* Add an item for later deferred processing. */
void
xfs_defer_add(
	struct xfs_trans		*tp,
	enum xfs_defer_ops_type		type,
	struct list_head		*li)
{
	struct xfs_defer_pending	*dfp = NULL;
	const struct xfs_defer_op_type	*ops;

	ASSERT(tp->t_flags & XFS_TRANS_PERM_LOG_RES);
	BUILD_BUG_ON(ARRAY_SIZE(defer_op_types) != XFS_DEFER_OPS_TYPE_MAX);

	/*
	 * Add the item to a pending item at the end of the intake list.
	 * If the last pending item has the same type, reuse it.  Else,
	 * create a new pending item at the end of the intake list.
	 */
	if (!list_empty(&tp->t_dfops)) {
		dfp = list_last_entry(&tp->t_dfops,
				struct xfs_defer_pending, dfp_list);
		ops = defer_op_types[dfp->dfp_type];
		if (dfp->dfp_type != type ||
		    (ops->max_items && dfp->dfp_count >= ops->max_items))
			dfp = NULL;
	}
	if (!dfp) {
		dfp = kmem_cache_zalloc(xfs_defer_pending_cache,
				GFP_NOFS | __GFP_NOFAIL);
		dfp->dfp_type = type;
		dfp->dfp_intent = NULL;
		dfp->dfp_done = NULL;
		dfp->dfp_count = 0;
		INIT_LIST_HEAD(&dfp->dfp_work);
		list_add_tail(&dfp->dfp_list, &tp->t_dfops);
	}

	list_add_tail(li, &dfp->dfp_work);
	dfp->dfp_count++;
}

/*
 * Move deferred ops from one transaction to another and reset the source to
 * initial state. This is primarily used to carry state forward across
 * transaction rolls with pending dfops.
 */
void
xfs_defer_move(
	struct xfs_trans	*dtp,
	struct xfs_trans	*stp)
{
	list_splice_init(&stp->t_dfops, &dtp->t_dfops);

	/*
	 * Low free space mode was historically controlled by a dfops field.
	 * This meant that low mode state potentially carried across multiple
	 * transaction rolls. Transfer low mode on a dfops move to preserve
	 * that behavior.
	 */
	dtp->t_flags |= (stp->t_flags & XFS_TRANS_LOWMODE);
	stp->t_flags &= ~XFS_TRANS_LOWMODE;
}

/*
 * Prepare a chain of fresh deferred ops work items to be completed later.  Log
 * recovery requires the ability to put off until later the actual finishing
 * work so that it can process unfinished items recovered from the log in
 * correct order.
 *
 * Create and log intent items for all the work that we're capturing so that we
 * can be assured that the items will get replayed if the system goes down
 * before log recovery gets a chance to finish the work it put off.  The entire
 * deferred ops state is transferred to the capture structure and the
 * transaction is then ready for the caller to commit it.  If there are no
 * intent items to capture, this function returns NULL.
 *
 * If capture_ip is not NULL, the capture structure will obtain an extra
 * reference to the inode.
 */
static struct xfs_defer_capture *
xfs_defer_ops_capture(
	struct xfs_trans		*tp)
{
	struct xfs_defer_capture	*dfc;
	unsigned short			i;
	int				error;

	if (list_empty(&tp->t_dfops))
		return NULL;

	/* Create an object to capture the defer ops. */
	dfc = kmem_zalloc(sizeof(*dfc), KM_NOFS);
	INIT_LIST_HEAD(&dfc->dfc_list);
	INIT_LIST_HEAD(&dfc->dfc_dfops);

	xfs_defer_create_intents(tp);

	/* Move the dfops chain and transaction state to the capture struct. */
	list_splice_init(&tp->t_dfops, &dfc->dfc_dfops);
	dfc->dfc_tpflags = tp->t_flags & XFS_TRANS_LOWMODE;
	tp->t_flags &= ~XFS_TRANS_LOWMODE;

	/* Capture the remaining block reservations along with the dfops. */
	dfc->dfc_blkres = tp->t_blk_res - tp->t_blk_res_used;
	dfc->dfc_rtxres = tp->t_rtx_res - tp->t_rtx_res_used;

	/* Preserve the log reservation size. */
	dfc->dfc_logres = tp->t_log_res;

	error = xfs_defer_save_resources(&dfc->dfc_held, tp);
	if (error) {
		/*
		 * Resource capture should never fail, but if it does, we
		 * still have to shut down the log and release things
		 * properly.
		 */
		xfs_force_shutdown(tp->t_mountp, SHUTDOWN_CORRUPT_INCORE);
	}

	/*
	 * Grab extra references to the inodes and buffers because callers are
	 * expected to release their held references after we commit the
	 * transaction.
	 */
	for (i = 0; i < dfc->dfc_held.dr_inos; i++) {
		ASSERT(xfs_isilocked(dfc->dfc_held.dr_ip[i], XFS_ILOCK_EXCL));
		ihold(VFS_I(dfc->dfc_held.dr_ip[i]));
	}

	for (i = 0; i < dfc->dfc_held.dr_bufs; i++)
		xfs_buf_hold(dfc->dfc_held.dr_bp[i]);

	return dfc;
}

/* Release all resources that we used to capture deferred ops. */
void
xfs_defer_ops_capture_free(
	struct xfs_mount		*mp,
	struct xfs_defer_capture	*dfc)
{
	unsigned short			i;

	xfs_defer_cancel_list(mp, &dfc->dfc_dfops);

	for (i = 0; i < dfc->dfc_held.dr_bufs; i++)
		xfs_buf_relse(dfc->dfc_held.dr_bp[i]);

	for (i = 0; i < dfc->dfc_held.dr_inos; i++)
		xfs_irele(dfc->dfc_held.dr_ip[i]);

	kmem_free(dfc);
}

/*
 * Capture any deferred ops and commit the transaction.  This is the last step
 * needed to finish a log intent item that we recovered from the log.  If any
 * of the deferred ops operate on an inode, the caller must pass in that inode
 * so that the reference can be transferred to the capture structure.  The
 * caller must hold ILOCK_EXCL on the inode, and must unlock it before calling
 * xfs_defer_ops_continue.
 */
int
xfs_defer_ops_capture_and_commit(
	struct xfs_trans		*tp,
	struct list_head		*capture_list)
{
	struct xfs_mount		*mp = tp->t_mountp;
	struct xfs_defer_capture	*dfc;
	int				error;

	/* If we don't capture anything, commit transaction and exit. */
	dfc = xfs_defer_ops_capture(tp);
	if (!dfc)
		return xfs_trans_commit(tp);

	/* Commit the transaction and add the capture structure to the list. */
	error = xfs_trans_commit(tp);
	if (error) {
		xfs_defer_ops_capture_free(mp, dfc);
		return error;
	}

	list_add_tail(&dfc->dfc_list, capture_list);
	return 0;
}

/*
 * Attach a chain of captured deferred ops to a new transaction and free the
 * capture structure.  If an inode was captured, it will be passed back to the
 * caller with ILOCK_EXCL held and joined to the transaction with lockflags==0.
 * The caller now owns the inode reference.
 */
void
xfs_defer_ops_continue(
	struct xfs_defer_capture	*dfc,
	struct xfs_trans		*tp,
	struct xfs_defer_resources	*dres)
{
	unsigned int			i;

	ASSERT(tp->t_flags & XFS_TRANS_PERM_LOG_RES);
	ASSERT(!(tp->t_flags & XFS_TRANS_DIRTY));

	/* Lock the captured resources to the new transaction. */
	if (dfc->dfc_held.dr_inos == 2)
		xfs_lock_two_inodes(dfc->dfc_held.dr_ip[0], XFS_ILOCK_EXCL,
				    dfc->dfc_held.dr_ip[1], XFS_ILOCK_EXCL);
	else if (dfc->dfc_held.dr_inos == 1)
		xfs_ilock(dfc->dfc_held.dr_ip[0], XFS_ILOCK_EXCL);

	for (i = 0; i < dfc->dfc_held.dr_bufs; i++)
		xfs_buf_lock(dfc->dfc_held.dr_bp[i]);

	/* Join the captured resources to the new transaction. */
	xfs_defer_restore_resources(tp, &dfc->dfc_held);
	memcpy(dres, &dfc->dfc_held, sizeof(struct xfs_defer_resources));
	dres->dr_bufs = 0;

	/* Move captured dfops chain and state to the transaction. */
	list_splice_init(&dfc->dfc_dfops, &tp->t_dfops);
	tp->t_flags |= dfc->dfc_tpflags;

	kmem_free(dfc);
}

/* Release the resources captured and continued during recovery. */
void
xfs_defer_resources_rele(
	struct xfs_defer_resources	*dres)
{
	unsigned short			i;

	for (i = 0; i < dres->dr_inos; i++) {
		xfs_iunlock(dres->dr_ip[i], XFS_ILOCK_EXCL);
		xfs_irele(dres->dr_ip[i]);
		dres->dr_ip[i] = NULL;
	}

	for (i = 0; i < dres->dr_bufs; i++) {
		xfs_buf_relse(dres->dr_bp[i]);
		dres->dr_bp[i] = NULL;
	}

	dres->dr_inos = 0;
	dres->dr_bufs = 0;
	dres->dr_ordered = 0;
}

static inline int __init
xfs_defer_init_cache(void)
{
	xfs_defer_pending_cache = kmem_cache_create("xfs_defer_pending",
			sizeof(struct xfs_defer_pending),
			0, 0, NULL);

	return xfs_defer_pending_cache != NULL ? 0 : -ENOMEM;
}

static inline void
xfs_defer_destroy_cache(void)
{
	kmem_cache_destroy(xfs_defer_pending_cache);
	xfs_defer_pending_cache = NULL;
}

/* Set up caches for deferred work items. */
int __init
xfs_defer_init_item_caches(void)
{
	int				error;

	error = xfs_defer_init_cache();
	if (error)
		return error;
	error = xfs_rmap_intent_init_cache();
	if (error)
		goto err;
	error = xfs_refcount_intent_init_cache();
	if (error)
		goto err;
	error = xfs_bmap_intent_init_cache();
	if (error)
		goto err;
	error = xfs_extfree_intent_init_cache();
	if (error)
		goto err;
	error = xfs_attri_init_cache();
	if (error)
		goto err;
	error = xfs_attrd_init_cache();
	if (error)
		goto err;
	return 0;
err:
	xfs_defer_destroy_item_caches();
	return error;
}

/* Destroy all the deferred work item caches, if they've been allocated. */
void
xfs_defer_destroy_item_caches(void)
{
	xfs_attri_destroy_cache();
	xfs_attrd_destroy_cache();
	xfs_extfree_intent_destroy_cache();
	xfs_bmap_intent_destroy_cache();
	xfs_refcount_intent_destroy_cache();
	xfs_rmap_intent_destroy_cache();
	xfs_defer_destroy_cache();
}<|MERGE_RESOLUTION|>--- conflicted
+++ resolved
@@ -515,23 +515,10 @@
 		bool has_intents = xfs_defer_create_intents(*tp);
 		list_splice_init(&(*tp)->t_dfops, &dop_pending);
 
-<<<<<<< HEAD
 		if (has_intents || dfp) {
 			error = xfs_defer_trans_roll(tp);
 			if (error)
 				goto out_shutdown;
-=======
-		/*
-		 * We must ensure the transaction is clean before we try to
-		 * finish the next deferred item by committing logged intent
-		 * items and anything else that dirtied the transaction.
-		 */
-		if ((*tp)->t_flags & XFS_TRANS_DIRTY) {
-			error = xfs_defer_trans_roll(tp);
-			if (error)
-				goto out_shutdown;
-		}
->>>>>>> e6c31784
 
 			/* Possibly relog intent items to keep the log moving. */
 			error = xfs_defer_relog(tp, &dop_pending);
