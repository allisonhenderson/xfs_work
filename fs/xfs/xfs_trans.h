// SPDX-License-Identifier: GPL-2.0
/*
 * Copyright (c) 2000-2002,2005 Silicon Graphics, Inc.
 * All Rights Reserved.
 */
#ifndef	__XFS_TRANS_H__
#define	__XFS_TRANS_H__

/* kernel only transaction subsystem defines */

struct xlog;
struct xfs_buf;
struct xfs_buftarg;
struct xfs_efd_log_item;
struct xfs_efi_log_item;
struct xfs_inode;
struct xfs_item_ops;
struct xfs_log_iovec;
struct xfs_mount;
struct xfs_trans;
struct xfs_trans_res;
struct xfs_dquot_acct;
struct xfs_rud_log_item;
struct xfs_rui_log_item;
struct xfs_btree_cur;
struct xfs_cui_log_item;
struct xfs_cud_log_item;
struct xfs_bui_log_item;
struct xfs_bud_log_item;

struct xfs_log_item {
	struct list_head		li_ail;		/* AIL pointers */
	struct list_head		li_trans;	/* transaction list */
	xfs_lsn_t			li_lsn;		/* last on-disk lsn */
	struct xlog			*li_log;
	struct xfs_ail			*li_ailp;	/* ptr to AIL */
	uint				li_type;	/* item type */
	unsigned long			li_flags;	/* misc flags */
	struct xfs_buf			*li_buf;	/* real buffer pointer */
	struct list_head		li_bio_list;	/* buffer item list */
	const struct xfs_item_ops	*li_ops;	/* function list */

	/* delayed logging */
	struct list_head		li_cil;		/* CIL pointers */
	struct xfs_log_vec		*li_lv;		/* active log vector */
	struct xfs_log_vec		*li_lv_shadow;	/* standby vector */
	xfs_csn_t			li_seq;		/* CIL commit seq */
};

/*
 * li_flags use the (set/test/clear)_bit atomic interfaces because updates can
 * race with each other and we don't want to have to use the AIL lock to
 * serialise all updates.
 */
#define	XFS_LI_IN_AIL	0
#define	XFS_LI_ABORTED	1
#define	XFS_LI_FAILED	2
#define	XFS_LI_DIRTY	3
#define	XFS_LI_WHITEOUT	4

#define XFS_LI_FLAGS \
<<<<<<< HEAD
	{ (1u << XFS_LI_IN_AIL),	"IN_AIL" }, \
	{ (1u << XFS_LI_ABORTED),	"ABORTED" }, \
	{ (1u << XFS_LI_FAILED),	"FAILED" }, \
	{ (1u << XFS_LI_DIRTY),		"DIRTY" }
=======
	{ (1 << XFS_LI_IN_AIL),		"IN_AIL" }, \
	{ (1 << XFS_LI_ABORTED),	"ABORTED" }, \
	{ (1 << XFS_LI_FAILED),		"FAILED" }, \
	{ (1 << XFS_LI_DIRTY),		"DIRTY" }, \
	{ (1 << XFS_LI_WHITEOUT),	"WHITEOUT" }

>>>>>>> b66cb3e6

struct xfs_item_ops {
	unsigned flags;
	void (*iop_size)(struct xfs_log_item *, int *, int *);
	void (*iop_format)(struct xfs_log_item *, struct xfs_log_vec *);
	void (*iop_pin)(struct xfs_log_item *);
	void (*iop_unpin)(struct xfs_log_item *, int remove);
	uint (*iop_push)(struct xfs_log_item *, struct list_head *);
	void (*iop_committing)(struct xfs_log_item *lip, xfs_csn_t seq);
	void (*iop_release)(struct xfs_log_item *);
	xfs_lsn_t (*iop_committed)(struct xfs_log_item *, xfs_lsn_t);
	int (*iop_recover)(struct xfs_log_item *lip,
			   struct list_head *capture_list);
	bool (*iop_match)(struct xfs_log_item *item, uint64_t id);
	struct xfs_log_item *(*iop_relog)(struct xfs_log_item *intent,
			struct xfs_trans *tp);
	struct xfs_log_item *(*iop_intent)(struct xfs_log_item *intent_done);
};

/*
 * Log item ops flags
 */
/*
 * Release the log item when the journal commits instead of inserting into the
 * AIL for writeback tracking and/or log tail pinning.
 */
#define XFS_ITEM_RELEASE_WHEN_COMMITTED	(1 << 0)
#define XFS_ITEM_INTENT			(1 << 1)
#define XFS_ITEM_INTENT_DONE		(1 << 2)

static inline bool
xlog_item_is_intent(struct xfs_log_item *lip)
{
	return lip->li_ops->flags & XFS_ITEM_INTENT;
}

static inline bool
xlog_item_is_intent_done(struct xfs_log_item *lip)
{
	return lip->li_ops->flags & XFS_ITEM_INTENT_DONE;
}

void	xfs_log_item_init(struct xfs_mount *mp, struct xfs_log_item *item,
			  int type, const struct xfs_item_ops *ops);

/*
 * Return values for the iop_push() routines.
 */
#define XFS_ITEM_SUCCESS	0
#define XFS_ITEM_PINNED		1
#define XFS_ITEM_LOCKED		2
#define XFS_ITEM_FLUSHING	3

/*
 * This is the structure maintained for every active transaction.
 */
typedef struct xfs_trans {
	unsigned int		t_magic;	/* magic number */
	unsigned int		t_log_res;	/* amt of log space resvd */
	unsigned int		t_log_count;	/* count for perm log res */
	unsigned int		t_blk_res;	/* # of blocks resvd */
	unsigned int		t_blk_res_used;	/* # of resvd blocks used */
	unsigned int		t_rtx_res;	/* # of rt extents resvd */
	unsigned int		t_rtx_res_used;	/* # of resvd rt extents used */
	unsigned int		t_flags;	/* misc flags */
	xfs_fsblock_t		t_firstblock;	/* first block allocated */
	struct xlog_ticket	*t_ticket;	/* log mgr ticket */
	struct xfs_mount	*t_mountp;	/* ptr to fs mount struct */
	struct xfs_dquot_acct   *t_dqinfo;	/* acctg info for dquots */
	int64_t			t_icount_delta;	/* superblock icount change */
	int64_t			t_ifree_delta;	/* superblock ifree change */
	int64_t			t_fdblocks_delta; /* superblock fdblocks chg */
	int64_t			t_res_fdblocks_delta; /* on-disk only chg */
	int64_t			t_frextents_delta;/* superblock freextents chg*/
	int64_t			t_res_frextents_delta; /* on-disk only chg */
	int64_t			t_dblocks_delta;/* superblock dblocks change */
	int64_t			t_agcount_delta;/* superblock agcount change */
	int64_t			t_imaxpct_delta;/* superblock imaxpct change */
	int64_t			t_rextsize_delta;/* superblock rextsize chg */
	int64_t			t_rbmblocks_delta;/* superblock rbmblocks chg */
	int64_t			t_rblocks_delta;/* superblock rblocks change */
	int64_t			t_rextents_delta;/* superblocks rextents chg */
	int64_t			t_rextslog_delta;/* superblocks rextslog chg */
	struct list_head	t_items;	/* log item descriptors */
	struct list_head	t_busy;		/* list of busy extents */
	struct list_head	t_dfops;	/* deferred operations */
	unsigned long		t_pflags;	/* saved process flags state */
} xfs_trans_t;

/*
 * XFS transaction mechanism exported interfaces that are
 * actually macros.
 */
#define	xfs_trans_set_sync(tp)		((tp)->t_flags |= XFS_TRANS_SYNC)

/*
 * XFS transaction mechanism exported interfaces.
 */
int		xfs_trans_alloc(struct xfs_mount *mp, struct xfs_trans_res *resp,
			uint blocks, uint rtextents, uint flags,
			struct xfs_trans **tpp);
int		xfs_trans_alloc_empty(struct xfs_mount *mp,
			struct xfs_trans **tpp);
void		xfs_trans_mod_sb(xfs_trans_t *, uint, int64_t);

int xfs_trans_get_buf_map(struct xfs_trans *tp, struct xfs_buftarg *target,
		struct xfs_buf_map *map, int nmaps, xfs_buf_flags_t flags,
		struct xfs_buf **bpp);

static inline int
xfs_trans_get_buf(
	struct xfs_trans	*tp,
	struct xfs_buftarg	*target,
	xfs_daddr_t		blkno,
	int			numblks,
	uint			flags,
	struct xfs_buf		**bpp)
{
	DEFINE_SINGLE_BUF_MAP(map, blkno, numblks);
	return xfs_trans_get_buf_map(tp, target, &map, 1, flags, bpp);
}

int		xfs_trans_read_buf_map(struct xfs_mount *mp,
				       struct xfs_trans *tp,
				       struct xfs_buftarg *target,
				       struct xfs_buf_map *map, int nmaps,
				       xfs_buf_flags_t flags,
				       struct xfs_buf **bpp,
				       const struct xfs_buf_ops *ops);

static inline int
xfs_trans_read_buf(
	struct xfs_mount	*mp,
	struct xfs_trans	*tp,
	struct xfs_buftarg	*target,
	xfs_daddr_t		blkno,
	int			numblks,
	xfs_buf_flags_t		flags,
	struct xfs_buf		**bpp,
	const struct xfs_buf_ops *ops)
{
	DEFINE_SINGLE_BUF_MAP(map, blkno, numblks);
	return xfs_trans_read_buf_map(mp, tp, target, &map, 1,
				      flags, bpp, ops);
}

struct xfs_buf	*xfs_trans_getsb(struct xfs_trans *);

void		xfs_trans_brelse(xfs_trans_t *, struct xfs_buf *);
void		xfs_trans_bjoin(xfs_trans_t *, struct xfs_buf *);
void		xfs_trans_bhold(xfs_trans_t *, struct xfs_buf *);
void		xfs_trans_bhold_release(xfs_trans_t *, struct xfs_buf *);
void		xfs_trans_binval(xfs_trans_t *, struct xfs_buf *);
void		xfs_trans_inode_buf(xfs_trans_t *, struct xfs_buf *);
void		xfs_trans_stale_inode_buf(xfs_trans_t *, struct xfs_buf *);
bool		xfs_trans_ordered_buf(xfs_trans_t *, struct xfs_buf *);
void		xfs_trans_dquot_buf(xfs_trans_t *, struct xfs_buf *, uint);
void		xfs_trans_inode_alloc_buf(xfs_trans_t *, struct xfs_buf *);
void		xfs_trans_ichgtime(struct xfs_trans *, struct xfs_inode *, int);
void		xfs_trans_ijoin(struct xfs_trans *, struct xfs_inode *, uint);
void		xfs_trans_log_buf(struct xfs_trans *, struct xfs_buf *, uint,
				  uint);
void		xfs_trans_dirty_buf(struct xfs_trans *, struct xfs_buf *);
bool		xfs_trans_buf_is_dirty(struct xfs_buf *bp);
void		xfs_trans_log_inode(xfs_trans_t *, struct xfs_inode *, uint);

int		xfs_trans_commit(struct xfs_trans *);
int		xfs_trans_roll(struct xfs_trans **);
int		xfs_trans_roll_inode(struct xfs_trans **, struct xfs_inode *);
void		xfs_trans_cancel(xfs_trans_t *);
int		xfs_trans_ail_init(struct xfs_mount *);
void		xfs_trans_ail_destroy(struct xfs_mount *);

void		xfs_trans_buf_set_type(struct xfs_trans *, struct xfs_buf *,
				       enum xfs_blft);
void		xfs_trans_buf_copy_type(struct xfs_buf *dst_bp,
					struct xfs_buf *src_bp);

extern struct kmem_cache	*xfs_trans_cache;

static inline struct xfs_log_item *
xfs_trans_item_relog(
	struct xfs_log_item	*lip,
	struct xfs_trans	*tp)
{
	return lip->li_ops->iop_relog(lip, tp);
}

struct xfs_dquot;

int xfs_trans_alloc_inode(struct xfs_inode *ip, struct xfs_trans_res *resv,
		unsigned int dblocks, unsigned int rblocks, bool force,
		struct xfs_trans **tpp);
int xfs_trans_alloc_icreate(struct xfs_mount *mp, struct xfs_trans_res *resv,
		struct xfs_dquot *udqp, struct xfs_dquot *gdqp,
		struct xfs_dquot *pdqp, unsigned int dblocks,
		struct xfs_trans **tpp);
int xfs_trans_alloc_ichange(struct xfs_inode *ip, struct xfs_dquot *udqp,
		struct xfs_dquot *gdqp, struct xfs_dquot *pdqp, bool force,
		struct xfs_trans **tpp);
int xfs_trans_alloc_dir(struct xfs_inode *dp, struct xfs_trans_res *resv,
		struct xfs_inode *ip, unsigned int *dblocks,
		struct xfs_trans **tpp, int *nospace_error);

static inline void
xfs_trans_set_context(
	struct xfs_trans	*tp)
{
	ASSERT(current->journal_info == NULL);
	tp->t_pflags = memalloc_nofs_save();
	current->journal_info = tp;
}

static inline void
xfs_trans_clear_context(
	struct xfs_trans	*tp)
{
	if (current->journal_info == tp) {
		memalloc_nofs_restore(tp->t_pflags);
		current->journal_info = NULL;
	}
}

static inline void
xfs_trans_switch_context(
	struct xfs_trans	*old_tp,
	struct xfs_trans	*new_tp)
{
	ASSERT(current->journal_info == old_tp);
	new_tp->t_pflags = old_tp->t_pflags;
	old_tp->t_pflags = 0;
	current->journal_info = new_tp;
}

#endif	/* __XFS_TRANS_H__ */<|MERGE_RESOLUTION|>--- conflicted
+++ resolved
@@ -59,19 +59,11 @@
 #define	XFS_LI_WHITEOUT	4
 
 #define XFS_LI_FLAGS \
-<<<<<<< HEAD
 	{ (1u << XFS_LI_IN_AIL),	"IN_AIL" }, \
 	{ (1u << XFS_LI_ABORTED),	"ABORTED" }, \
 	{ (1u << XFS_LI_FAILED),	"FAILED" }, \
-	{ (1u << XFS_LI_DIRTY),		"DIRTY" }
-=======
-	{ (1 << XFS_LI_IN_AIL),		"IN_AIL" }, \
-	{ (1 << XFS_LI_ABORTED),	"ABORTED" }, \
-	{ (1 << XFS_LI_FAILED),		"FAILED" }, \
-	{ (1 << XFS_LI_DIRTY),		"DIRTY" }, \
-	{ (1 << XFS_LI_WHITEOUT),	"WHITEOUT" }
-
->>>>>>> b66cb3e6
+	{ (1u << XFS_LI_DIRTY),		"DIRTY" }, \
+	{ (1u << XFS_LI_WHITEOUT),	"WHITEOUT" }
 
 struct xfs_item_ops {
 	unsigned flags;
