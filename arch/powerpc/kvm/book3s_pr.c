/*
 * Copyright (C) 2009. SUSE Linux Products GmbH. All rights reserved.
 *
 * Authors:
 *    Alexander Graf <agraf@suse.de>
 *    Kevin Wolf <mail@kevin-wolf.de>
 *    Paul Mackerras <paulus@samba.org>
 *
 * Description:
 * Functions relating to running KVM on Book 3S processors where
 * we don't have access to hypervisor mode, and we run the guest
 * in problem state (user mode).
 *
 * This file is derived from arch/powerpc/kvm/44x.c,
 * by Hollis Blanchard <hollisb@us.ibm.com>.
 *
 * This program is free software; you can redistribute it and/or modify
 * it under the terms of the GNU General Public License, version 2, as
 * published by the Free Software Foundation.
 */

#include <linux/kvm_host.h>
#include <linux/export.h>
#include <linux/err.h>
#include <linux/slab.h>

#include <asm/reg.h>
#include <asm/cputable.h>
#include <asm/cacheflush.h>
#include <asm/tlbflush.h>
#include <asm/uaccess.h>
#include <asm/io.h>
#include <asm/kvm_ppc.h>
#include <asm/kvm_book3s.h>
#include <asm/mmu_context.h>
#include <asm/switch_to.h>
#include <asm/firmware.h>
#include <asm/hvcall.h>
#include <linux/gfp.h>
#include <linux/sched.h>
#include <linux/vmalloc.h>
#include <linux/highmem.h>
#include <linux/module.h>

#include "book3s.h"

#define CREATE_TRACE_POINTS
#include "trace_pr.h"

/* #define EXIT_DEBUG */
/* #define DEBUG_EXT */

static int kvmppc_handle_ext(struct kvm_vcpu *vcpu, unsigned int exit_nr,
			     ulong msr);

/* Some compatibility defines */
#ifdef CONFIG_PPC_BOOK3S_32
#define MSR_USER32 MSR_USER
#define MSR_USER64 MSR_USER
#define HW_PAGE_SIZE PAGE_SIZE
#endif

static void kvmppc_core_vcpu_load_pr(struct kvm_vcpu *vcpu, int cpu)
{
#ifdef CONFIG_PPC_BOOK3S_64
	struct kvmppc_book3s_shadow_vcpu *svcpu = svcpu_get(vcpu);
	memcpy(svcpu->slb, to_book3s(vcpu)->slb_shadow, sizeof(svcpu->slb));
	svcpu->slb_max = to_book3s(vcpu)->slb_shadow_max;
	svcpu->in_use = 0;
	svcpu_put(svcpu);
#endif
	vcpu->cpu = smp_processor_id();
#ifdef CONFIG_PPC_BOOK3S_32
	current->thread.kvm_shadow_vcpu = vcpu->arch.shadow_vcpu;
#endif
}

static void kvmppc_core_vcpu_put_pr(struct kvm_vcpu *vcpu)
{
#ifdef CONFIG_PPC_BOOK3S_64
	struct kvmppc_book3s_shadow_vcpu *svcpu = svcpu_get(vcpu);
	if (svcpu->in_use) {
		kvmppc_copy_from_svcpu(vcpu, svcpu);
	}
	memcpy(to_book3s(vcpu)->slb_shadow, svcpu->slb, sizeof(svcpu->slb));
	to_book3s(vcpu)->slb_shadow_max = svcpu->slb_max;
	svcpu_put(svcpu);
#endif

	kvmppc_giveup_ext(vcpu, MSR_FP | MSR_VEC | MSR_VSX);
	vcpu->cpu = -1;
}

/* Copy data needed by real-mode code from vcpu to shadow vcpu */
void kvmppc_copy_to_svcpu(struct kvmppc_book3s_shadow_vcpu *svcpu,
			  struct kvm_vcpu *vcpu)
{
	svcpu->gpr[0] = vcpu->arch.gpr[0];
	svcpu->gpr[1] = vcpu->arch.gpr[1];
	svcpu->gpr[2] = vcpu->arch.gpr[2];
	svcpu->gpr[3] = vcpu->arch.gpr[3];
	svcpu->gpr[4] = vcpu->arch.gpr[4];
	svcpu->gpr[5] = vcpu->arch.gpr[5];
	svcpu->gpr[6] = vcpu->arch.gpr[6];
	svcpu->gpr[7] = vcpu->arch.gpr[7];
	svcpu->gpr[8] = vcpu->arch.gpr[8];
	svcpu->gpr[9] = vcpu->arch.gpr[9];
	svcpu->gpr[10] = vcpu->arch.gpr[10];
	svcpu->gpr[11] = vcpu->arch.gpr[11];
	svcpu->gpr[12] = vcpu->arch.gpr[12];
	svcpu->gpr[13] = vcpu->arch.gpr[13];
	svcpu->cr  = vcpu->arch.cr;
	svcpu->xer = vcpu->arch.xer;
	svcpu->ctr = vcpu->arch.ctr;
	svcpu->lr  = vcpu->arch.lr;
	svcpu->pc  = vcpu->arch.pc;
	svcpu->in_use = true;
}

/* Copy data touched by real-mode code from shadow vcpu back to vcpu */
void kvmppc_copy_from_svcpu(struct kvm_vcpu *vcpu,
			    struct kvmppc_book3s_shadow_vcpu *svcpu)
{
	/*
	 * vcpu_put would just call us again because in_use hasn't
	 * been updated yet.
	 */
	preempt_disable();

	/*
	 * Maybe we were already preempted and synced the svcpu from
	 * our preempt notifiers. Don't bother touching this svcpu then.
	 */
	if (!svcpu->in_use)
		goto out;

	vcpu->arch.gpr[0] = svcpu->gpr[0];
	vcpu->arch.gpr[1] = svcpu->gpr[1];
	vcpu->arch.gpr[2] = svcpu->gpr[2];
	vcpu->arch.gpr[3] = svcpu->gpr[3];
	vcpu->arch.gpr[4] = svcpu->gpr[4];
	vcpu->arch.gpr[5] = svcpu->gpr[5];
	vcpu->arch.gpr[6] = svcpu->gpr[6];
	vcpu->arch.gpr[7] = svcpu->gpr[7];
	vcpu->arch.gpr[8] = svcpu->gpr[8];
	vcpu->arch.gpr[9] = svcpu->gpr[9];
	vcpu->arch.gpr[10] = svcpu->gpr[10];
	vcpu->arch.gpr[11] = svcpu->gpr[11];
	vcpu->arch.gpr[12] = svcpu->gpr[12];
	vcpu->arch.gpr[13] = svcpu->gpr[13];
	vcpu->arch.cr  = svcpu->cr;
	vcpu->arch.xer = svcpu->xer;
	vcpu->arch.ctr = svcpu->ctr;
	vcpu->arch.lr  = svcpu->lr;
	vcpu->arch.pc  = svcpu->pc;
	vcpu->arch.shadow_srr1 = svcpu->shadow_srr1;
	vcpu->arch.fault_dar   = svcpu->fault_dar;
	vcpu->arch.fault_dsisr = svcpu->fault_dsisr;
	vcpu->arch.last_inst   = svcpu->last_inst;
	svcpu->in_use = false;

out:
	preempt_enable();
}

static int kvmppc_core_check_requests_pr(struct kvm_vcpu *vcpu)
{
	int r = 1; /* Indicate we want to get back into the guest */

	/* We misuse TLB_FLUSH to indicate that we want to clear
	   all shadow cache entries */
	if (kvm_check_request(KVM_REQ_TLB_FLUSH, vcpu))
		kvmppc_mmu_pte_flush(vcpu, 0, 0);

	return r;
}

/************* MMU Notifiers *************/
static void do_kvm_unmap_hva(struct kvm *kvm, unsigned long start,
			     unsigned long end)
{
	long i;
	struct kvm_vcpu *vcpu;
	struct kvm_memslots *slots;
	struct kvm_memory_slot *memslot;

	slots = kvm_memslots(kvm);
	kvm_for_each_memslot(memslot, slots) {
		unsigned long hva_start, hva_end;
		gfn_t gfn, gfn_end;

		hva_start = max(start, memslot->userspace_addr);
		hva_end = min(end, memslot->userspace_addr +
					(memslot->npages << PAGE_SHIFT));
		if (hva_start >= hva_end)
			continue;
		/*
		 * {gfn(page) | page intersects with [hva_start, hva_end)} =
		 * {gfn, gfn+1, ..., gfn_end-1}.
		 */
		gfn = hva_to_gfn_memslot(hva_start, memslot);
		gfn_end = hva_to_gfn_memslot(hva_end + PAGE_SIZE - 1, memslot);
		kvm_for_each_vcpu(i, vcpu, kvm)
			kvmppc_mmu_pte_pflush(vcpu, gfn << PAGE_SHIFT,
					      gfn_end << PAGE_SHIFT);
	}
}

static int kvm_unmap_hva_pr(struct kvm *kvm, unsigned long hva)
{
	trace_kvm_unmap_hva(hva);

	do_kvm_unmap_hva(kvm, hva, hva + PAGE_SIZE);

	return 0;
}

static int kvm_unmap_hva_range_pr(struct kvm *kvm, unsigned long start,
				  unsigned long end)
{
	do_kvm_unmap_hva(kvm, start, end);

	return 0;
}

static int kvm_age_hva_pr(struct kvm *kvm, unsigned long hva)
{
	/* XXX could be more clever ;) */
	return 0;
}

static int kvm_test_age_hva_pr(struct kvm *kvm, unsigned long hva)
{
	/* XXX could be more clever ;) */
	return 0;
}

static void kvm_set_spte_hva_pr(struct kvm *kvm, unsigned long hva, pte_t pte)
{
	/* The page will get remapped properly on its next fault */
	do_kvm_unmap_hva(kvm, hva, hva + PAGE_SIZE);
}

/*****************************************/

static void kvmppc_recalc_shadow_msr(struct kvm_vcpu *vcpu)
{
	ulong smsr = vcpu->arch.shared->msr;

	/* Guest MSR values */
	smsr &= MSR_FE0 | MSR_FE1 | MSR_SF | MSR_SE | MSR_BE;
	/* Process MSR values */
	smsr |= MSR_ME | MSR_RI | MSR_IR | MSR_DR | MSR_PR | MSR_EE;
	/* External providers the guest reserved */
	smsr |= (vcpu->arch.shared->msr & vcpu->arch.guest_owned_ext);
	/* 64-bit Process MSR values */
#ifdef CONFIG_PPC_BOOK3S_64
	smsr |= MSR_ISF | MSR_HV;
#endif
	vcpu->arch.shadow_msr = smsr;
}

static void kvmppc_set_msr_pr(struct kvm_vcpu *vcpu, u64 msr)
{
	ulong old_msr = vcpu->arch.shared->msr;

#ifdef EXIT_DEBUG
	printk(KERN_INFO "KVM: Set MSR to 0x%llx\n", msr);
#endif

	msr &= to_book3s(vcpu)->msr_mask;
	vcpu->arch.shared->msr = msr;
	kvmppc_recalc_shadow_msr(vcpu);

	if (msr & MSR_POW) {
		if (!vcpu->arch.pending_exceptions) {
			kvm_vcpu_block(vcpu);
			clear_bit(KVM_REQ_UNHALT, &vcpu->requests);
			vcpu->stat.halt_wakeup++;

			/* Unset POW bit after we woke up */
			msr &= ~MSR_POW;
			vcpu->arch.shared->msr = msr;
		}
	}

	if ((vcpu->arch.shared->msr & (MSR_PR|MSR_IR|MSR_DR)) !=
		   (old_msr & (MSR_PR|MSR_IR|MSR_DR))) {
		kvmppc_mmu_flush_segments(vcpu);
		kvmppc_mmu_map_segment(vcpu, kvmppc_get_pc(vcpu));

		/* Preload magic page segment when in kernel mode */
		if (!(msr & MSR_PR) && vcpu->arch.magic_page_pa) {
			struct kvm_vcpu_arch *a = &vcpu->arch;

			if (msr & MSR_DR)
				kvmppc_mmu_map_segment(vcpu, a->magic_page_ea);
			else
				kvmppc_mmu_map_segment(vcpu, a->magic_page_pa);
		}
	}

	/*
	 * When switching from 32 to 64-bit, we may have a stale 32-bit
	 * magic page around, we need to flush it. Typically 32-bit magic
	 * page will be instanciated when calling into RTAS. Note: We
	 * assume that such transition only happens while in kernel mode,
	 * ie, we never transition from user 32-bit to kernel 64-bit with
	 * a 32-bit magic page around.
	 */
	if (vcpu->arch.magic_page_pa &&
	    !(old_msr & MSR_PR) && !(old_msr & MSR_SF) && (msr & MSR_SF)) {
		/* going from RTAS to normal kernel code */
		kvmppc_mmu_pte_flush(vcpu, (uint32_t)vcpu->arch.magic_page_pa,
				     ~0xFFFUL);
	}

	/* Preload FPU if it's enabled */
	if (vcpu->arch.shared->msr & MSR_FP)
		kvmppc_handle_ext(vcpu, BOOK3S_INTERRUPT_FP_UNAVAIL, MSR_FP);
}

void kvmppc_set_pvr_pr(struct kvm_vcpu *vcpu, u32 pvr)
{
	u32 host_pvr;

	vcpu->arch.hflags &= ~BOOK3S_HFLAG_SLB;
	vcpu->arch.pvr = pvr;
#ifdef CONFIG_PPC_BOOK3S_64
	if ((pvr >= 0x330000) && (pvr < 0x70330000)) {
		kvmppc_mmu_book3s_64_init(vcpu);
		if (!to_book3s(vcpu)->hior_explicit)
			to_book3s(vcpu)->hior = 0xfff00000;
		to_book3s(vcpu)->msr_mask = 0xffffffffffffffffULL;
		vcpu->arch.cpu_type = KVM_CPU_3S_64;
	} else
#endif
	{
		kvmppc_mmu_book3s_32_init(vcpu);
		if (!to_book3s(vcpu)->hior_explicit)
			to_book3s(vcpu)->hior = 0;
		to_book3s(vcpu)->msr_mask = 0xffffffffULL;
		vcpu->arch.cpu_type = KVM_CPU_3S_32;
	}

	kvmppc_sanity_check(vcpu);

	/* If we are in hypervisor level on 970, we can tell the CPU to
	 * treat DCBZ as 32 bytes store */
	vcpu->arch.hflags &= ~BOOK3S_HFLAG_DCBZ32;
	if (vcpu->arch.mmu.is_dcbz32(vcpu) && (mfmsr() & MSR_HV) &&
	    !strcmp(cur_cpu_spec->platform, "ppc970"))
		vcpu->arch.hflags |= BOOK3S_HFLAG_DCBZ32;

	/* Cell performs badly if MSR_FEx are set. So let's hope nobody
	   really needs them in a VM on Cell and force disable them. */
	if (!strcmp(cur_cpu_spec->platform, "ppc-cell-be"))
		to_book3s(vcpu)->msr_mask &= ~(MSR_FE0 | MSR_FE1);

	/*
	 * If they're asking for POWER6 or later, set the flag
	 * indicating that we can do multiple large page sizes
	 * and 1TB segments.
	 * Also set the flag that indicates that tlbie has the large
	 * page bit in the RB operand instead of the instruction.
	 */
	switch (PVR_VER(pvr)) {
	case PVR_POWER6:
	case PVR_POWER7:
	case PVR_POWER7p:
	case PVR_POWER8:
		vcpu->arch.hflags |= BOOK3S_HFLAG_MULTI_PGSIZE |
			BOOK3S_HFLAG_NEW_TLBIE;
		break;
	}

#ifdef CONFIG_PPC_BOOK3S_32
	/* 32 bit Book3S always has 32 byte dcbz */
	vcpu->arch.hflags |= BOOK3S_HFLAG_DCBZ32;
#endif

	/* On some CPUs we can execute paired single operations natively */
	asm ( "mfpvr %0" : "=r"(host_pvr));
	switch (host_pvr) {
	case 0x00080200:	/* lonestar 2.0 */
	case 0x00088202:	/* lonestar 2.2 */
	case 0x70000100:	/* gekko 1.0 */
	case 0x00080100:	/* gekko 2.0 */
	case 0x00083203:	/* gekko 2.3a */
	case 0x00083213:	/* gekko 2.3b */
	case 0x00083204:	/* gekko 2.4 */
	case 0x00083214:	/* gekko 2.4e (8SE) - retail HW2 */
	case 0x00087200:	/* broadway */
		vcpu->arch.hflags |= BOOK3S_HFLAG_NATIVE_PS;
		/* Enable HID2.PSE - in case we need it later */
		mtspr(SPRN_HID2_GEKKO, mfspr(SPRN_HID2_GEKKO) | (1 << 29));
	}
}

/* Book3s_32 CPUs always have 32 bytes cache line size, which Linux assumes. To
 * make Book3s_32 Linux work on Book3s_64, we have to make sure we trap dcbz to
 * emulate 32 bytes dcbz length.
 *
 * The Book3s_64 inventors also realized this case and implemented a special bit
 * in the HID5 register, which is a hypervisor ressource. Thus we can't use it.
 *
 * My approach here is to patch the dcbz instruction on executing pages.
 */
static void kvmppc_patch_dcbz(struct kvm_vcpu *vcpu, struct kvmppc_pte *pte)
{
	struct page *hpage;
	u64 hpage_offset;
	u32 *page;
	int i;

	hpage = gfn_to_page(vcpu->kvm, pte->raddr >> PAGE_SHIFT);
	if (is_error_page(hpage))
		return;

	hpage_offset = pte->raddr & ~PAGE_MASK;
	hpage_offset &= ~0xFFFULL;
	hpage_offset /= 4;

	get_page(hpage);
	page = kmap_atomic(hpage);

	/* patch dcbz into reserved instruction, so we trap */
	for (i=hpage_offset; i < hpage_offset + (HW_PAGE_SIZE / 4); i++)
		if ((page[i] & 0xff0007ff) == INS_DCBZ)
			page[i] &= 0xfffffff7;

	kunmap_atomic(page);
	put_page(hpage);
}

static int kvmppc_visible_gfn(struct kvm_vcpu *vcpu, gfn_t gfn)
{
	ulong mp_pa = vcpu->arch.magic_page_pa;

	if (!(vcpu->arch.shared->msr & MSR_SF))
		mp_pa = (uint32_t)mp_pa;

	if (unlikely(mp_pa) &&
	    unlikely((mp_pa & KVM_PAM) >> PAGE_SHIFT == gfn)) {
		return 1;
	}

	return kvm_is_visible_gfn(vcpu->kvm, gfn);
}

int kvmppc_handle_pagefault(struct kvm_run *run, struct kvm_vcpu *vcpu,
			    ulong eaddr, int vec)
{
	bool data = (vec == BOOK3S_INTERRUPT_DATA_STORAGE);
	bool iswrite = false;
	int r = RESUME_GUEST;
	int relocated;
	int page_found = 0;
	struct kvmppc_pte pte;
	bool is_mmio = false;
	bool dr = (vcpu->arch.shared->msr & MSR_DR) ? true : false;
	bool ir = (vcpu->arch.shared->msr & MSR_IR) ? true : false;
	u64 vsid;

	relocated = data ? dr : ir;
	if (data && (vcpu->arch.fault_dsisr & DSISR_ISSTORE))
		iswrite = true;

	/* Resolve real address if translation turned on */
	if (relocated) {
		page_found = vcpu->arch.mmu.xlate(vcpu, eaddr, &pte, data, iswrite);
	} else {
		pte.may_execute = true;
		pte.may_read = true;
		pte.may_write = true;
		pte.raddr = eaddr & KVM_PAM;
		pte.eaddr = eaddr;
		pte.vpage = eaddr >> 12;
		pte.page_size = MMU_PAGE_64K;
	}

	switch (vcpu->arch.shared->msr & (MSR_DR|MSR_IR)) {
	case 0:
		pte.vpage |= ((u64)VSID_REAL << (SID_SHIFT - 12));
		break;
	case MSR_DR:
	case MSR_IR:
		vcpu->arch.mmu.esid_to_vsid(vcpu, eaddr >> SID_SHIFT, &vsid);

		if ((vcpu->arch.shared->msr & (MSR_DR|MSR_IR)) == MSR_DR)
			pte.vpage |= ((u64)VSID_REAL_DR << (SID_SHIFT - 12));
		else
			pte.vpage |= ((u64)VSID_REAL_IR << (SID_SHIFT - 12));
		pte.vpage |= vsid;

		if (vsid == -1)
			page_found = -EINVAL;
		break;
	}

	if (vcpu->arch.mmu.is_dcbz32(vcpu) &&
	   (!(vcpu->arch.hflags & BOOK3S_HFLAG_DCBZ32))) {
		/*
		 * If we do the dcbz hack, we have to NX on every execution,
		 * so we can patch the executing code. This renders our guest
		 * NX-less.
		 */
		pte.may_execute = !data;
	}

	if (page_found == -ENOENT) {
		/* Page not found in guest PTE entries */
		vcpu->arch.shared->dar = kvmppc_get_fault_dar(vcpu);
		vcpu->arch.shared->dsisr = vcpu->arch.fault_dsisr;
		vcpu->arch.shared->msr |=
			vcpu->arch.shadow_srr1 & 0x00000000f8000000ULL;
		kvmppc_book3s_queue_irqprio(vcpu, vec);
	} else if (page_found == -EPERM) {
		/* Storage protection */
		vcpu->arch.shared->dar = kvmppc_get_fault_dar(vcpu);
		vcpu->arch.shared->dsisr = vcpu->arch.fault_dsisr & ~DSISR_NOHPTE;
		vcpu->arch.shared->dsisr |= DSISR_PROTFAULT;
		vcpu->arch.shared->msr |=
			vcpu->arch.shadow_srr1 & 0x00000000f8000000ULL;
		kvmppc_book3s_queue_irqprio(vcpu, vec);
	} else if (page_found == -EINVAL) {
		/* Page not found in guest SLB */
		vcpu->arch.shared->dar = kvmppc_get_fault_dar(vcpu);
		kvmppc_book3s_queue_irqprio(vcpu, vec + 0x80);
	} else if (!is_mmio &&
		   kvmppc_visible_gfn(vcpu, pte.raddr >> PAGE_SHIFT)) {
		if (data && !(vcpu->arch.fault_dsisr & DSISR_NOHPTE)) {
			/*
			 * There is already a host HPTE there, presumably
			 * a read-only one for a page the guest thinks
			 * is writable, so get rid of it first.
			 */
			kvmppc_mmu_unmap_page(vcpu, &pte);
		}
		/* The guest's PTE is not mapped yet. Map on the host */
		kvmppc_mmu_map_page(vcpu, &pte, iswrite);
		if (data)
			vcpu->stat.sp_storage++;
		else if (vcpu->arch.mmu.is_dcbz32(vcpu) &&
			 (!(vcpu->arch.hflags & BOOK3S_HFLAG_DCBZ32)))
			kvmppc_patch_dcbz(vcpu, &pte);
	} else {
		/* MMIO */
		vcpu->stat.mmio_exits++;
		vcpu->arch.paddr_accessed = pte.raddr;
		vcpu->arch.vaddr_accessed = pte.eaddr;
		r = kvmppc_emulate_mmio(run, vcpu);
		if ( r == RESUME_HOST_NV )
			r = RESUME_HOST;
	}

	return r;
}

static inline int get_fpr_index(int i)
{
	return i * TS_FPRWIDTH;
}

/* Give up external provider (FPU, Altivec, VSX) */
void kvmppc_giveup_ext(struct kvm_vcpu *vcpu, ulong msr)
{
	struct thread_struct *t = &current->thread;
	u64 *vcpu_fpr = vcpu->arch.fpr;
#ifdef CONFIG_VSX
	u64 *vcpu_vsx = vcpu->arch.vsr;
#endif
	u64 *thread_fpr = &t->fp_state.fpr[0][0];
	int i;

	/*
	 * VSX instructions can access FP and vector registers, so if
	 * we are giving up VSX, make sure we give up FP and VMX as well.
	 */
	if (msr & MSR_VSX)
		msr |= MSR_FP | MSR_VEC;

	msr &= vcpu->arch.guest_owned_ext;
	if (!msr)
		return;

#ifdef DEBUG_EXT
	printk(KERN_INFO "Giving up ext 0x%lx\n", msr);
#endif

	if (msr & MSR_FP) {
		/*
		 * Note that on CPUs with VSX, giveup_fpu stores
		 * both the traditional FP registers and the added VSX
		 * registers into thread.fp_state.fpr[].
		 */
		if (current->thread.regs->msr & MSR_FP)
			giveup_fpu(current);
		for (i = 0; i < ARRAY_SIZE(vcpu->arch.fpr); i++)
			vcpu_fpr[i] = thread_fpr[get_fpr_index(i)];

		vcpu->arch.fpscr = t->fp_state.fpscr;

#ifdef CONFIG_VSX
		if (cpu_has_feature(CPU_FTR_VSX))
			for (i = 0; i < ARRAY_SIZE(vcpu->arch.vsr) / 2; i++)
				vcpu_vsx[i] = thread_fpr[get_fpr_index(i) + 1];
#endif
	}

#ifdef CONFIG_ALTIVEC
	if (msr & MSR_VEC) {
		if (current->thread.regs->msr & MSR_VEC)
			giveup_altivec(current);
<<<<<<< HEAD
		memcpy(vcpu->arch.vr, t->vr, sizeof(vcpu->arch.vr));
		vcpu->arch.vscr = t->vscr;
=======
		memcpy(vcpu->arch.vr, t->vr_state.vr, sizeof(vcpu->arch.vr));
		vcpu->arch.vscr = t->vr_state.vscr;
>>>>>>> d8ec26d7
	}
#endif

	vcpu->arch.guest_owned_ext &= ~(msr | MSR_VSX);
	kvmppc_recalc_shadow_msr(vcpu);
}

static int kvmppc_read_inst(struct kvm_vcpu *vcpu)
{
	ulong srr0 = kvmppc_get_pc(vcpu);
	u32 last_inst = kvmppc_get_last_inst(vcpu);
	int ret;

	ret = kvmppc_ld(vcpu, &srr0, sizeof(u32), &last_inst, false);
	if (ret == -ENOENT) {
		ulong msr = vcpu->arch.shared->msr;

		msr = kvmppc_set_field(msr, 33, 33, 1);
		msr = kvmppc_set_field(msr, 34, 36, 0);
		vcpu->arch.shared->msr = kvmppc_set_field(msr, 42, 47, 0);
		kvmppc_book3s_queue_irqprio(vcpu, BOOK3S_INTERRUPT_INST_STORAGE);
		return EMULATE_AGAIN;
	}

	return EMULATE_DONE;
}

static int kvmppc_check_ext(struct kvm_vcpu *vcpu, unsigned int exit_nr)
{

	/* Need to do paired single emulation? */
	if (!(vcpu->arch.hflags & BOOK3S_HFLAG_PAIRED_SINGLE))
		return EMULATE_DONE;

	/* Read out the instruction */
	if (kvmppc_read_inst(vcpu) == EMULATE_DONE)
		/* Need to emulate */
		return EMULATE_FAIL;

	return EMULATE_AGAIN;
}

/* Handle external providers (FPU, Altivec, VSX) */
static int kvmppc_handle_ext(struct kvm_vcpu *vcpu, unsigned int exit_nr,
			     ulong msr)
{
	struct thread_struct *t = &current->thread;
	u64 *vcpu_fpr = vcpu->arch.fpr;
#ifdef CONFIG_VSX
	u64 *vcpu_vsx = vcpu->arch.vsr;
#endif
	u64 *thread_fpr = &t->fp_state.fpr[0][0];
	int i;

	/* When we have paired singles, we emulate in software */
	if (vcpu->arch.hflags & BOOK3S_HFLAG_PAIRED_SINGLE)
		return RESUME_GUEST;

	if (!(vcpu->arch.shared->msr & msr)) {
		kvmppc_book3s_queue_irqprio(vcpu, exit_nr);
		return RESUME_GUEST;
	}

	if (msr == MSR_VSX) {
		/* No VSX?  Give an illegal instruction interrupt */
#ifdef CONFIG_VSX
		if (!cpu_has_feature(CPU_FTR_VSX))
#endif
		{
			kvmppc_core_queue_program(vcpu, SRR1_PROGILL);
			return RESUME_GUEST;
		}

		/*
		 * We have to load up all the FP and VMX registers before
		 * we can let the guest use VSX instructions.
		 */
		msr = MSR_FP | MSR_VEC | MSR_VSX;
	}

	/* See if we already own all the ext(s) needed */
	msr &= ~vcpu->arch.guest_owned_ext;
	if (!msr)
		return RESUME_GUEST;

#ifdef DEBUG_EXT
	printk(KERN_INFO "Loading up ext 0x%lx\n", msr);
#endif

	if (msr & MSR_FP) {
		for (i = 0; i < ARRAY_SIZE(vcpu->arch.fpr); i++)
			thread_fpr[get_fpr_index(i)] = vcpu_fpr[i];
#ifdef CONFIG_VSX
		for (i = 0; i < ARRAY_SIZE(vcpu->arch.vsr) / 2; i++)
			thread_fpr[get_fpr_index(i) + 1] = vcpu_vsx[i];
#endif
		t->fp_state.fpscr = vcpu->arch.fpscr;
		t->fpexc_mode = 0;
		kvmppc_load_up_fpu();
	}

	if (msr & MSR_VEC) {
#ifdef CONFIG_ALTIVEC
		memcpy(t->vr_state.vr, vcpu->arch.vr, sizeof(vcpu->arch.vr));
		t->vr_state.vscr = vcpu->arch.vscr;
		t->vrsave = -1;
		kvmppc_load_up_altivec();
#endif
	}

	current->thread.regs->msr |= msr;
	vcpu->arch.guest_owned_ext |= msr;
	kvmppc_recalc_shadow_msr(vcpu);

	return RESUME_GUEST;
}

/*
 * Kernel code using FP or VMX could have flushed guest state to
 * the thread_struct; if so, get it back now.
 */
static void kvmppc_handle_lost_ext(struct kvm_vcpu *vcpu)
{
	unsigned long lost_ext;

	lost_ext = vcpu->arch.guest_owned_ext & ~current->thread.regs->msr;
	if (!lost_ext)
		return;

	if (lost_ext & MSR_FP)
		kvmppc_load_up_fpu();
<<<<<<< HEAD
	if (lost_ext & MSR_VEC)
		kvmppc_load_up_altivec();
	current->thread.regs->msr |= lost_ext;
}

int kvmppc_handle_exit(struct kvm_run *run, struct kvm_vcpu *vcpu,
                       unsigned int exit_nr)
=======
#ifdef CONFIG_ALTIVEC
	if (lost_ext & MSR_VEC)
		kvmppc_load_up_altivec();
#endif
	current->thread.regs->msr |= lost_ext;
}

int kvmppc_handle_exit_pr(struct kvm_run *run, struct kvm_vcpu *vcpu,
			  unsigned int exit_nr)
>>>>>>> d8ec26d7
{
	int r = RESUME_HOST;
	int s;

	vcpu->stat.sum_exits++;

	run->exit_reason = KVM_EXIT_UNKNOWN;
	run->ready_for_interrupt_injection = 1;

	/* We get here with MSR.EE=1 */

	trace_kvm_exit(exit_nr, vcpu);
	kvm_guest_exit();

	switch (exit_nr) {
	case BOOK3S_INTERRUPT_INST_STORAGE:
	{
		ulong shadow_srr1 = vcpu->arch.shadow_srr1;
		vcpu->stat.pf_instruc++;

#ifdef CONFIG_PPC_BOOK3S_32
		/* We set segments as unused segments when invalidating them. So
		 * treat the respective fault as segment fault. */
		{
			struct kvmppc_book3s_shadow_vcpu *svcpu;
			u32 sr;

			svcpu = svcpu_get(vcpu);
			sr = svcpu->sr[kvmppc_get_pc(vcpu) >> SID_SHIFT];
			svcpu_put(svcpu);
			if (sr == SR_INVALID) {
				kvmppc_mmu_map_segment(vcpu, kvmppc_get_pc(vcpu));
				r = RESUME_GUEST;
				break;
			}
		}
#endif

		/* only care about PTEG not found errors, but leave NX alone */
		if (shadow_srr1 & 0x40000000) {
			int idx = srcu_read_lock(&vcpu->kvm->srcu);
			r = kvmppc_handle_pagefault(run, vcpu, kvmppc_get_pc(vcpu), exit_nr);
			srcu_read_unlock(&vcpu->kvm->srcu, idx);
			vcpu->stat.sp_instruc++;
		} else if (vcpu->arch.mmu.is_dcbz32(vcpu) &&
			  (!(vcpu->arch.hflags & BOOK3S_HFLAG_DCBZ32))) {
			/*
			 * XXX If we do the dcbz hack we use the NX bit to flush&patch the page,
			 *     so we can't use the NX bit inside the guest. Let's cross our fingers,
			 *     that no guest that needs the dcbz hack does NX.
			 */
			kvmppc_mmu_pte_flush(vcpu, kvmppc_get_pc(vcpu), ~0xFFFUL);
			r = RESUME_GUEST;
		} else {
			vcpu->arch.shared->msr |= shadow_srr1 & 0x58000000;
			kvmppc_book3s_queue_irqprio(vcpu, exit_nr);
			r = RESUME_GUEST;
		}
		break;
	}
	case BOOK3S_INTERRUPT_DATA_STORAGE:
	{
		ulong dar = kvmppc_get_fault_dar(vcpu);
		u32 fault_dsisr = vcpu->arch.fault_dsisr;
		vcpu->stat.pf_storage++;

#ifdef CONFIG_PPC_BOOK3S_32
		/* We set segments as unused segments when invalidating them. So
		 * treat the respective fault as segment fault. */
		{
			struct kvmppc_book3s_shadow_vcpu *svcpu;
			u32 sr;

			svcpu = svcpu_get(vcpu);
			sr = svcpu->sr[dar >> SID_SHIFT];
			svcpu_put(svcpu);
			if (sr == SR_INVALID) {
				kvmppc_mmu_map_segment(vcpu, dar);
				r = RESUME_GUEST;
				break;
			}
		}
#endif

		/*
		 * We need to handle missing shadow PTEs, and
		 * protection faults due to us mapping a page read-only
		 * when the guest thinks it is writable.
		 */
		if (fault_dsisr & (DSISR_NOHPTE | DSISR_PROTFAULT)) {
			int idx = srcu_read_lock(&vcpu->kvm->srcu);
			r = kvmppc_handle_pagefault(run, vcpu, dar, exit_nr);
			srcu_read_unlock(&vcpu->kvm->srcu, idx);
		} else {
			vcpu->arch.shared->dar = dar;
			vcpu->arch.shared->dsisr = fault_dsisr;
			kvmppc_book3s_queue_irqprio(vcpu, exit_nr);
			r = RESUME_GUEST;
		}
		break;
	}
	case BOOK3S_INTERRUPT_DATA_SEGMENT:
		if (kvmppc_mmu_map_segment(vcpu, kvmppc_get_fault_dar(vcpu)) < 0) {
			vcpu->arch.shared->dar = kvmppc_get_fault_dar(vcpu);
			kvmppc_book3s_queue_irqprio(vcpu,
				BOOK3S_INTERRUPT_DATA_SEGMENT);
		}
		r = RESUME_GUEST;
		break;
	case BOOK3S_INTERRUPT_INST_SEGMENT:
		if (kvmppc_mmu_map_segment(vcpu, kvmppc_get_pc(vcpu)) < 0) {
			kvmppc_book3s_queue_irqprio(vcpu,
				BOOK3S_INTERRUPT_INST_SEGMENT);
		}
		r = RESUME_GUEST;
		break;
	/* We're good on these - the host merely wanted to get our attention */
	case BOOK3S_INTERRUPT_DECREMENTER:
	case BOOK3S_INTERRUPT_HV_DECREMENTER:
		vcpu->stat.dec_exits++;
		r = RESUME_GUEST;
		break;
	case BOOK3S_INTERRUPT_EXTERNAL:
	case BOOK3S_INTERRUPT_EXTERNAL_LEVEL:
	case BOOK3S_INTERRUPT_EXTERNAL_HV:
		vcpu->stat.ext_intr_exits++;
		r = RESUME_GUEST;
		break;
	case BOOK3S_INTERRUPT_PERFMON:
		r = RESUME_GUEST;
		break;
	case BOOK3S_INTERRUPT_PROGRAM:
	case BOOK3S_INTERRUPT_H_EMUL_ASSIST:
	{
		enum emulation_result er;
		ulong flags;

program_interrupt:
		flags = vcpu->arch.shadow_srr1 & 0x1f0000ull;

		if (vcpu->arch.shared->msr & MSR_PR) {
#ifdef EXIT_DEBUG
			printk(KERN_INFO "Userspace triggered 0x700 exception at 0x%lx (0x%x)\n", kvmppc_get_pc(vcpu), kvmppc_get_last_inst(vcpu));
#endif
			if ((kvmppc_get_last_inst(vcpu) & 0xff0007ff) !=
			    (INS_DCBZ & 0xfffffff7)) {
				kvmppc_core_queue_program(vcpu, flags);
				r = RESUME_GUEST;
				break;
			}
		}

		vcpu->stat.emulated_inst_exits++;
		er = kvmppc_emulate_instruction(run, vcpu);
		switch (er) {
		case EMULATE_DONE:
			r = RESUME_GUEST_NV;
			break;
		case EMULATE_AGAIN:
			r = RESUME_GUEST;
			break;
		case EMULATE_FAIL:
			printk(KERN_CRIT "%s: emulation at %lx failed (%08x)\n",
			       __func__, kvmppc_get_pc(vcpu), kvmppc_get_last_inst(vcpu));
			kvmppc_core_queue_program(vcpu, flags);
			r = RESUME_GUEST;
			break;
		case EMULATE_DO_MMIO:
			run->exit_reason = KVM_EXIT_MMIO;
			r = RESUME_HOST_NV;
			break;
		case EMULATE_EXIT_USER:
			r = RESUME_HOST_NV;
			break;
		default:
			BUG();
		}
		break;
	}
	case BOOK3S_INTERRUPT_SYSCALL:
		if (vcpu->arch.papr_enabled &&
		    (kvmppc_get_last_sc(vcpu) == 0x44000022) &&
		    !(vcpu->arch.shared->msr & MSR_PR)) {
			/* SC 1 papr hypercalls */
			ulong cmd = kvmppc_get_gpr(vcpu, 3);
			int i;

#ifdef CONFIG_PPC_BOOK3S_64
			if (kvmppc_h_pr(vcpu, cmd) == EMULATE_DONE) {
				r = RESUME_GUEST;
				break;
			}
#endif

			run->papr_hcall.nr = cmd;
			for (i = 0; i < 9; ++i) {
				ulong gpr = kvmppc_get_gpr(vcpu, 4 + i);
				run->papr_hcall.args[i] = gpr;
			}
			run->exit_reason = KVM_EXIT_PAPR_HCALL;
			vcpu->arch.hcall_needed = 1;
			r = RESUME_HOST;
		} else if (vcpu->arch.osi_enabled &&
		    (((u32)kvmppc_get_gpr(vcpu, 3)) == OSI_SC_MAGIC_R3) &&
		    (((u32)kvmppc_get_gpr(vcpu, 4)) == OSI_SC_MAGIC_R4)) {
			/* MOL hypercalls */
			u64 *gprs = run->osi.gprs;
			int i;

			run->exit_reason = KVM_EXIT_OSI;
			for (i = 0; i < 32; i++)
				gprs[i] = kvmppc_get_gpr(vcpu, i);
			vcpu->arch.osi_needed = 1;
			r = RESUME_HOST_NV;
		} else if (!(vcpu->arch.shared->msr & MSR_PR) &&
		    (((u32)kvmppc_get_gpr(vcpu, 0)) == KVM_SC_MAGIC_R0)) {
			/* KVM PV hypercalls */
			kvmppc_set_gpr(vcpu, 3, kvmppc_kvm_pv(vcpu));
			r = RESUME_GUEST;
		} else {
			/* Guest syscalls */
			vcpu->stat.syscall_exits++;
			kvmppc_book3s_queue_irqprio(vcpu, exit_nr);
			r = RESUME_GUEST;
		}
		break;
	case BOOK3S_INTERRUPT_FP_UNAVAIL:
	case BOOK3S_INTERRUPT_ALTIVEC:
	case BOOK3S_INTERRUPT_VSX:
	{
		int ext_msr = 0;

		switch (exit_nr) {
		case BOOK3S_INTERRUPT_FP_UNAVAIL: ext_msr = MSR_FP;  break;
		case BOOK3S_INTERRUPT_ALTIVEC:    ext_msr = MSR_VEC; break;
		case BOOK3S_INTERRUPT_VSX:        ext_msr = MSR_VSX; break;
		}

		switch (kvmppc_check_ext(vcpu, exit_nr)) {
		case EMULATE_DONE:
			/* everything ok - let's enable the ext */
			r = kvmppc_handle_ext(vcpu, exit_nr, ext_msr);
			break;
		case EMULATE_FAIL:
			/* we need to emulate this instruction */
			goto program_interrupt;
			break;
		default:
			/* nothing to worry about - go again */
			break;
		}
		break;
	}
	case BOOK3S_INTERRUPT_ALIGNMENT:
		if (kvmppc_read_inst(vcpu) == EMULATE_DONE) {
			vcpu->arch.shared->dsisr = kvmppc_alignment_dsisr(vcpu,
				kvmppc_get_last_inst(vcpu));
			vcpu->arch.shared->dar = kvmppc_alignment_dar(vcpu,
				kvmppc_get_last_inst(vcpu));
			kvmppc_book3s_queue_irqprio(vcpu, exit_nr);
		}
		r = RESUME_GUEST;
		break;
	case BOOK3S_INTERRUPT_MACHINE_CHECK:
	case BOOK3S_INTERRUPT_TRACE:
		kvmppc_book3s_queue_irqprio(vcpu, exit_nr);
		r = RESUME_GUEST;
		break;
	default:
	{
		ulong shadow_srr1 = vcpu->arch.shadow_srr1;
		/* Ugh - bork here! What did we get? */
		printk(KERN_EMERG "exit_nr=0x%x | pc=0x%lx | msr=0x%lx\n",
			exit_nr, kvmppc_get_pc(vcpu), shadow_srr1);
		r = RESUME_HOST;
		BUG();
		break;
	}
	}

	if (!(r & RESUME_HOST)) {
		/* To avoid clobbering exit_reason, only check for signals if
		 * we aren't already exiting to userspace for some other
		 * reason. */

		/*
		 * Interrupts could be timers for the guest which we have to
		 * inject again, so let's postpone them until we're in the guest
		 * and if we really did time things so badly, then we just exit
		 * again due to a host external interrupt.
		 */
		local_irq_disable();
		s = kvmppc_prepare_to_enter(vcpu);
		if (s <= 0) {
			local_irq_enable();
			r = s;
		} else {
			kvmppc_fix_ee_before_entry();
		}
		kvmppc_handle_lost_ext(vcpu);
	}

	trace_kvm_book3s_reenter(r, vcpu);

	return r;
}

static int kvm_arch_vcpu_ioctl_get_sregs_pr(struct kvm_vcpu *vcpu,
					    struct kvm_sregs *sregs)
{
	struct kvmppc_vcpu_book3s *vcpu3s = to_book3s(vcpu);
	int i;

	sregs->pvr = vcpu->arch.pvr;

	sregs->u.s.sdr1 = to_book3s(vcpu)->sdr1;
	if (vcpu->arch.hflags & BOOK3S_HFLAG_SLB) {
		for (i = 0; i < 64; i++) {
			sregs->u.s.ppc64.slb[i].slbe = vcpu->arch.slb[i].orige | i;
			sregs->u.s.ppc64.slb[i].slbv = vcpu->arch.slb[i].origv;
		}
	} else {
		for (i = 0; i < 16; i++)
			sregs->u.s.ppc32.sr[i] = vcpu->arch.shared->sr[i];

		for (i = 0; i < 8; i++) {
			sregs->u.s.ppc32.ibat[i] = vcpu3s->ibat[i].raw;
			sregs->u.s.ppc32.dbat[i] = vcpu3s->dbat[i].raw;
		}
	}

	return 0;
}

static int kvm_arch_vcpu_ioctl_set_sregs_pr(struct kvm_vcpu *vcpu,
					    struct kvm_sregs *sregs)
{
	struct kvmppc_vcpu_book3s *vcpu3s = to_book3s(vcpu);
	int i;

	kvmppc_set_pvr_pr(vcpu, sregs->pvr);

	vcpu3s->sdr1 = sregs->u.s.sdr1;
	if (vcpu->arch.hflags & BOOK3S_HFLAG_SLB) {
		for (i = 0; i < 64; i++) {
			vcpu->arch.mmu.slbmte(vcpu, sregs->u.s.ppc64.slb[i].slbv,
						    sregs->u.s.ppc64.slb[i].slbe);
		}
	} else {
		for (i = 0; i < 16; i++) {
			vcpu->arch.mmu.mtsrin(vcpu, i, sregs->u.s.ppc32.sr[i]);
		}
		for (i = 0; i < 8; i++) {
			kvmppc_set_bat(vcpu, &(vcpu3s->ibat[i]), false,
				       (u32)sregs->u.s.ppc32.ibat[i]);
			kvmppc_set_bat(vcpu, &(vcpu3s->ibat[i]), true,
				       (u32)(sregs->u.s.ppc32.ibat[i] >> 32));
			kvmppc_set_bat(vcpu, &(vcpu3s->dbat[i]), false,
				       (u32)sregs->u.s.ppc32.dbat[i]);
			kvmppc_set_bat(vcpu, &(vcpu3s->dbat[i]), true,
				       (u32)(sregs->u.s.ppc32.dbat[i] >> 32));
		}
	}

	/* Flush the MMU after messing with the segments */
	kvmppc_mmu_pte_flush(vcpu, 0, 0);

	return 0;
}

static int kvmppc_get_one_reg_pr(struct kvm_vcpu *vcpu, u64 id,
				 union kvmppc_one_reg *val)
{
	int r = 0;

	switch (id) {
	case KVM_REG_PPC_HIOR:
		*val = get_reg_val(id, to_book3s(vcpu)->hior);
		break;
#ifdef CONFIG_VSX
	case KVM_REG_PPC_VSR0 ... KVM_REG_PPC_VSR31: {
		long int i = id - KVM_REG_PPC_VSR0;

		if (!cpu_has_feature(CPU_FTR_VSX)) {
			r = -ENXIO;
			break;
		}
		val->vsxval[0] = vcpu->arch.fpr[i];
		val->vsxval[1] = vcpu->arch.vsr[i];
		break;
	}
#endif /* CONFIG_VSX */
	default:
		r = -EINVAL;
		break;
	}

	return r;
}

static int kvmppc_set_one_reg_pr(struct kvm_vcpu *vcpu, u64 id,
				 union kvmppc_one_reg *val)
{
	int r = 0;

	switch (id) {
	case KVM_REG_PPC_HIOR:
		to_book3s(vcpu)->hior = set_reg_val(id, *val);
		to_book3s(vcpu)->hior_explicit = true;
		break;
#ifdef CONFIG_VSX
	case KVM_REG_PPC_VSR0 ... KVM_REG_PPC_VSR31: {
		long int i = id - KVM_REG_PPC_VSR0;

		if (!cpu_has_feature(CPU_FTR_VSX)) {
			r = -ENXIO;
			break;
		}
		vcpu->arch.fpr[i] = val->vsxval[0];
		vcpu->arch.vsr[i] = val->vsxval[1];
		break;
	}
#endif /* CONFIG_VSX */
	default:
		r = -EINVAL;
		break;
	}

	return r;
}

static struct kvm_vcpu *kvmppc_core_vcpu_create_pr(struct kvm *kvm,
						   unsigned int id)
{
	struct kvmppc_vcpu_book3s *vcpu_book3s;
	struct kvm_vcpu *vcpu;
	int err = -ENOMEM;
	unsigned long p;

	vcpu = kmem_cache_zalloc(kvm_vcpu_cache, GFP_KERNEL);
	if (!vcpu)
		goto out;

	vcpu_book3s = vzalloc(sizeof(struct kvmppc_vcpu_book3s));
	if (!vcpu_book3s)
		goto free_vcpu;
	vcpu->arch.book3s = vcpu_book3s;

#ifdef CONFIG_KVM_BOOK3S_32
	vcpu->arch.shadow_vcpu =
		kzalloc(sizeof(*vcpu->arch.shadow_vcpu), GFP_KERNEL);
	if (!vcpu->arch.shadow_vcpu)
		goto free_vcpu3s;
#endif

	err = kvm_vcpu_init(vcpu, kvm, id);
	if (err)
		goto free_shadow_vcpu;

	err = -ENOMEM;
	p = __get_free_page(GFP_KERNEL|__GFP_ZERO);
	if (!p)
		goto uninit_vcpu;
	/* the real shared page fills the last 4k of our page */
	vcpu->arch.shared = (void *)(p + PAGE_SIZE - 4096);

#ifdef CONFIG_PPC_BOOK3S_64
	/*
	 * Default to the same as the host if we're on sufficiently
	 * recent machine that we have 1TB segments;
	 * otherwise default to PPC970FX.
	 */
	vcpu->arch.pvr = 0x3C0301;
	if (mmu_has_feature(MMU_FTR_1T_SEGMENT))
		vcpu->arch.pvr = mfspr(SPRN_PVR);
#else
	/* default to book3s_32 (750) */
	vcpu->arch.pvr = 0x84202;
#endif
	kvmppc_set_pvr_pr(vcpu, vcpu->arch.pvr);
	vcpu->arch.slb_nr = 64;

	vcpu->arch.shadow_msr = MSR_USER64;

	err = kvmppc_mmu_init(vcpu);
	if (err < 0)
		goto uninit_vcpu;

	return vcpu;

uninit_vcpu:
	kvm_vcpu_uninit(vcpu);
free_shadow_vcpu:
#ifdef CONFIG_KVM_BOOK3S_32
	kfree(vcpu->arch.shadow_vcpu);
free_vcpu3s:
#endif
	vfree(vcpu_book3s);
free_vcpu:
	kmem_cache_free(kvm_vcpu_cache, vcpu);
out:
	return ERR_PTR(err);
}

static void kvmppc_core_vcpu_free_pr(struct kvm_vcpu *vcpu)
{
	struct kvmppc_vcpu_book3s *vcpu_book3s = to_book3s(vcpu);

	free_page((unsigned long)vcpu->arch.shared & PAGE_MASK);
	kvm_vcpu_uninit(vcpu);
#ifdef CONFIG_KVM_BOOK3S_32
	kfree(vcpu->arch.shadow_vcpu);
#endif
	vfree(vcpu_book3s);
	kmem_cache_free(kvm_vcpu_cache, vcpu);
}

static int kvmppc_vcpu_run_pr(struct kvm_run *kvm_run, struct kvm_vcpu *vcpu)
{
	int ret;
	struct thread_fp_state fp;
	int fpexc_mode;
#ifdef CONFIG_ALTIVEC
	struct thread_vr_state vr;
	unsigned long uninitialized_var(vrsave);
	int used_vr;
#endif
#ifdef CONFIG_VSX
	int used_vsr;
#endif
	ulong ext_msr;

	/* Check if we can run the vcpu at all */
	if (!vcpu->arch.sane) {
		kvm_run->exit_reason = KVM_EXIT_INTERNAL_ERROR;
		ret = -EINVAL;
		goto out;
	}

	/*
	 * Interrupts could be timers for the guest which we have to inject
	 * again, so let's postpone them until we're in the guest and if we
	 * really did time things so badly, then we just exit again due to
	 * a host external interrupt.
	 */
	local_irq_disable();
	ret = kvmppc_prepare_to_enter(vcpu);
	if (ret <= 0) {
		local_irq_enable();
		goto out;
	}

	/* Save FPU state in stack */
	if (current->thread.regs->msr & MSR_FP)
		giveup_fpu(current);
	fp = current->thread.fp_state;
	fpexc_mode = current->thread.fpexc_mode;

#ifdef CONFIG_ALTIVEC
	/* Save Altivec state in stack */
	used_vr = current->thread.used_vr;
	if (used_vr) {
		if (current->thread.regs->msr & MSR_VEC)
			giveup_altivec(current);
		vr = current->thread.vr_state;
		vrsave = current->thread.vrsave;
	}
#endif

#ifdef CONFIG_VSX
	/* Save VSX state in stack */
	used_vsr = current->thread.used_vsr;
	if (used_vsr && (current->thread.regs->msr & MSR_VSX))
		__giveup_vsx(current);
#endif

	/* Remember the MSR with disabled extensions */
	ext_msr = current->thread.regs->msr;

	/* Preload FPU if it's enabled */
	if (vcpu->arch.shared->msr & MSR_FP)
		kvmppc_handle_ext(vcpu, BOOK3S_INTERRUPT_FP_UNAVAIL, MSR_FP);

	kvmppc_fix_ee_before_entry();

	ret = __kvmppc_vcpu_run(kvm_run, vcpu);

	/* No need for kvm_guest_exit. It's done in handle_exit.
	   We also get here with interrupts enabled. */

	/* Make sure we save the guest FPU/Altivec/VSX state */
	kvmppc_giveup_ext(vcpu, MSR_FP | MSR_VEC | MSR_VSX);

	current->thread.regs->msr = ext_msr;

	/* Restore FPU/VSX state from stack */
	current->thread.fp_state = fp;
	current->thread.fpexc_mode = fpexc_mode;

#ifdef CONFIG_ALTIVEC
	/* Restore Altivec state from stack */
	if (used_vr && current->thread.used_vr) {
		current->thread.vr_state = vr;
		current->thread.vrsave = vrsave;
	}
	current->thread.used_vr = used_vr;
#endif

#ifdef CONFIG_VSX
	current->thread.used_vsr = used_vsr;
#endif

out:
	vcpu->mode = OUTSIDE_GUEST_MODE;
	return ret;
}

/*
 * Get (and clear) the dirty memory log for a memory slot.
 */
static int kvm_vm_ioctl_get_dirty_log_pr(struct kvm *kvm,
					 struct kvm_dirty_log *log)
{
	struct kvm_memory_slot *memslot;
	struct kvm_vcpu *vcpu;
	ulong ga, ga_end;
	int is_dirty = 0;
	int r;
	unsigned long n;

	mutex_lock(&kvm->slots_lock);

	r = kvm_get_dirty_log(kvm, log, &is_dirty);
	if (r)
		goto out;

	/* If nothing is dirty, don't bother messing with page tables. */
	if (is_dirty) {
		memslot = id_to_memslot(kvm->memslots, log->slot);

		ga = memslot->base_gfn << PAGE_SHIFT;
		ga_end = ga + (memslot->npages << PAGE_SHIFT);

		kvm_for_each_vcpu(n, vcpu, kvm)
			kvmppc_mmu_pte_pflush(vcpu, ga, ga_end);

		n = kvm_dirty_bitmap_bytes(memslot);
		memset(memslot->dirty_bitmap, 0, n);
	}

	r = 0;
out:
	mutex_unlock(&kvm->slots_lock);
	return r;
}

static void kvmppc_core_flush_memslot_pr(struct kvm *kvm,
					 struct kvm_memory_slot *memslot)
{
	return;
}

static int kvmppc_core_prepare_memory_region_pr(struct kvm *kvm,
					struct kvm_memory_slot *memslot,
					struct kvm_userspace_memory_region *mem)
{
	return 0;
}

static void kvmppc_core_commit_memory_region_pr(struct kvm *kvm,
				struct kvm_userspace_memory_region *mem,
				const struct kvm_memory_slot *old)
{
	return;
}

static void kvmppc_core_free_memslot_pr(struct kvm_memory_slot *free,
					struct kvm_memory_slot *dont)
{
	return;
}

static int kvmppc_core_create_memslot_pr(struct kvm_memory_slot *slot,
					 unsigned long npages)
{
	return 0;
}


#ifdef CONFIG_PPC64
static int kvm_vm_ioctl_get_smmu_info_pr(struct kvm *kvm,
					 struct kvm_ppc_smmu_info *info)
{
	long int i;
	struct kvm_vcpu *vcpu;

	info->flags = 0;

	/* SLB is always 64 entries */
	info->slb_size = 64;

	/* Standard 4k base page size segment */
	info->sps[0].page_shift = 12;
	info->sps[0].slb_enc = 0;
	info->sps[0].enc[0].page_shift = 12;
	info->sps[0].enc[0].pte_enc = 0;

	/*
	 * 64k large page size.
	 * We only want to put this in if the CPUs we're emulating
	 * support it, but unfortunately we don't have a vcpu easily
	 * to hand here to test.  Just pick the first vcpu, and if
	 * that doesn't exist yet, report the minimum capability,
	 * i.e., no 64k pages.
	 * 1T segment support goes along with 64k pages.
	 */
	i = 1;
	vcpu = kvm_get_vcpu(kvm, 0);
	if (vcpu && (vcpu->arch.hflags & BOOK3S_HFLAG_MULTI_PGSIZE)) {
		info->flags = KVM_PPC_1T_SEGMENTS;
		info->sps[i].page_shift = 16;
		info->sps[i].slb_enc = SLB_VSID_L | SLB_VSID_LP_01;
		info->sps[i].enc[0].page_shift = 16;
		info->sps[i].enc[0].pte_enc = 1;
		++i;
	}

	/* Standard 16M large page size segment */
	info->sps[i].page_shift = 24;
	info->sps[i].slb_enc = SLB_VSID_L;
	info->sps[i].enc[0].page_shift = 24;
	info->sps[i].enc[0].pte_enc = 0;

	return 0;
}
#else
static int kvm_vm_ioctl_get_smmu_info_pr(struct kvm *kvm,
					 struct kvm_ppc_smmu_info *info)
{
	/* We should not get called */
	BUG();
}
#endif /* CONFIG_PPC64 */

static unsigned int kvm_global_user_count = 0;
static DEFINE_SPINLOCK(kvm_global_user_count_lock);

static int kvmppc_core_init_vm_pr(struct kvm *kvm)
{
	mutex_init(&kvm->arch.hpt_mutex);

	if (firmware_has_feature(FW_FEATURE_SET_MODE)) {
		spin_lock(&kvm_global_user_count_lock);
		if (++kvm_global_user_count == 1)
			pSeries_disable_reloc_on_exc();
		spin_unlock(&kvm_global_user_count_lock);
	}
	return 0;
}

static void kvmppc_core_destroy_vm_pr(struct kvm *kvm)
{
#ifdef CONFIG_PPC64
	WARN_ON(!list_empty(&kvm->arch.spapr_tce_tables));
#endif

	if (firmware_has_feature(FW_FEATURE_SET_MODE)) {
		spin_lock(&kvm_global_user_count_lock);
		BUG_ON(kvm_global_user_count == 0);
		if (--kvm_global_user_count == 0)
			pSeries_enable_reloc_on_exc();
		spin_unlock(&kvm_global_user_count_lock);
	}
}

static int kvmppc_core_check_processor_compat_pr(void)
{
	/* we are always compatible */
	return 0;
}

static long kvm_arch_vm_ioctl_pr(struct file *filp,
				 unsigned int ioctl, unsigned long arg)
{
	return -ENOTTY;
}

static struct kvmppc_ops kvm_ops_pr = {
	.get_sregs = kvm_arch_vcpu_ioctl_get_sregs_pr,
	.set_sregs = kvm_arch_vcpu_ioctl_set_sregs_pr,
	.get_one_reg = kvmppc_get_one_reg_pr,
	.set_one_reg = kvmppc_set_one_reg_pr,
	.vcpu_load   = kvmppc_core_vcpu_load_pr,
	.vcpu_put    = kvmppc_core_vcpu_put_pr,
	.set_msr     = kvmppc_set_msr_pr,
	.vcpu_run    = kvmppc_vcpu_run_pr,
	.vcpu_create = kvmppc_core_vcpu_create_pr,
	.vcpu_free   = kvmppc_core_vcpu_free_pr,
	.check_requests = kvmppc_core_check_requests_pr,
	.get_dirty_log = kvm_vm_ioctl_get_dirty_log_pr,
	.flush_memslot = kvmppc_core_flush_memslot_pr,
	.prepare_memory_region = kvmppc_core_prepare_memory_region_pr,
	.commit_memory_region = kvmppc_core_commit_memory_region_pr,
	.unmap_hva = kvm_unmap_hva_pr,
	.unmap_hva_range = kvm_unmap_hva_range_pr,
	.age_hva  = kvm_age_hva_pr,
	.test_age_hva = kvm_test_age_hva_pr,
	.set_spte_hva = kvm_set_spte_hva_pr,
	.mmu_destroy  = kvmppc_mmu_destroy_pr,
	.free_memslot = kvmppc_core_free_memslot_pr,
	.create_memslot = kvmppc_core_create_memslot_pr,
	.init_vm = kvmppc_core_init_vm_pr,
	.destroy_vm = kvmppc_core_destroy_vm_pr,
	.get_smmu_info = kvm_vm_ioctl_get_smmu_info_pr,
	.emulate_op = kvmppc_core_emulate_op_pr,
	.emulate_mtspr = kvmppc_core_emulate_mtspr_pr,
	.emulate_mfspr = kvmppc_core_emulate_mfspr_pr,
	.fast_vcpu_kick = kvm_vcpu_kick,
	.arch_vm_ioctl  = kvm_arch_vm_ioctl_pr,
};


int kvmppc_book3s_init_pr(void)
{
	int r;

	r = kvmppc_core_check_processor_compat_pr();
	if (r < 0)
		return r;

	kvm_ops_pr.owner = THIS_MODULE;
	kvmppc_pr_ops = &kvm_ops_pr;

	r = kvmppc_mmu_hpte_sysinit();
	return r;
}

void kvmppc_book3s_exit_pr(void)
{
	kvmppc_pr_ops = NULL;
	kvmppc_mmu_hpte_sysexit();
}

/*
 * We only support separate modules for book3s 64
 */
#ifdef CONFIG_PPC_BOOK3S_64

module_init(kvmppc_book3s_init_pr);
module_exit(kvmppc_book3s_exit_pr);

MODULE_LICENSE("GPL");
#endif<|MERGE_RESOLUTION|>--- conflicted
+++ resolved
@@ -612,13 +612,8 @@
 	if (msr & MSR_VEC) {
 		if (current->thread.regs->msr & MSR_VEC)
 			giveup_altivec(current);
-<<<<<<< HEAD
-		memcpy(vcpu->arch.vr, t->vr, sizeof(vcpu->arch.vr));
-		vcpu->arch.vscr = t->vscr;
-=======
 		memcpy(vcpu->arch.vr, t->vr_state.vr, sizeof(vcpu->arch.vr));
 		vcpu->arch.vscr = t->vr_state.vscr;
->>>>>>> d8ec26d7
 	}
 #endif
 
@@ -750,15 +745,6 @@
 
 	if (lost_ext & MSR_FP)
 		kvmppc_load_up_fpu();
-<<<<<<< HEAD
-	if (lost_ext & MSR_VEC)
-		kvmppc_load_up_altivec();
-	current->thread.regs->msr |= lost_ext;
-}
-
-int kvmppc_handle_exit(struct kvm_run *run, struct kvm_vcpu *vcpu,
-                       unsigned int exit_nr)
-=======
 #ifdef CONFIG_ALTIVEC
 	if (lost_ext & MSR_VEC)
 		kvmppc_load_up_altivec();
@@ -768,7 +754,6 @@
 
 int kvmppc_handle_exit_pr(struct kvm_run *run, struct kvm_vcpu *vcpu,
 			  unsigned int exit_nr)
->>>>>>> d8ec26d7
 {
 	int r = RESUME_HOST;
 	int s;
