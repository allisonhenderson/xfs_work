--- conflicted
+++ resolved
@@ -51,8 +51,6 @@
 	 * subsystem relying on it has a chance to run.
 	 */
 	set_my_cpu_offset(per_cpu_offset(cpu));
-<<<<<<< HEAD
-=======
 
 	/*
 	 * PSTATE was not saved over suspend/resume, re-enable any detected
@@ -61,7 +59,6 @@
 	asm(ALTERNATIVE("nop", SET_PSTATE_PAN(1), ARM64_HAS_PAN,
 			CONFIG_ARM64_PAN));
 	uao_thread_switch(current);
->>>>>>> d06e622d
 
 	/*
 	 * Restore HW breakpoint registers to sane values
