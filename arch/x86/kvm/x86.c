// SPDX-License-Identifier: GPL-2.0-only
/*
 * Kernel-based Virtual Machine driver for Linux
 *
 * derived from drivers/kvm/kvm_main.c
 *
 * Copyright (C) 2006 Qumranet, Inc.
 * Copyright (C) 2008 Qumranet, Inc.
 * Copyright IBM Corporation, 2008
 * Copyright 2010 Red Hat, Inc. and/or its affiliates.
 *
 * Authors:
 *   Avi Kivity   <avi@qumranet.com>
 *   Yaniv Kamay  <yaniv@qumranet.com>
 *   Amit Shah    <amit.shah@qumranet.com>
 *   Ben-Ami Yassour <benami@il.ibm.com>
 */

#include <linux/kvm_host.h>
#include "irq.h"
#include "mmu.h"
#include "i8254.h"
#include "tss.h"
#include "kvm_cache_regs.h"
#include "x86.h"
#include "cpuid.h"
#include "pmu.h"
#include "hyperv.h"

#include <linux/clocksource.h>
#include <linux/interrupt.h>
#include <linux/kvm.h>
#include <linux/fs.h>
#include <linux/vmalloc.h>
#include <linux/export.h>
#include <linux/moduleparam.h>
#include <linux/mman.h>
#include <linux/highmem.h>
#include <linux/iommu.h>
#include <linux/intel-iommu.h>
#include <linux/cpufreq.h>
#include <linux/user-return-notifier.h>
#include <linux/srcu.h>
#include <linux/slab.h>
#include <linux/perf_event.h>
#include <linux/uaccess.h>
#include <linux/hash.h>
#include <linux/pci.h>
#include <linux/timekeeper_internal.h>
#include <linux/pvclock_gtod.h>
#include <linux/kvm_irqfd.h>
#include <linux/irqbypass.h>
#include <linux/sched/stat.h>
#include <linux/mem_encrypt.h>

#include <trace/events/kvm.h>

#include <asm/debugreg.h>
#include <asm/msr.h>
#include <asm/desc.h>
#include <asm/mce.h>
#include <linux/kernel_stat.h>
#include <asm/fpu/internal.h> /* Ugh! */
#include <asm/pvclock.h>
#include <asm/div64.h>
#include <asm/irq_remapping.h>
#include <asm/mshyperv.h>
#include <asm/hypervisor.h>
#include <asm/intel_pt.h>

#define CREATE_TRACE_POINTS
#include "trace.h"

#define MAX_IO_MSRS 256
#define KVM_MAX_MCE_BANKS 32
u64 __read_mostly kvm_mce_cap_supported = MCG_CTL_P | MCG_SER_P;
EXPORT_SYMBOL_GPL(kvm_mce_cap_supported);

#define emul_to_vcpu(ctxt) \
	container_of(ctxt, struct kvm_vcpu, arch.emulate_ctxt)

/* EFER defaults:
 * - enable syscall per default because its emulated by KVM
 * - enable LME and LMA per default on 64 bit KVM
 */
#ifdef CONFIG_X86_64
static
u64 __read_mostly efer_reserved_bits = ~((u64)(EFER_SCE | EFER_LME | EFER_LMA));
#else
static u64 __read_mostly efer_reserved_bits = ~((u64)EFER_SCE);
#endif

#define VM_STAT(x) offsetof(struct kvm, stat.x), KVM_STAT_VM
#define VCPU_STAT(x) offsetof(struct kvm_vcpu, stat.x), KVM_STAT_VCPU

#define KVM_X2APIC_API_VALID_FLAGS (KVM_X2APIC_API_USE_32BIT_IDS | \
                                    KVM_X2APIC_API_DISABLE_BROADCAST_QUIRK)

static void update_cr8_intercept(struct kvm_vcpu *vcpu);
static void process_nmi(struct kvm_vcpu *vcpu);
static void enter_smm(struct kvm_vcpu *vcpu);
static void __kvm_set_rflags(struct kvm_vcpu *vcpu, unsigned long rflags);
static void store_regs(struct kvm_vcpu *vcpu);
static int sync_regs(struct kvm_vcpu *vcpu);

struct kvm_x86_ops *kvm_x86_ops __read_mostly;
EXPORT_SYMBOL_GPL(kvm_x86_ops);

static bool __read_mostly ignore_msrs = 0;
module_param(ignore_msrs, bool, S_IRUGO | S_IWUSR);

static bool __read_mostly report_ignored_msrs = true;
module_param(report_ignored_msrs, bool, S_IRUGO | S_IWUSR);

unsigned int min_timer_period_us = 200;
module_param(min_timer_period_us, uint, S_IRUGO | S_IWUSR);

static bool __read_mostly kvmclock_periodic_sync = true;
module_param(kvmclock_periodic_sync, bool, S_IRUGO);

bool __read_mostly kvm_has_tsc_control;
EXPORT_SYMBOL_GPL(kvm_has_tsc_control);
u32  __read_mostly kvm_max_guest_tsc_khz;
EXPORT_SYMBOL_GPL(kvm_max_guest_tsc_khz);
u8   __read_mostly kvm_tsc_scaling_ratio_frac_bits;
EXPORT_SYMBOL_GPL(kvm_tsc_scaling_ratio_frac_bits);
u64  __read_mostly kvm_max_tsc_scaling_ratio;
EXPORT_SYMBOL_GPL(kvm_max_tsc_scaling_ratio);
u64 __read_mostly kvm_default_tsc_scaling_ratio;
EXPORT_SYMBOL_GPL(kvm_default_tsc_scaling_ratio);

/* tsc tolerance in parts per million - default to 1/2 of the NTP threshold */
static u32 __read_mostly tsc_tolerance_ppm = 250;
module_param(tsc_tolerance_ppm, uint, S_IRUGO | S_IWUSR);

/*
 * lapic timer advance (tscdeadline mode only) in nanoseconds.  '-1' enables
 * adaptive tuning starting from default advancment of 1000ns.  '0' disables
 * advancement entirely.  Any other value is used as-is and disables adaptive
 * tuning, i.e. allows priveleged userspace to set an exact advancement time.
 */
static int __read_mostly lapic_timer_advance_ns = -1;
<<<<<<< HEAD
module_param(lapic_timer_advance_ns, uint, S_IRUGO | S_IWUSR);
=======
module_param(lapic_timer_advance_ns, int, S_IRUGO | S_IWUSR);
>>>>>>> 4b972a01

static bool __read_mostly vector_hashing = true;
module_param(vector_hashing, bool, S_IRUGO);

bool __read_mostly enable_vmware_backdoor = false;
module_param(enable_vmware_backdoor, bool, S_IRUGO);
EXPORT_SYMBOL_GPL(enable_vmware_backdoor);

static bool __read_mostly force_emulation_prefix = false;
module_param(force_emulation_prefix, bool, S_IRUGO);

#define KVM_NR_SHARED_MSRS 16

struct kvm_shared_msrs_global {
	int nr;
	u32 msrs[KVM_NR_SHARED_MSRS];
};

struct kvm_shared_msrs {
	struct user_return_notifier urn;
	bool registered;
	struct kvm_shared_msr_values {
		u64 host;
		u64 curr;
	} values[KVM_NR_SHARED_MSRS];
};

static struct kvm_shared_msrs_global __read_mostly shared_msrs_global;
static struct kvm_shared_msrs __percpu *shared_msrs;

struct kvm_stats_debugfs_item debugfs_entries[] = {
	{ "pf_fixed", VCPU_STAT(pf_fixed) },
	{ "pf_guest", VCPU_STAT(pf_guest) },
	{ "tlb_flush", VCPU_STAT(tlb_flush) },
	{ "invlpg", VCPU_STAT(invlpg) },
	{ "exits", VCPU_STAT(exits) },
	{ "io_exits", VCPU_STAT(io_exits) },
	{ "mmio_exits", VCPU_STAT(mmio_exits) },
	{ "signal_exits", VCPU_STAT(signal_exits) },
	{ "irq_window", VCPU_STAT(irq_window_exits) },
	{ "nmi_window", VCPU_STAT(nmi_window_exits) },
	{ "halt_exits", VCPU_STAT(halt_exits) },
	{ "halt_successful_poll", VCPU_STAT(halt_successful_poll) },
	{ "halt_attempted_poll", VCPU_STAT(halt_attempted_poll) },
	{ "halt_poll_invalid", VCPU_STAT(halt_poll_invalid) },
	{ "halt_wakeup", VCPU_STAT(halt_wakeup) },
	{ "hypercalls", VCPU_STAT(hypercalls) },
	{ "request_irq", VCPU_STAT(request_irq_exits) },
	{ "irq_exits", VCPU_STAT(irq_exits) },
	{ "host_state_reload", VCPU_STAT(host_state_reload) },
	{ "fpu_reload", VCPU_STAT(fpu_reload) },
	{ "insn_emulation", VCPU_STAT(insn_emulation) },
	{ "insn_emulation_fail", VCPU_STAT(insn_emulation_fail) },
	{ "irq_injections", VCPU_STAT(irq_injections) },
	{ "nmi_injections", VCPU_STAT(nmi_injections) },
	{ "req_event", VCPU_STAT(req_event) },
	{ "l1d_flush", VCPU_STAT(l1d_flush) },
	{ "mmu_shadow_zapped", VM_STAT(mmu_shadow_zapped) },
	{ "mmu_pte_write", VM_STAT(mmu_pte_write) },
	{ "mmu_pte_updated", VM_STAT(mmu_pte_updated) },
	{ "mmu_pde_zapped", VM_STAT(mmu_pde_zapped) },
	{ "mmu_flooded", VM_STAT(mmu_flooded) },
	{ "mmu_recycled", VM_STAT(mmu_recycled) },
	{ "mmu_cache_miss", VM_STAT(mmu_cache_miss) },
	{ "mmu_unsync", VM_STAT(mmu_unsync) },
	{ "remote_tlb_flush", VM_STAT(remote_tlb_flush) },
	{ "largepages", VM_STAT(lpages) },
	{ "max_mmu_page_hash_collisions",
		VM_STAT(max_mmu_page_hash_collisions) },
	{ NULL }
};

u64 __read_mostly host_xcr0;

struct kmem_cache *x86_fpu_cache;
EXPORT_SYMBOL_GPL(x86_fpu_cache);

static int emulator_fix_hypercall(struct x86_emulate_ctxt *ctxt);

static inline void kvm_async_pf_hash_reset(struct kvm_vcpu *vcpu)
{
	int i;
	for (i = 0; i < roundup_pow_of_two(ASYNC_PF_PER_VCPU); i++)
		vcpu->arch.apf.gfns[i] = ~0;
}

static void kvm_on_user_return(struct user_return_notifier *urn)
{
	unsigned slot;
	struct kvm_shared_msrs *locals
		= container_of(urn, struct kvm_shared_msrs, urn);
	struct kvm_shared_msr_values *values;
	unsigned long flags;

	/*
	 * Disabling irqs at this point since the following code could be
	 * interrupted and executed through kvm_arch_hardware_disable()
	 */
	local_irq_save(flags);
	if (locals->registered) {
		locals->registered = false;
		user_return_notifier_unregister(urn);
	}
	local_irq_restore(flags);
	for (slot = 0; slot < shared_msrs_global.nr; ++slot) {
		values = &locals->values[slot];
		if (values->host != values->curr) {
			wrmsrl(shared_msrs_global.msrs[slot], values->host);
			values->curr = values->host;
		}
	}
}

static void shared_msr_update(unsigned slot, u32 msr)
{
	u64 value;
	unsigned int cpu = smp_processor_id();
	struct kvm_shared_msrs *smsr = per_cpu_ptr(shared_msrs, cpu);

	/* only read, and nobody should modify it at this time,
	 * so don't need lock */
	if (slot >= shared_msrs_global.nr) {
		printk(KERN_ERR "kvm: invalid MSR slot!");
		return;
	}
	rdmsrl_safe(msr, &value);
	smsr->values[slot].host = value;
	smsr->values[slot].curr = value;
}

void kvm_define_shared_msr(unsigned slot, u32 msr)
{
	BUG_ON(slot >= KVM_NR_SHARED_MSRS);
	shared_msrs_global.msrs[slot] = msr;
	if (slot >= shared_msrs_global.nr)
		shared_msrs_global.nr = slot + 1;
}
EXPORT_SYMBOL_GPL(kvm_define_shared_msr);

static void kvm_shared_msr_cpu_online(void)
{
	unsigned i;

	for (i = 0; i < shared_msrs_global.nr; ++i)
		shared_msr_update(i, shared_msrs_global.msrs[i]);
}

int kvm_set_shared_msr(unsigned slot, u64 value, u64 mask)
{
	unsigned int cpu = smp_processor_id();
	struct kvm_shared_msrs *smsr = per_cpu_ptr(shared_msrs, cpu);
	int err;

	if (((value ^ smsr->values[slot].curr) & mask) == 0)
		return 0;
	smsr->values[slot].curr = value;
	err = wrmsrl_safe(shared_msrs_global.msrs[slot], value);
	if (err)
		return 1;

	if (!smsr->registered) {
		smsr->urn.on_user_return = kvm_on_user_return;
		user_return_notifier_register(&smsr->urn);
		smsr->registered = true;
	}
	return 0;
}
EXPORT_SYMBOL_GPL(kvm_set_shared_msr);

static void drop_user_return_notifiers(void)
{
	unsigned int cpu = smp_processor_id();
	struct kvm_shared_msrs *smsr = per_cpu_ptr(shared_msrs, cpu);

	if (smsr->registered)
		kvm_on_user_return(&smsr->urn);
}

u64 kvm_get_apic_base(struct kvm_vcpu *vcpu)
{
	return vcpu->arch.apic_base;
}
EXPORT_SYMBOL_GPL(kvm_get_apic_base);

enum lapic_mode kvm_get_apic_mode(struct kvm_vcpu *vcpu)
{
	return kvm_apic_mode(kvm_get_apic_base(vcpu));
}
EXPORT_SYMBOL_GPL(kvm_get_apic_mode);

int kvm_set_apic_base(struct kvm_vcpu *vcpu, struct msr_data *msr_info)
{
	enum lapic_mode old_mode = kvm_get_apic_mode(vcpu);
	enum lapic_mode new_mode = kvm_apic_mode(msr_info->data);
	u64 reserved_bits = ((~0ULL) << cpuid_maxphyaddr(vcpu)) | 0x2ff |
		(guest_cpuid_has(vcpu, X86_FEATURE_X2APIC) ? 0 : X2APIC_ENABLE);

	if ((msr_info->data & reserved_bits) != 0 || new_mode == LAPIC_MODE_INVALID)
		return 1;
	if (!msr_info->host_initiated) {
		if (old_mode == LAPIC_MODE_X2APIC && new_mode == LAPIC_MODE_XAPIC)
			return 1;
		if (old_mode == LAPIC_MODE_DISABLED && new_mode == LAPIC_MODE_X2APIC)
			return 1;
	}

	kvm_lapic_set_base(vcpu, msr_info->data);
	return 0;
}
EXPORT_SYMBOL_GPL(kvm_set_apic_base);

asmlinkage __visible void kvm_spurious_fault(void)
{
	/* Fault while not rebooting.  We want the trace. */
	BUG();
}
EXPORT_SYMBOL_GPL(kvm_spurious_fault);

#define EXCPT_BENIGN		0
#define EXCPT_CONTRIBUTORY	1
#define EXCPT_PF		2

static int exception_class(int vector)
{
	switch (vector) {
	case PF_VECTOR:
		return EXCPT_PF;
	case DE_VECTOR:
	case TS_VECTOR:
	case NP_VECTOR:
	case SS_VECTOR:
	case GP_VECTOR:
		return EXCPT_CONTRIBUTORY;
	default:
		break;
	}
	return EXCPT_BENIGN;
}

#define EXCPT_FAULT		0
#define EXCPT_TRAP		1
#define EXCPT_ABORT		2
#define EXCPT_INTERRUPT		3

static int exception_type(int vector)
{
	unsigned int mask;

	if (WARN_ON(vector > 31 || vector == NMI_VECTOR))
		return EXCPT_INTERRUPT;

	mask = 1 << vector;

	/* #DB is trap, as instruction watchpoints are handled elsewhere */
	if (mask & ((1 << DB_VECTOR) | (1 << BP_VECTOR) | (1 << OF_VECTOR)))
		return EXCPT_TRAP;

	if (mask & ((1 << DF_VECTOR) | (1 << MC_VECTOR)))
		return EXCPT_ABORT;

	/* Reserved exceptions will result in fault */
	return EXCPT_FAULT;
}

void kvm_deliver_exception_payload(struct kvm_vcpu *vcpu)
{
	unsigned nr = vcpu->arch.exception.nr;
	bool has_payload = vcpu->arch.exception.has_payload;
	unsigned long payload = vcpu->arch.exception.payload;

	if (!has_payload)
		return;

	switch (nr) {
	case DB_VECTOR:
		/*
		 * "Certain debug exceptions may clear bit 0-3.  The
		 * remaining contents of the DR6 register are never
		 * cleared by the processor".
		 */
		vcpu->arch.dr6 &= ~DR_TRAP_BITS;
		/*
		 * DR6.RTM is set by all #DB exceptions that don't clear it.
		 */
		vcpu->arch.dr6 |= DR6_RTM;
		vcpu->arch.dr6 |= payload;
		/*
		 * Bit 16 should be set in the payload whenever the #DB
		 * exception should clear DR6.RTM. This makes the payload
		 * compatible with the pending debug exceptions under VMX.
		 * Though not currently documented in the SDM, this also
		 * makes the payload compatible with the exit qualification
		 * for #DB exceptions under VMX.
		 */
		vcpu->arch.dr6 ^= payload & DR6_RTM;
		break;
	case PF_VECTOR:
		vcpu->arch.cr2 = payload;
		break;
	}

	vcpu->arch.exception.has_payload = false;
	vcpu->arch.exception.payload = 0;
}
EXPORT_SYMBOL_GPL(kvm_deliver_exception_payload);

static void kvm_multiple_exception(struct kvm_vcpu *vcpu,
		unsigned nr, bool has_error, u32 error_code,
	        bool has_payload, unsigned long payload, bool reinject)
{
	u32 prev_nr;
	int class1, class2;

	kvm_make_request(KVM_REQ_EVENT, vcpu);

	if (!vcpu->arch.exception.pending && !vcpu->arch.exception.injected) {
	queue:
		if (has_error && !is_protmode(vcpu))
			has_error = false;
		if (reinject) {
			/*
			 * On vmentry, vcpu->arch.exception.pending is only
			 * true if an event injection was blocked by
			 * nested_run_pending.  In that case, however,
			 * vcpu_enter_guest requests an immediate exit,
			 * and the guest shouldn't proceed far enough to
			 * need reinjection.
			 */
			WARN_ON_ONCE(vcpu->arch.exception.pending);
			vcpu->arch.exception.injected = true;
			if (WARN_ON_ONCE(has_payload)) {
				/*
				 * A reinjected event has already
				 * delivered its payload.
				 */
				has_payload = false;
				payload = 0;
			}
		} else {
			vcpu->arch.exception.pending = true;
			vcpu->arch.exception.injected = false;
		}
		vcpu->arch.exception.has_error_code = has_error;
		vcpu->arch.exception.nr = nr;
		vcpu->arch.exception.error_code = error_code;
		vcpu->arch.exception.has_payload = has_payload;
		vcpu->arch.exception.payload = payload;
		/*
		 * In guest mode, payload delivery should be deferred,
		 * so that the L1 hypervisor can intercept #PF before
		 * CR2 is modified (or intercept #DB before DR6 is
		 * modified under nVMX).  However, for ABI
		 * compatibility with KVM_GET_VCPU_EVENTS and
		 * KVM_SET_VCPU_EVENTS, we can't delay payload
		 * delivery unless userspace has enabled this
		 * functionality via the per-VM capability,
		 * KVM_CAP_EXCEPTION_PAYLOAD.
		 */
		if (!vcpu->kvm->arch.exception_payload_enabled ||
		    !is_guest_mode(vcpu))
			kvm_deliver_exception_payload(vcpu);
		return;
	}

	/* to check exception */
	prev_nr = vcpu->arch.exception.nr;
	if (prev_nr == DF_VECTOR) {
		/* triple fault -> shutdown */
		kvm_make_request(KVM_REQ_TRIPLE_FAULT, vcpu);
		return;
	}
	class1 = exception_class(prev_nr);
	class2 = exception_class(nr);
	if ((class1 == EXCPT_CONTRIBUTORY && class2 == EXCPT_CONTRIBUTORY)
		|| (class1 == EXCPT_PF && class2 != EXCPT_BENIGN)) {
		/*
		 * Generate double fault per SDM Table 5-5.  Set
		 * exception.pending = true so that the double fault
		 * can trigger a nested vmexit.
		 */
		vcpu->arch.exception.pending = true;
		vcpu->arch.exception.injected = false;
		vcpu->arch.exception.has_error_code = true;
		vcpu->arch.exception.nr = DF_VECTOR;
		vcpu->arch.exception.error_code = 0;
		vcpu->arch.exception.has_payload = false;
		vcpu->arch.exception.payload = 0;
	} else
		/* replace previous exception with a new one in a hope
		   that instruction re-execution will regenerate lost
		   exception */
		goto queue;
}

void kvm_queue_exception(struct kvm_vcpu *vcpu, unsigned nr)
{
	kvm_multiple_exception(vcpu, nr, false, 0, false, 0, false);
}
EXPORT_SYMBOL_GPL(kvm_queue_exception);

void kvm_requeue_exception(struct kvm_vcpu *vcpu, unsigned nr)
{
	kvm_multiple_exception(vcpu, nr, false, 0, false, 0, true);
}
EXPORT_SYMBOL_GPL(kvm_requeue_exception);

static void kvm_queue_exception_p(struct kvm_vcpu *vcpu, unsigned nr,
				  unsigned long payload)
{
	kvm_multiple_exception(vcpu, nr, false, 0, true, payload, false);
}

static void kvm_queue_exception_e_p(struct kvm_vcpu *vcpu, unsigned nr,
				    u32 error_code, unsigned long payload)
{
	kvm_multiple_exception(vcpu, nr, true, error_code,
			       true, payload, false);
}

int kvm_complete_insn_gp(struct kvm_vcpu *vcpu, int err)
{
	if (err)
		kvm_inject_gp(vcpu, 0);
	else
		return kvm_skip_emulated_instruction(vcpu);

	return 1;
}
EXPORT_SYMBOL_GPL(kvm_complete_insn_gp);

void kvm_inject_page_fault(struct kvm_vcpu *vcpu, struct x86_exception *fault)
{
	++vcpu->stat.pf_guest;
	vcpu->arch.exception.nested_apf =
		is_guest_mode(vcpu) && fault->async_page_fault;
	if (vcpu->arch.exception.nested_apf) {
		vcpu->arch.apf.nested_apf_token = fault->address;
		kvm_queue_exception_e(vcpu, PF_VECTOR, fault->error_code);
	} else {
		kvm_queue_exception_e_p(vcpu, PF_VECTOR, fault->error_code,
					fault->address);
	}
}
EXPORT_SYMBOL_GPL(kvm_inject_page_fault);

static bool kvm_propagate_fault(struct kvm_vcpu *vcpu, struct x86_exception *fault)
{
	if (mmu_is_nested(vcpu) && !fault->nested_page_fault)
		vcpu->arch.nested_mmu.inject_page_fault(vcpu, fault);
	else
		vcpu->arch.mmu->inject_page_fault(vcpu, fault);

	return fault->nested_page_fault;
}

void kvm_inject_nmi(struct kvm_vcpu *vcpu)
{
	atomic_inc(&vcpu->arch.nmi_queued);
	kvm_make_request(KVM_REQ_NMI, vcpu);
}
EXPORT_SYMBOL_GPL(kvm_inject_nmi);

void kvm_queue_exception_e(struct kvm_vcpu *vcpu, unsigned nr, u32 error_code)
{
	kvm_multiple_exception(vcpu, nr, true, error_code, false, 0, false);
}
EXPORT_SYMBOL_GPL(kvm_queue_exception_e);

void kvm_requeue_exception_e(struct kvm_vcpu *vcpu, unsigned nr, u32 error_code)
{
	kvm_multiple_exception(vcpu, nr, true, error_code, false, 0, true);
}
EXPORT_SYMBOL_GPL(kvm_requeue_exception_e);

/*
 * Checks if cpl <= required_cpl; if true, return true.  Otherwise queue
 * a #GP and return false.
 */
bool kvm_require_cpl(struct kvm_vcpu *vcpu, int required_cpl)
{
	if (kvm_x86_ops->get_cpl(vcpu) <= required_cpl)
		return true;
	kvm_queue_exception_e(vcpu, GP_VECTOR, 0);
	return false;
}
EXPORT_SYMBOL_GPL(kvm_require_cpl);

bool kvm_require_dr(struct kvm_vcpu *vcpu, int dr)
{
	if ((dr != 4 && dr != 5) || !kvm_read_cr4_bits(vcpu, X86_CR4_DE))
		return true;

	kvm_queue_exception(vcpu, UD_VECTOR);
	return false;
}
EXPORT_SYMBOL_GPL(kvm_require_dr);

/*
 * This function will be used to read from the physical memory of the currently
 * running guest. The difference to kvm_vcpu_read_guest_page is that this function
 * can read from guest physical or from the guest's guest physical memory.
 */
int kvm_read_guest_page_mmu(struct kvm_vcpu *vcpu, struct kvm_mmu *mmu,
			    gfn_t ngfn, void *data, int offset, int len,
			    u32 access)
{
	struct x86_exception exception;
	gfn_t real_gfn;
	gpa_t ngpa;

	ngpa     = gfn_to_gpa(ngfn);
	real_gfn = mmu->translate_gpa(vcpu, ngpa, access, &exception);
	if (real_gfn == UNMAPPED_GVA)
		return -EFAULT;

	real_gfn = gpa_to_gfn(real_gfn);

	return kvm_vcpu_read_guest_page(vcpu, real_gfn, data, offset, len);
}
EXPORT_SYMBOL_GPL(kvm_read_guest_page_mmu);

static int kvm_read_nested_guest_page(struct kvm_vcpu *vcpu, gfn_t gfn,
			       void *data, int offset, int len, u32 access)
{
	return kvm_read_guest_page_mmu(vcpu, vcpu->arch.walk_mmu, gfn,
				       data, offset, len, access);
}

/*
 * Load the pae pdptrs.  Return true is they are all valid.
 */
int load_pdptrs(struct kvm_vcpu *vcpu, struct kvm_mmu *mmu, unsigned long cr3)
{
	gfn_t pdpt_gfn = cr3 >> PAGE_SHIFT;
	unsigned offset = ((cr3 & (PAGE_SIZE-1)) >> 5) << 2;
	int i;
	int ret;
	u64 pdpte[ARRAY_SIZE(mmu->pdptrs)];

	ret = kvm_read_guest_page_mmu(vcpu, mmu, pdpt_gfn, pdpte,
				      offset * sizeof(u64), sizeof(pdpte),
				      PFERR_USER_MASK|PFERR_WRITE_MASK);
	if (ret < 0) {
		ret = 0;
		goto out;
	}
	for (i = 0; i < ARRAY_SIZE(pdpte); ++i) {
		if ((pdpte[i] & PT_PRESENT_MASK) &&
		    (pdpte[i] &
		     vcpu->arch.mmu->guest_rsvd_check.rsvd_bits_mask[0][2])) {
			ret = 0;
			goto out;
		}
	}
	ret = 1;

	memcpy(mmu->pdptrs, pdpte, sizeof(mmu->pdptrs));
	__set_bit(VCPU_EXREG_PDPTR,
		  (unsigned long *)&vcpu->arch.regs_avail);
	__set_bit(VCPU_EXREG_PDPTR,
		  (unsigned long *)&vcpu->arch.regs_dirty);
out:

	return ret;
}
EXPORT_SYMBOL_GPL(load_pdptrs);

bool pdptrs_changed(struct kvm_vcpu *vcpu)
{
	u64 pdpte[ARRAY_SIZE(vcpu->arch.walk_mmu->pdptrs)];
	bool changed = true;
	int offset;
	gfn_t gfn;
	int r;

	if (is_long_mode(vcpu) || !is_pae(vcpu) || !is_paging(vcpu))
		return false;

	if (!test_bit(VCPU_EXREG_PDPTR,
		      (unsigned long *)&vcpu->arch.regs_avail))
		return true;

	gfn = (kvm_read_cr3(vcpu) & 0xffffffe0ul) >> PAGE_SHIFT;
	offset = (kvm_read_cr3(vcpu) & 0xffffffe0ul) & (PAGE_SIZE - 1);
	r = kvm_read_nested_guest_page(vcpu, gfn, pdpte, offset, sizeof(pdpte),
				       PFERR_USER_MASK | PFERR_WRITE_MASK);
	if (r < 0)
		goto out;
	changed = memcmp(pdpte, vcpu->arch.walk_mmu->pdptrs, sizeof(pdpte)) != 0;
out:

	return changed;
}
EXPORT_SYMBOL_GPL(pdptrs_changed);

int kvm_set_cr0(struct kvm_vcpu *vcpu, unsigned long cr0)
{
	unsigned long old_cr0 = kvm_read_cr0(vcpu);
	unsigned long update_bits = X86_CR0_PG | X86_CR0_WP;

	cr0 |= X86_CR0_ET;

#ifdef CONFIG_X86_64
	if (cr0 & 0xffffffff00000000UL)
		return 1;
#endif

	cr0 &= ~CR0_RESERVED_BITS;

	if ((cr0 & X86_CR0_NW) && !(cr0 & X86_CR0_CD))
		return 1;

	if ((cr0 & X86_CR0_PG) && !(cr0 & X86_CR0_PE))
		return 1;

	if (!is_paging(vcpu) && (cr0 & X86_CR0_PG)) {
#ifdef CONFIG_X86_64
		if ((vcpu->arch.efer & EFER_LME)) {
			int cs_db, cs_l;

			if (!is_pae(vcpu))
				return 1;
			kvm_x86_ops->get_cs_db_l_bits(vcpu, &cs_db, &cs_l);
			if (cs_l)
				return 1;
		} else
#endif
		if (is_pae(vcpu) && !load_pdptrs(vcpu, vcpu->arch.walk_mmu,
						 kvm_read_cr3(vcpu)))
			return 1;
	}

	if (!(cr0 & X86_CR0_PG) && kvm_read_cr4_bits(vcpu, X86_CR4_PCIDE))
		return 1;

	kvm_x86_ops->set_cr0(vcpu, cr0);

	if ((cr0 ^ old_cr0) & X86_CR0_PG) {
		kvm_clear_async_pf_completion_queue(vcpu);
		kvm_async_pf_hash_reset(vcpu);
	}

	if ((cr0 ^ old_cr0) & update_bits)
		kvm_mmu_reset_context(vcpu);

	if (((cr0 ^ old_cr0) & X86_CR0_CD) &&
	    kvm_arch_has_noncoherent_dma(vcpu->kvm) &&
	    !kvm_check_has_quirk(vcpu->kvm, KVM_X86_QUIRK_CD_NW_CLEARED))
		kvm_zap_gfn_range(vcpu->kvm, 0, ~0ULL);

	return 0;
}
EXPORT_SYMBOL_GPL(kvm_set_cr0);

void kvm_lmsw(struct kvm_vcpu *vcpu, unsigned long msw)
{
	(void)kvm_set_cr0(vcpu, kvm_read_cr0_bits(vcpu, ~0x0eul) | (msw & 0x0f));
}
EXPORT_SYMBOL_GPL(kvm_lmsw);

void kvm_load_guest_xcr0(struct kvm_vcpu *vcpu)
{
	if (kvm_read_cr4_bits(vcpu, X86_CR4_OSXSAVE) &&
			!vcpu->guest_xcr0_loaded) {
		/* kvm_set_xcr() also depends on this */
		if (vcpu->arch.xcr0 != host_xcr0)
			xsetbv(XCR_XFEATURE_ENABLED_MASK, vcpu->arch.xcr0);
		vcpu->guest_xcr0_loaded = 1;
	}
}
EXPORT_SYMBOL_GPL(kvm_load_guest_xcr0);

void kvm_put_guest_xcr0(struct kvm_vcpu *vcpu)
{
	if (vcpu->guest_xcr0_loaded) {
		if (vcpu->arch.xcr0 != host_xcr0)
			xsetbv(XCR_XFEATURE_ENABLED_MASK, host_xcr0);
		vcpu->guest_xcr0_loaded = 0;
	}
}
EXPORT_SYMBOL_GPL(kvm_put_guest_xcr0);

static int __kvm_set_xcr(struct kvm_vcpu *vcpu, u32 index, u64 xcr)
{
	u64 xcr0 = xcr;
	u64 old_xcr0 = vcpu->arch.xcr0;
	u64 valid_bits;

	/* Only support XCR_XFEATURE_ENABLED_MASK(xcr0) now  */
	if (index != XCR_XFEATURE_ENABLED_MASK)
		return 1;
	if (!(xcr0 & XFEATURE_MASK_FP))
		return 1;
	if ((xcr0 & XFEATURE_MASK_YMM) && !(xcr0 & XFEATURE_MASK_SSE))
		return 1;

	/*
	 * Do not allow the guest to set bits that we do not support
	 * saving.  However, xcr0 bit 0 is always set, even if the
	 * emulated CPU does not support XSAVE (see fx_init).
	 */
	valid_bits = vcpu->arch.guest_supported_xcr0 | XFEATURE_MASK_FP;
	if (xcr0 & ~valid_bits)
		return 1;

	if ((!(xcr0 & XFEATURE_MASK_BNDREGS)) !=
	    (!(xcr0 & XFEATURE_MASK_BNDCSR)))
		return 1;

	if (xcr0 & XFEATURE_MASK_AVX512) {
		if (!(xcr0 & XFEATURE_MASK_YMM))
			return 1;
		if ((xcr0 & XFEATURE_MASK_AVX512) != XFEATURE_MASK_AVX512)
			return 1;
	}
	vcpu->arch.xcr0 = xcr0;

	if ((xcr0 ^ old_xcr0) & XFEATURE_MASK_EXTEND)
		kvm_update_cpuid(vcpu);
	return 0;
}

int kvm_set_xcr(struct kvm_vcpu *vcpu, u32 index, u64 xcr)
{
	if (kvm_x86_ops->get_cpl(vcpu) != 0 ||
	    __kvm_set_xcr(vcpu, index, xcr)) {
		kvm_inject_gp(vcpu, 0);
		return 1;
	}
	return 0;
}
EXPORT_SYMBOL_GPL(kvm_set_xcr);

int kvm_set_cr4(struct kvm_vcpu *vcpu, unsigned long cr4)
{
	unsigned long old_cr4 = kvm_read_cr4(vcpu);
	unsigned long pdptr_bits = X86_CR4_PGE | X86_CR4_PSE | X86_CR4_PAE |
				   X86_CR4_SMEP | X86_CR4_SMAP | X86_CR4_PKE;

	if (cr4 & CR4_RESERVED_BITS)
		return 1;

	if (!guest_cpuid_has(vcpu, X86_FEATURE_XSAVE) && (cr4 & X86_CR4_OSXSAVE))
		return 1;

	if (!guest_cpuid_has(vcpu, X86_FEATURE_SMEP) && (cr4 & X86_CR4_SMEP))
		return 1;

	if (!guest_cpuid_has(vcpu, X86_FEATURE_SMAP) && (cr4 & X86_CR4_SMAP))
		return 1;

	if (!guest_cpuid_has(vcpu, X86_FEATURE_FSGSBASE) && (cr4 & X86_CR4_FSGSBASE))
		return 1;

	if (!guest_cpuid_has(vcpu, X86_FEATURE_PKU) && (cr4 & X86_CR4_PKE))
		return 1;

	if (!guest_cpuid_has(vcpu, X86_FEATURE_LA57) && (cr4 & X86_CR4_LA57))
		return 1;

	if (!guest_cpuid_has(vcpu, X86_FEATURE_UMIP) && (cr4 & X86_CR4_UMIP))
		return 1;

	if (is_long_mode(vcpu)) {
		if (!(cr4 & X86_CR4_PAE))
			return 1;
	} else if (is_paging(vcpu) && (cr4 & X86_CR4_PAE)
		   && ((cr4 ^ old_cr4) & pdptr_bits)
		   && !load_pdptrs(vcpu, vcpu->arch.walk_mmu,
				   kvm_read_cr3(vcpu)))
		return 1;

	if ((cr4 & X86_CR4_PCIDE) && !(old_cr4 & X86_CR4_PCIDE)) {
		if (!guest_cpuid_has(vcpu, X86_FEATURE_PCID))
			return 1;

		/* PCID can not be enabled when cr3[11:0]!=000H or EFER.LMA=0 */
		if ((kvm_read_cr3(vcpu) & X86_CR3_PCID_MASK) || !is_long_mode(vcpu))
			return 1;
	}

	if (kvm_x86_ops->set_cr4(vcpu, cr4))
		return 1;

	if (((cr4 ^ old_cr4) & pdptr_bits) ||
	    (!(cr4 & X86_CR4_PCIDE) && (old_cr4 & X86_CR4_PCIDE)))
		kvm_mmu_reset_context(vcpu);

	if ((cr4 ^ old_cr4) & (X86_CR4_OSXSAVE | X86_CR4_PKE))
		kvm_update_cpuid(vcpu);

	return 0;
}
EXPORT_SYMBOL_GPL(kvm_set_cr4);

int kvm_set_cr3(struct kvm_vcpu *vcpu, unsigned long cr3)
{
	bool skip_tlb_flush = false;
#ifdef CONFIG_X86_64
	bool pcid_enabled = kvm_read_cr4_bits(vcpu, X86_CR4_PCIDE);

	if (pcid_enabled) {
		skip_tlb_flush = cr3 & X86_CR3_PCID_NOFLUSH;
		cr3 &= ~X86_CR3_PCID_NOFLUSH;
	}
#endif

	if (cr3 == kvm_read_cr3(vcpu) && !pdptrs_changed(vcpu)) {
		if (!skip_tlb_flush) {
			kvm_mmu_sync_roots(vcpu);
			kvm_make_request(KVM_REQ_TLB_FLUSH, vcpu);
		}
		return 0;
	}

	if (is_long_mode(vcpu) &&
	    (cr3 & rsvd_bits(cpuid_maxphyaddr(vcpu), 63)))
		return 1;
	else if (is_pae(vcpu) && is_paging(vcpu) &&
		   !load_pdptrs(vcpu, vcpu->arch.walk_mmu, cr3))
		return 1;

	kvm_mmu_new_cr3(vcpu, cr3, skip_tlb_flush);
	vcpu->arch.cr3 = cr3;
	__set_bit(VCPU_EXREG_CR3, (ulong *)&vcpu->arch.regs_avail);

	return 0;
}
EXPORT_SYMBOL_GPL(kvm_set_cr3);

int kvm_set_cr8(struct kvm_vcpu *vcpu, unsigned long cr8)
{
	if (cr8 & CR8_RESERVED_BITS)
		return 1;
	if (lapic_in_kernel(vcpu))
		kvm_lapic_set_tpr(vcpu, cr8);
	else
		vcpu->arch.cr8 = cr8;
	return 0;
}
EXPORT_SYMBOL_GPL(kvm_set_cr8);

unsigned long kvm_get_cr8(struct kvm_vcpu *vcpu)
{
	if (lapic_in_kernel(vcpu))
		return kvm_lapic_get_cr8(vcpu);
	else
		return vcpu->arch.cr8;
}
EXPORT_SYMBOL_GPL(kvm_get_cr8);

static void kvm_update_dr0123(struct kvm_vcpu *vcpu)
{
	int i;

	if (!(vcpu->guest_debug & KVM_GUESTDBG_USE_HW_BP)) {
		for (i = 0; i < KVM_NR_DB_REGS; i++)
			vcpu->arch.eff_db[i] = vcpu->arch.db[i];
		vcpu->arch.switch_db_regs |= KVM_DEBUGREG_RELOAD;
	}
}

static void kvm_update_dr6(struct kvm_vcpu *vcpu)
{
	if (!(vcpu->guest_debug & KVM_GUESTDBG_USE_HW_BP))
		kvm_x86_ops->set_dr6(vcpu, vcpu->arch.dr6);
}

static void kvm_update_dr7(struct kvm_vcpu *vcpu)
{
	unsigned long dr7;

	if (vcpu->guest_debug & KVM_GUESTDBG_USE_HW_BP)
		dr7 = vcpu->arch.guest_debug_dr7;
	else
		dr7 = vcpu->arch.dr7;
	kvm_x86_ops->set_dr7(vcpu, dr7);
	vcpu->arch.switch_db_regs &= ~KVM_DEBUGREG_BP_ENABLED;
	if (dr7 & DR7_BP_EN_MASK)
		vcpu->arch.switch_db_regs |= KVM_DEBUGREG_BP_ENABLED;
}

static u64 kvm_dr6_fixed(struct kvm_vcpu *vcpu)
{
	u64 fixed = DR6_FIXED_1;

	if (!guest_cpuid_has(vcpu, X86_FEATURE_RTM))
		fixed |= DR6_RTM;
	return fixed;
}

static int __kvm_set_dr(struct kvm_vcpu *vcpu, int dr, unsigned long val)
{
	switch (dr) {
	case 0 ... 3:
		vcpu->arch.db[dr] = val;
		if (!(vcpu->guest_debug & KVM_GUESTDBG_USE_HW_BP))
			vcpu->arch.eff_db[dr] = val;
		break;
	case 4:
		/* fall through */
	case 6:
		if (val & 0xffffffff00000000ULL)
			return -1; /* #GP */
		vcpu->arch.dr6 = (val & DR6_VOLATILE) | kvm_dr6_fixed(vcpu);
		kvm_update_dr6(vcpu);
		break;
	case 5:
		/* fall through */
	default: /* 7 */
		if (val & 0xffffffff00000000ULL)
			return -1; /* #GP */
		vcpu->arch.dr7 = (val & DR7_VOLATILE) | DR7_FIXED_1;
		kvm_update_dr7(vcpu);
		break;
	}

	return 0;
}

int kvm_set_dr(struct kvm_vcpu *vcpu, int dr, unsigned long val)
{
	if (__kvm_set_dr(vcpu, dr, val)) {
		kvm_inject_gp(vcpu, 0);
		return 1;
	}
	return 0;
}
EXPORT_SYMBOL_GPL(kvm_set_dr);

int kvm_get_dr(struct kvm_vcpu *vcpu, int dr, unsigned long *val)
{
	switch (dr) {
	case 0 ... 3:
		*val = vcpu->arch.db[dr];
		break;
	case 4:
		/* fall through */
	case 6:
		if (vcpu->guest_debug & KVM_GUESTDBG_USE_HW_BP)
			*val = vcpu->arch.dr6;
		else
			*val = kvm_x86_ops->get_dr6(vcpu);
		break;
	case 5:
		/* fall through */
	default: /* 7 */
		*val = vcpu->arch.dr7;
		break;
	}
	return 0;
}
EXPORT_SYMBOL_GPL(kvm_get_dr);

bool kvm_rdpmc(struct kvm_vcpu *vcpu)
{
	u32 ecx = kvm_rcx_read(vcpu);
	u64 data;
	int err;

	err = kvm_pmu_rdpmc(vcpu, ecx, &data);
	if (err)
		return err;
	kvm_rax_write(vcpu, (u32)data);
	kvm_rdx_write(vcpu, data >> 32);
	return err;
}
EXPORT_SYMBOL_GPL(kvm_rdpmc);

/*
 * List of msr numbers which we expose to userspace through KVM_GET_MSRS
 * and KVM_SET_MSRS, and KVM_GET_MSR_INDEX_LIST.
 *
 * This list is modified at module load time to reflect the
 * capabilities of the host cpu. This capabilities test skips MSRs that are
 * kvm-specific. Those are put in emulated_msrs; filtering of emulated_msrs
 * may depend on host virtualization features rather than host cpu features.
 */

static u32 msrs_to_save[] = {
	MSR_IA32_SYSENTER_CS, MSR_IA32_SYSENTER_ESP, MSR_IA32_SYSENTER_EIP,
	MSR_STAR,
#ifdef CONFIG_X86_64
	MSR_CSTAR, MSR_KERNEL_GS_BASE, MSR_SYSCALL_MASK, MSR_LSTAR,
#endif
	MSR_IA32_TSC, MSR_IA32_CR_PAT, MSR_VM_HSAVE_PA,
	MSR_IA32_FEATURE_CONTROL, MSR_IA32_BNDCFGS, MSR_TSC_AUX,
	MSR_IA32_SPEC_CTRL,
	MSR_IA32_RTIT_CTL, MSR_IA32_RTIT_STATUS, MSR_IA32_RTIT_CR3_MATCH,
	MSR_IA32_RTIT_OUTPUT_BASE, MSR_IA32_RTIT_OUTPUT_MASK,
	MSR_IA32_RTIT_ADDR0_A, MSR_IA32_RTIT_ADDR0_B,
	MSR_IA32_RTIT_ADDR1_A, MSR_IA32_RTIT_ADDR1_B,
	MSR_IA32_RTIT_ADDR2_A, MSR_IA32_RTIT_ADDR2_B,
	MSR_IA32_RTIT_ADDR3_A, MSR_IA32_RTIT_ADDR3_B,
};

static unsigned num_msrs_to_save;

static u32 emulated_msrs[] = {
	MSR_KVM_SYSTEM_TIME, MSR_KVM_WALL_CLOCK,
	MSR_KVM_SYSTEM_TIME_NEW, MSR_KVM_WALL_CLOCK_NEW,
	HV_X64_MSR_GUEST_OS_ID, HV_X64_MSR_HYPERCALL,
	HV_X64_MSR_TIME_REF_COUNT, HV_X64_MSR_REFERENCE_TSC,
	HV_X64_MSR_TSC_FREQUENCY, HV_X64_MSR_APIC_FREQUENCY,
	HV_X64_MSR_CRASH_P0, HV_X64_MSR_CRASH_P1, HV_X64_MSR_CRASH_P2,
	HV_X64_MSR_CRASH_P3, HV_X64_MSR_CRASH_P4, HV_X64_MSR_CRASH_CTL,
	HV_X64_MSR_RESET,
	HV_X64_MSR_VP_INDEX,
	HV_X64_MSR_VP_RUNTIME,
	HV_X64_MSR_SCONTROL,
	HV_X64_MSR_STIMER0_CONFIG,
	HV_X64_MSR_VP_ASSIST_PAGE,
	HV_X64_MSR_REENLIGHTENMENT_CONTROL, HV_X64_MSR_TSC_EMULATION_CONTROL,
	HV_X64_MSR_TSC_EMULATION_STATUS,

	MSR_KVM_ASYNC_PF_EN, MSR_KVM_STEAL_TIME,
	MSR_KVM_PV_EOI_EN,

	MSR_IA32_TSC_ADJUST,
	MSR_IA32_TSCDEADLINE,
	MSR_IA32_ARCH_CAPABILITIES,
	MSR_IA32_MISC_ENABLE,
	MSR_IA32_MCG_STATUS,
	MSR_IA32_MCG_CTL,
	MSR_IA32_MCG_EXT_CTL,
	MSR_IA32_SMBASE,
	MSR_SMI_COUNT,
	MSR_PLATFORM_INFO,
	MSR_MISC_FEATURES_ENABLES,
	MSR_AMD64_VIRT_SPEC_CTRL,
	MSR_IA32_POWER_CTL,

	MSR_K7_HWCR,
};

static unsigned num_emulated_msrs;

/*
 * List of msr numbers which are used to expose MSR-based features that
 * can be used by a hypervisor to validate requested CPU features.
 */
static u32 msr_based_features[] = {
	MSR_IA32_VMX_BASIC,
	MSR_IA32_VMX_TRUE_PINBASED_CTLS,
	MSR_IA32_VMX_PINBASED_CTLS,
	MSR_IA32_VMX_TRUE_PROCBASED_CTLS,
	MSR_IA32_VMX_PROCBASED_CTLS,
	MSR_IA32_VMX_TRUE_EXIT_CTLS,
	MSR_IA32_VMX_EXIT_CTLS,
	MSR_IA32_VMX_TRUE_ENTRY_CTLS,
	MSR_IA32_VMX_ENTRY_CTLS,
	MSR_IA32_VMX_MISC,
	MSR_IA32_VMX_CR0_FIXED0,
	MSR_IA32_VMX_CR0_FIXED1,
	MSR_IA32_VMX_CR4_FIXED0,
	MSR_IA32_VMX_CR4_FIXED1,
	MSR_IA32_VMX_VMCS_ENUM,
	MSR_IA32_VMX_PROCBASED_CTLS2,
	MSR_IA32_VMX_EPT_VPID_CAP,
	MSR_IA32_VMX_VMFUNC,

	MSR_F10H_DECFG,
	MSR_IA32_UCODE_REV,
	MSR_IA32_ARCH_CAPABILITIES,
};

static unsigned int num_msr_based_features;

u64 kvm_get_arch_capabilities(void)
{
	u64 data;

	rdmsrl_safe(MSR_IA32_ARCH_CAPABILITIES, &data);

	/*
	 * If we're doing cache flushes (either "always" or "cond")
	 * we will do one whenever the guest does a vmlaunch/vmresume.
	 * If an outer hypervisor is doing the cache flush for us
	 * (VMENTER_L1D_FLUSH_NESTED_VM), we can safely pass that
	 * capability to the guest too, and if EPT is disabled we're not
	 * vulnerable.  Overall, only VMENTER_L1D_FLUSH_NEVER will
	 * require a nested hypervisor to do a flush of its own.
	 */
	if (l1tf_vmx_mitigation != VMENTER_L1D_FLUSH_NEVER)
		data |= ARCH_CAP_SKIP_VMENTRY_L1DFLUSH;

	return data;
}
EXPORT_SYMBOL_GPL(kvm_get_arch_capabilities);

static int kvm_get_msr_feature(struct kvm_msr_entry *msr)
{
	switch (msr->index) {
	case MSR_IA32_ARCH_CAPABILITIES:
		msr->data = kvm_get_arch_capabilities();
		break;
	case MSR_IA32_UCODE_REV:
		rdmsrl_safe(msr->index, &msr->data);
		break;
	default:
		if (kvm_x86_ops->get_msr_feature(msr))
			return 1;
	}
	return 0;
}

static int do_get_msr_feature(struct kvm_vcpu *vcpu, unsigned index, u64 *data)
{
	struct kvm_msr_entry msr;
	int r;

	msr.index = index;
	r = kvm_get_msr_feature(&msr);
	if (r)
		return r;

	*data = msr.data;

	return 0;
}

static bool __kvm_valid_efer(struct kvm_vcpu *vcpu, u64 efer)
{
	if (efer & EFER_FFXSR && !guest_cpuid_has(vcpu, X86_FEATURE_FXSR_OPT))
		return false;

	if (efer & EFER_SVME && !guest_cpuid_has(vcpu, X86_FEATURE_SVM))
		return false;

	if (efer & (EFER_LME | EFER_LMA) &&
	    !guest_cpuid_has(vcpu, X86_FEATURE_LM))
		return false;

	if (efer & EFER_NX && !guest_cpuid_has(vcpu, X86_FEATURE_NX))
		return false;

	return true;

}
bool kvm_valid_efer(struct kvm_vcpu *vcpu, u64 efer)
{
	if (efer & efer_reserved_bits)
		return false;

	return __kvm_valid_efer(vcpu, efer);
}
EXPORT_SYMBOL_GPL(kvm_valid_efer);

static int set_efer(struct kvm_vcpu *vcpu, struct msr_data *msr_info)
{
	u64 old_efer = vcpu->arch.efer;
	u64 efer = msr_info->data;

	if (efer & efer_reserved_bits)
<<<<<<< HEAD
		return false;
=======
		return 1;
>>>>>>> 4b972a01

	if (!msr_info->host_initiated) {
		if (!__kvm_valid_efer(vcpu, efer))
			return 1;

		if (is_paging(vcpu) &&
		    (vcpu->arch.efer & EFER_LME) != (efer & EFER_LME))
			return 1;
	}

	efer &= ~EFER_LMA;
	efer |= vcpu->arch.efer & EFER_LMA;

	kvm_x86_ops->set_efer(vcpu, efer);

	/* Update reserved bits */
	if ((efer ^ old_efer) & EFER_NX)
		kvm_mmu_reset_context(vcpu);

	return 0;
}

void kvm_enable_efer_bits(u64 mask)
{
       efer_reserved_bits &= ~mask;
}
EXPORT_SYMBOL_GPL(kvm_enable_efer_bits);

/*
 * Writes msr value into into the appropriate "register".
 * Returns 0 on success, non-0 otherwise.
 * Assumes vcpu_load() was already called.
 */
int kvm_set_msr(struct kvm_vcpu *vcpu, struct msr_data *msr)
{
	switch (msr->index) {
	case MSR_FS_BASE:
	case MSR_GS_BASE:
	case MSR_KERNEL_GS_BASE:
	case MSR_CSTAR:
	case MSR_LSTAR:
		if (is_noncanonical_address(msr->data, vcpu))
			return 1;
		break;
	case MSR_IA32_SYSENTER_EIP:
	case MSR_IA32_SYSENTER_ESP:
		/*
		 * IA32_SYSENTER_ESP and IA32_SYSENTER_EIP cause #GP if
		 * non-canonical address is written on Intel but not on
		 * AMD (which ignores the top 32-bits, because it does
		 * not implement 64-bit SYSENTER).
		 *
		 * 64-bit code should hence be able to write a non-canonical
		 * value on AMD.  Making the address canonical ensures that
		 * vmentry does not fail on Intel after writing a non-canonical
		 * value, and that something deterministic happens if the guest
		 * invokes 64-bit SYSENTER.
		 */
		msr->data = get_canonical(msr->data, vcpu_virt_addr_bits(vcpu));
	}
	return kvm_x86_ops->set_msr(vcpu, msr);
}
EXPORT_SYMBOL_GPL(kvm_set_msr);

/*
 * Adapt set_msr() to msr_io()'s calling convention
 */
static int do_get_msr(struct kvm_vcpu *vcpu, unsigned index, u64 *data)
{
	struct msr_data msr;
	int r;

	msr.index = index;
	msr.host_initiated = true;
	r = kvm_get_msr(vcpu, &msr);
	if (r)
		return r;

	*data = msr.data;
	return 0;
}

static int do_set_msr(struct kvm_vcpu *vcpu, unsigned index, u64 *data)
{
	struct msr_data msr;

	msr.data = *data;
	msr.index = index;
	msr.host_initiated = true;
	return kvm_set_msr(vcpu, &msr);
}

#ifdef CONFIG_X86_64
struct pvclock_gtod_data {
	seqcount_t	seq;

	struct { /* extract of a clocksource struct */
		int vclock_mode;
		u64	cycle_last;
		u64	mask;
		u32	mult;
		u32	shift;
	} clock;

	u64		boot_ns;
	u64		nsec_base;
	u64		wall_time_sec;
};

static struct pvclock_gtod_data pvclock_gtod_data;

static void update_pvclock_gtod(struct timekeeper *tk)
{
	struct pvclock_gtod_data *vdata = &pvclock_gtod_data;
	u64 boot_ns;

	boot_ns = ktime_to_ns(ktime_add(tk->tkr_mono.base, tk->offs_boot));

	write_seqcount_begin(&vdata->seq);

	/* copy pvclock gtod data */
	vdata->clock.vclock_mode	= tk->tkr_mono.clock->archdata.vclock_mode;
	vdata->clock.cycle_last		= tk->tkr_mono.cycle_last;
	vdata->clock.mask		= tk->tkr_mono.mask;
	vdata->clock.mult		= tk->tkr_mono.mult;
	vdata->clock.shift		= tk->tkr_mono.shift;

	vdata->boot_ns			= boot_ns;
	vdata->nsec_base		= tk->tkr_mono.xtime_nsec;

	vdata->wall_time_sec            = tk->xtime_sec;

	write_seqcount_end(&vdata->seq);
}
#endif

void kvm_set_pending_timer(struct kvm_vcpu *vcpu)
{
	/*
	 * Note: KVM_REQ_PENDING_TIMER is implicitly checked in
	 * vcpu_enter_guest.  This function is only called from
	 * the physical CPU that is running vcpu.
	 */
	kvm_make_request(KVM_REQ_PENDING_TIMER, vcpu);
}

static void kvm_write_wall_clock(struct kvm *kvm, gpa_t wall_clock)
{
	int version;
	int r;
	struct pvclock_wall_clock wc;
	struct timespec64 boot;

	if (!wall_clock)
		return;

	r = kvm_read_guest(kvm, wall_clock, &version, sizeof(version));
	if (r)
		return;

	if (version & 1)
		++version;  /* first time write, random junk */

	++version;

	if (kvm_write_guest(kvm, wall_clock, &version, sizeof(version)))
		return;

	/*
	 * The guest calculates current wall clock time by adding
	 * system time (updated by kvm_guest_time_update below) to the
	 * wall clock specified here.  guest system time equals host
	 * system time for us, thus we must fill in host boot time here.
	 */
	getboottime64(&boot);

	if (kvm->arch.kvmclock_offset) {
		struct timespec64 ts = ns_to_timespec64(kvm->arch.kvmclock_offset);
		boot = timespec64_sub(boot, ts);
	}
	wc.sec = (u32)boot.tv_sec; /* overflow in 2106 guest time */
	wc.nsec = boot.tv_nsec;
	wc.version = version;

	kvm_write_guest(kvm, wall_clock, &wc, sizeof(wc));

	version++;
	kvm_write_guest(kvm, wall_clock, &version, sizeof(version));
}

static uint32_t div_frac(uint32_t dividend, uint32_t divisor)
{
	do_shl32_div32(dividend, divisor);
	return dividend;
}

static void kvm_get_time_scale(uint64_t scaled_hz, uint64_t base_hz,
			       s8 *pshift, u32 *pmultiplier)
{
	uint64_t scaled64;
	int32_t  shift = 0;
	uint64_t tps64;
	uint32_t tps32;

	tps64 = base_hz;
	scaled64 = scaled_hz;
	while (tps64 > scaled64*2 || tps64 & 0xffffffff00000000ULL) {
		tps64 >>= 1;
		shift--;
	}

	tps32 = (uint32_t)tps64;
	while (tps32 <= scaled64 || scaled64 & 0xffffffff00000000ULL) {
		if (scaled64 & 0xffffffff00000000ULL || tps32 & 0x80000000)
			scaled64 >>= 1;
		else
			tps32 <<= 1;
		shift++;
	}

	*pshift = shift;
	*pmultiplier = div_frac(scaled64, tps32);

	pr_debug("%s: base_hz %llu => %llu, shift %d, mul %u\n",
		 __func__, base_hz, scaled_hz, shift, *pmultiplier);
}

#ifdef CONFIG_X86_64
static atomic_t kvm_guest_has_master_clock = ATOMIC_INIT(0);
#endif

static DEFINE_PER_CPU(unsigned long, cpu_tsc_khz);
static unsigned long max_tsc_khz;

static u32 adjust_tsc_khz(u32 khz, s32 ppm)
{
	u64 v = (u64)khz * (1000000 + ppm);
	do_div(v, 1000000);
	return v;
}

static int set_tsc_khz(struct kvm_vcpu *vcpu, u32 user_tsc_khz, bool scale)
{
	u64 ratio;

	/* Guest TSC same frequency as host TSC? */
	if (!scale) {
		vcpu->arch.tsc_scaling_ratio = kvm_default_tsc_scaling_ratio;
		return 0;
	}

	/* TSC scaling supported? */
	if (!kvm_has_tsc_control) {
		if (user_tsc_khz > tsc_khz) {
			vcpu->arch.tsc_catchup = 1;
			vcpu->arch.tsc_always_catchup = 1;
			return 0;
		} else {
			WARN(1, "user requested TSC rate below hardware speed\n");
			return -1;
		}
	}

	/* TSC scaling required  - calculate ratio */
	ratio = mul_u64_u32_div(1ULL << kvm_tsc_scaling_ratio_frac_bits,
				user_tsc_khz, tsc_khz);

	if (ratio == 0 || ratio >= kvm_max_tsc_scaling_ratio) {
		WARN_ONCE(1, "Invalid TSC scaling ratio - virtual-tsc-khz=%u\n",
			  user_tsc_khz);
		return -1;
	}

	vcpu->arch.tsc_scaling_ratio = ratio;
	return 0;
}

static int kvm_set_tsc_khz(struct kvm_vcpu *vcpu, u32 user_tsc_khz)
{
	u32 thresh_lo, thresh_hi;
	int use_scaling = 0;

	/* tsc_khz can be zero if TSC calibration fails */
	if (user_tsc_khz == 0) {
		/* set tsc_scaling_ratio to a safe value */
		vcpu->arch.tsc_scaling_ratio = kvm_default_tsc_scaling_ratio;
		return -1;
	}

	/* Compute a scale to convert nanoseconds in TSC cycles */
	kvm_get_time_scale(user_tsc_khz * 1000LL, NSEC_PER_SEC,
			   &vcpu->arch.virtual_tsc_shift,
			   &vcpu->arch.virtual_tsc_mult);
	vcpu->arch.virtual_tsc_khz = user_tsc_khz;

	/*
	 * Compute the variation in TSC rate which is acceptable
	 * within the range of tolerance and decide if the
	 * rate being applied is within that bounds of the hardware
	 * rate.  If so, no scaling or compensation need be done.
	 */
	thresh_lo = adjust_tsc_khz(tsc_khz, -tsc_tolerance_ppm);
	thresh_hi = adjust_tsc_khz(tsc_khz, tsc_tolerance_ppm);
	if (user_tsc_khz < thresh_lo || user_tsc_khz > thresh_hi) {
		pr_debug("kvm: requested TSC rate %u falls outside tolerance [%u,%u]\n", user_tsc_khz, thresh_lo, thresh_hi);
		use_scaling = 1;
	}
	return set_tsc_khz(vcpu, user_tsc_khz, use_scaling);
}

static u64 compute_guest_tsc(struct kvm_vcpu *vcpu, s64 kernel_ns)
{
	u64 tsc = pvclock_scale_delta(kernel_ns-vcpu->arch.this_tsc_nsec,
				      vcpu->arch.virtual_tsc_mult,
				      vcpu->arch.virtual_tsc_shift);
	tsc += vcpu->arch.this_tsc_write;
	return tsc;
}

static inline int gtod_is_based_on_tsc(int mode)
{
	return mode == VCLOCK_TSC || mode == VCLOCK_HVCLOCK;
}

static void kvm_track_tsc_matching(struct kvm_vcpu *vcpu)
{
#ifdef CONFIG_X86_64
	bool vcpus_matched;
	struct kvm_arch *ka = &vcpu->kvm->arch;
	struct pvclock_gtod_data *gtod = &pvclock_gtod_data;

	vcpus_matched = (ka->nr_vcpus_matched_tsc + 1 ==
			 atomic_read(&vcpu->kvm->online_vcpus));

	/*
	 * Once the masterclock is enabled, always perform request in
	 * order to update it.
	 *
	 * In order to enable masterclock, the host clocksource must be TSC
	 * and the vcpus need to have matched TSCs.  When that happens,
	 * perform request to enable masterclock.
	 */
	if (ka->use_master_clock ||
	    (gtod_is_based_on_tsc(gtod->clock.vclock_mode) && vcpus_matched))
		kvm_make_request(KVM_REQ_MASTERCLOCK_UPDATE, vcpu);

	trace_kvm_track_tsc(vcpu->vcpu_id, ka->nr_vcpus_matched_tsc,
			    atomic_read(&vcpu->kvm->online_vcpus),
		            ka->use_master_clock, gtod->clock.vclock_mode);
#endif
}

static void update_ia32_tsc_adjust_msr(struct kvm_vcpu *vcpu, s64 offset)
{
	u64 curr_offset = kvm_x86_ops->read_l1_tsc_offset(vcpu);
	vcpu->arch.ia32_tsc_adjust_msr += offset - curr_offset;
}

/*
 * Multiply tsc by a fixed point number represented by ratio.
 *
 * The most significant 64-N bits (mult) of ratio represent the
 * integral part of the fixed point number; the remaining N bits
 * (frac) represent the fractional part, ie. ratio represents a fixed
 * point number (mult + frac * 2^(-N)).
 *
 * N equals to kvm_tsc_scaling_ratio_frac_bits.
 */
static inline u64 __scale_tsc(u64 ratio, u64 tsc)
{
	return mul_u64_u64_shr(tsc, ratio, kvm_tsc_scaling_ratio_frac_bits);
}

u64 kvm_scale_tsc(struct kvm_vcpu *vcpu, u64 tsc)
{
	u64 _tsc = tsc;
	u64 ratio = vcpu->arch.tsc_scaling_ratio;

	if (ratio != kvm_default_tsc_scaling_ratio)
		_tsc = __scale_tsc(ratio, tsc);

	return _tsc;
}
EXPORT_SYMBOL_GPL(kvm_scale_tsc);

static u64 kvm_compute_tsc_offset(struct kvm_vcpu *vcpu, u64 target_tsc)
{
	u64 tsc;

	tsc = kvm_scale_tsc(vcpu, rdtsc());

	return target_tsc - tsc;
}

u64 kvm_read_l1_tsc(struct kvm_vcpu *vcpu, u64 host_tsc)
{
	u64 tsc_offset = kvm_x86_ops->read_l1_tsc_offset(vcpu);

	return tsc_offset + kvm_scale_tsc(vcpu, host_tsc);
}
EXPORT_SYMBOL_GPL(kvm_read_l1_tsc);

static void kvm_vcpu_write_tsc_offset(struct kvm_vcpu *vcpu, u64 offset)
{
	vcpu->arch.tsc_offset = kvm_x86_ops->write_l1_tsc_offset(vcpu, offset);
}

static inline bool kvm_check_tsc_unstable(void)
{
#ifdef CONFIG_X86_64
	/*
	 * TSC is marked unstable when we're running on Hyper-V,
	 * 'TSC page' clocksource is good.
	 */
	if (pvclock_gtod_data.clock.vclock_mode == VCLOCK_HVCLOCK)
		return false;
#endif
	return check_tsc_unstable();
}

void kvm_write_tsc(struct kvm_vcpu *vcpu, struct msr_data *msr)
{
	struct kvm *kvm = vcpu->kvm;
	u64 offset, ns, elapsed;
	unsigned long flags;
	bool matched;
	bool already_matched;
	u64 data = msr->data;
	bool synchronizing = false;

	raw_spin_lock_irqsave(&kvm->arch.tsc_write_lock, flags);
	offset = kvm_compute_tsc_offset(vcpu, data);
	ns = ktime_get_boot_ns();
	elapsed = ns - kvm->arch.last_tsc_nsec;

	if (vcpu->arch.virtual_tsc_khz) {
		if (data == 0 && msr->host_initiated) {
			/*
			 * detection of vcpu initialization -- need to sync
			 * with other vCPUs. This particularly helps to keep
			 * kvm_clock stable after CPU hotplug
			 */
			synchronizing = true;
		} else {
			u64 tsc_exp = kvm->arch.last_tsc_write +
						nsec_to_cycles(vcpu, elapsed);
			u64 tsc_hz = vcpu->arch.virtual_tsc_khz * 1000LL;
			/*
			 * Special case: TSC write with a small delta (1 second)
			 * of virtual cycle time against real time is
			 * interpreted as an attempt to synchronize the CPU.
			 */
			synchronizing = data < tsc_exp + tsc_hz &&
					data + tsc_hz > tsc_exp;
		}
	}

	/*
	 * For a reliable TSC, we can match TSC offsets, and for an unstable
	 * TSC, we add elapsed time in this computation.  We could let the
	 * compensation code attempt to catch up if we fall behind, but
	 * it's better to try to match offsets from the beginning.
         */
	if (synchronizing &&
	    vcpu->arch.virtual_tsc_khz == kvm->arch.last_tsc_khz) {
		if (!kvm_check_tsc_unstable()) {
			offset = kvm->arch.cur_tsc_offset;
			pr_debug("kvm: matched tsc offset for %llu\n", data);
		} else {
			u64 delta = nsec_to_cycles(vcpu, elapsed);
			data += delta;
			offset = kvm_compute_tsc_offset(vcpu, data);
			pr_debug("kvm: adjusted tsc offset by %llu\n", delta);
		}
		matched = true;
		already_matched = (vcpu->arch.this_tsc_generation == kvm->arch.cur_tsc_generation);
	} else {
		/*
		 * We split periods of matched TSC writes into generations.
		 * For each generation, we track the original measured
		 * nanosecond time, offset, and write, so if TSCs are in
		 * sync, we can match exact offset, and if not, we can match
		 * exact software computation in compute_guest_tsc()
		 *
		 * These values are tracked in kvm->arch.cur_xxx variables.
		 */
		kvm->arch.cur_tsc_generation++;
		kvm->arch.cur_tsc_nsec = ns;
		kvm->arch.cur_tsc_write = data;
		kvm->arch.cur_tsc_offset = offset;
		matched = false;
		pr_debug("kvm: new tsc generation %llu, clock %llu\n",
			 kvm->arch.cur_tsc_generation, data);
	}

	/*
	 * We also track th most recent recorded KHZ, write and time to
	 * allow the matching interval to be extended at each write.
	 */
	kvm->arch.last_tsc_nsec = ns;
	kvm->arch.last_tsc_write = data;
	kvm->arch.last_tsc_khz = vcpu->arch.virtual_tsc_khz;

	vcpu->arch.last_guest_tsc = data;

	/* Keep track of which generation this VCPU has synchronized to */
	vcpu->arch.this_tsc_generation = kvm->arch.cur_tsc_generation;
	vcpu->arch.this_tsc_nsec = kvm->arch.cur_tsc_nsec;
	vcpu->arch.this_tsc_write = kvm->arch.cur_tsc_write;

	if (!msr->host_initiated && guest_cpuid_has(vcpu, X86_FEATURE_TSC_ADJUST))
		update_ia32_tsc_adjust_msr(vcpu, offset);

	kvm_vcpu_write_tsc_offset(vcpu, offset);
	raw_spin_unlock_irqrestore(&kvm->arch.tsc_write_lock, flags);

	spin_lock(&kvm->arch.pvclock_gtod_sync_lock);
	if (!matched) {
		kvm->arch.nr_vcpus_matched_tsc = 0;
	} else if (!already_matched) {
		kvm->arch.nr_vcpus_matched_tsc++;
	}

	kvm_track_tsc_matching(vcpu);
	spin_unlock(&kvm->arch.pvclock_gtod_sync_lock);
}

EXPORT_SYMBOL_GPL(kvm_write_tsc);

static inline void adjust_tsc_offset_guest(struct kvm_vcpu *vcpu,
					   s64 adjustment)
{
	u64 tsc_offset = kvm_x86_ops->read_l1_tsc_offset(vcpu);
	kvm_vcpu_write_tsc_offset(vcpu, tsc_offset + adjustment);
}

static inline void adjust_tsc_offset_host(struct kvm_vcpu *vcpu, s64 adjustment)
{
	if (vcpu->arch.tsc_scaling_ratio != kvm_default_tsc_scaling_ratio)
		WARN_ON(adjustment < 0);
	adjustment = kvm_scale_tsc(vcpu, (u64) adjustment);
	adjust_tsc_offset_guest(vcpu, adjustment);
}

#ifdef CONFIG_X86_64

static u64 read_tsc(void)
{
	u64 ret = (u64)rdtsc_ordered();
	u64 last = pvclock_gtod_data.clock.cycle_last;

	if (likely(ret >= last))
		return ret;

	/*
	 * GCC likes to generate cmov here, but this branch is extremely
	 * predictable (it's just a function of time and the likely is
	 * very likely) and there's a data dependence, so force GCC
	 * to generate a branch instead.  I don't barrier() because
	 * we don't actually need a barrier, and if this function
	 * ever gets inlined it will generate worse code.
	 */
	asm volatile ("");
	return last;
}

static inline u64 vgettsc(u64 *tsc_timestamp, int *mode)
{
	long v;
	struct pvclock_gtod_data *gtod = &pvclock_gtod_data;
	u64 tsc_pg_val;

	switch (gtod->clock.vclock_mode) {
	case VCLOCK_HVCLOCK:
		tsc_pg_val = hv_read_tsc_page_tsc(hv_get_tsc_page(),
						  tsc_timestamp);
		if (tsc_pg_val != U64_MAX) {
			/* TSC page valid */
			*mode = VCLOCK_HVCLOCK;
			v = (tsc_pg_val - gtod->clock.cycle_last) &
				gtod->clock.mask;
		} else {
			/* TSC page invalid */
			*mode = VCLOCK_NONE;
		}
		break;
	case VCLOCK_TSC:
		*mode = VCLOCK_TSC;
		*tsc_timestamp = read_tsc();
		v = (*tsc_timestamp - gtod->clock.cycle_last) &
			gtod->clock.mask;
		break;
	default:
		*mode = VCLOCK_NONE;
	}

	if (*mode == VCLOCK_NONE)
		*tsc_timestamp = v = 0;

	return v * gtod->clock.mult;
}

static int do_monotonic_boot(s64 *t, u64 *tsc_timestamp)
{
	struct pvclock_gtod_data *gtod = &pvclock_gtod_data;
	unsigned long seq;
	int mode;
	u64 ns;

	do {
		seq = read_seqcount_begin(&gtod->seq);
		ns = gtod->nsec_base;
		ns += vgettsc(tsc_timestamp, &mode);
		ns >>= gtod->clock.shift;
		ns += gtod->boot_ns;
	} while (unlikely(read_seqcount_retry(&gtod->seq, seq)));
	*t = ns;

	return mode;
}

static int do_realtime(struct timespec64 *ts, u64 *tsc_timestamp)
{
	struct pvclock_gtod_data *gtod = &pvclock_gtod_data;
	unsigned long seq;
	int mode;
	u64 ns;

	do {
		seq = read_seqcount_begin(&gtod->seq);
		ts->tv_sec = gtod->wall_time_sec;
		ns = gtod->nsec_base;
		ns += vgettsc(tsc_timestamp, &mode);
		ns >>= gtod->clock.shift;
	} while (unlikely(read_seqcount_retry(&gtod->seq, seq)));

	ts->tv_sec += __iter_div_u64_rem(ns, NSEC_PER_SEC, &ns);
	ts->tv_nsec = ns;

	return mode;
}

/* returns true if host is using TSC based clocksource */
static bool kvm_get_time_and_clockread(s64 *kernel_ns, u64 *tsc_timestamp)
{
	/* checked again under seqlock below */
	if (!gtod_is_based_on_tsc(pvclock_gtod_data.clock.vclock_mode))
		return false;

	return gtod_is_based_on_tsc(do_monotonic_boot(kernel_ns,
						      tsc_timestamp));
}

/* returns true if host is using TSC based clocksource */
static bool kvm_get_walltime_and_clockread(struct timespec64 *ts,
					   u64 *tsc_timestamp)
{
	/* checked again under seqlock below */
	if (!gtod_is_based_on_tsc(pvclock_gtod_data.clock.vclock_mode))
		return false;

	return gtod_is_based_on_tsc(do_realtime(ts, tsc_timestamp));
}
#endif

/*
 *
 * Assuming a stable TSC across physical CPUS, and a stable TSC
 * across virtual CPUs, the following condition is possible.
 * Each numbered line represents an event visible to both
 * CPUs at the next numbered event.
 *
 * "timespecX" represents host monotonic time. "tscX" represents
 * RDTSC value.
 *
 * 		VCPU0 on CPU0		|	VCPU1 on CPU1
 *
 * 1.  read timespec0,tsc0
 * 2.					| timespec1 = timespec0 + N
 * 					| tsc1 = tsc0 + M
 * 3. transition to guest		| transition to guest
 * 4. ret0 = timespec0 + (rdtsc - tsc0) |
 * 5.				        | ret1 = timespec1 + (rdtsc - tsc1)
 * 				        | ret1 = timespec0 + N + (rdtsc - (tsc0 + M))
 *
 * Since ret0 update is visible to VCPU1 at time 5, to obey monotonicity:
 *
 * 	- ret0 < ret1
 *	- timespec0 + (rdtsc - tsc0) < timespec0 + N + (rdtsc - (tsc0 + M))
 *		...
 *	- 0 < N - M => M < N
 *
 * That is, when timespec0 != timespec1, M < N. Unfortunately that is not
 * always the case (the difference between two distinct xtime instances
 * might be smaller then the difference between corresponding TSC reads,
 * when updating guest vcpus pvclock areas).
 *
 * To avoid that problem, do not allow visibility of distinct
 * system_timestamp/tsc_timestamp values simultaneously: use a master
 * copy of host monotonic time values. Update that master copy
 * in lockstep.
 *
 * Rely on synchronization of host TSCs and guest TSCs for monotonicity.
 *
 */

static void pvclock_update_vm_gtod_copy(struct kvm *kvm)
{
#ifdef CONFIG_X86_64
	struct kvm_arch *ka = &kvm->arch;
	int vclock_mode;
	bool host_tsc_clocksource, vcpus_matched;

	vcpus_matched = (ka->nr_vcpus_matched_tsc + 1 ==
			atomic_read(&kvm->online_vcpus));

	/*
	 * If the host uses TSC clock, then passthrough TSC as stable
	 * to the guest.
	 */
	host_tsc_clocksource = kvm_get_time_and_clockread(
					&ka->master_kernel_ns,
					&ka->master_cycle_now);

	ka->use_master_clock = host_tsc_clocksource && vcpus_matched
				&& !ka->backwards_tsc_observed
				&& !ka->boot_vcpu_runs_old_kvmclock;

	if (ka->use_master_clock)
		atomic_set(&kvm_guest_has_master_clock, 1);

	vclock_mode = pvclock_gtod_data.clock.vclock_mode;
	trace_kvm_update_master_clock(ka->use_master_clock, vclock_mode,
					vcpus_matched);
#endif
}

void kvm_make_mclock_inprogress_request(struct kvm *kvm)
{
	kvm_make_all_cpus_request(kvm, KVM_REQ_MCLOCK_INPROGRESS);
}

static void kvm_gen_update_masterclock(struct kvm *kvm)
{
#ifdef CONFIG_X86_64
	int i;
	struct kvm_vcpu *vcpu;
	struct kvm_arch *ka = &kvm->arch;

	spin_lock(&ka->pvclock_gtod_sync_lock);
	kvm_make_mclock_inprogress_request(kvm);
	/* no guest entries from this point */
	pvclock_update_vm_gtod_copy(kvm);

	kvm_for_each_vcpu(i, vcpu, kvm)
		kvm_make_request(KVM_REQ_CLOCK_UPDATE, vcpu);

	/* guest entries allowed */
	kvm_for_each_vcpu(i, vcpu, kvm)
		kvm_clear_request(KVM_REQ_MCLOCK_INPROGRESS, vcpu);

	spin_unlock(&ka->pvclock_gtod_sync_lock);
#endif
}

u64 get_kvmclock_ns(struct kvm *kvm)
{
	struct kvm_arch *ka = &kvm->arch;
	struct pvclock_vcpu_time_info hv_clock;
	u64 ret;

	spin_lock(&ka->pvclock_gtod_sync_lock);
	if (!ka->use_master_clock) {
		spin_unlock(&ka->pvclock_gtod_sync_lock);
		return ktime_get_boot_ns() + ka->kvmclock_offset;
	}

	hv_clock.tsc_timestamp = ka->master_cycle_now;
	hv_clock.system_time = ka->master_kernel_ns + ka->kvmclock_offset;
	spin_unlock(&ka->pvclock_gtod_sync_lock);

	/* both __this_cpu_read() and rdtsc() should be on the same cpu */
	get_cpu();

	if (__this_cpu_read(cpu_tsc_khz)) {
		kvm_get_time_scale(NSEC_PER_SEC, __this_cpu_read(cpu_tsc_khz) * 1000LL,
				   &hv_clock.tsc_shift,
				   &hv_clock.tsc_to_system_mul);
		ret = __pvclock_read_cycles(&hv_clock, rdtsc());
	} else
		ret = ktime_get_boot_ns() + ka->kvmclock_offset;

	put_cpu();

	return ret;
}

static void kvm_setup_pvclock_page(struct kvm_vcpu *v)
{
	struct kvm_vcpu_arch *vcpu = &v->arch;
	struct pvclock_vcpu_time_info guest_hv_clock;

	if (unlikely(kvm_read_guest_cached(v->kvm, &vcpu->pv_time,
		&guest_hv_clock, sizeof(guest_hv_clock))))
		return;

	/* This VCPU is paused, but it's legal for a guest to read another
	 * VCPU's kvmclock, so we really have to follow the specification where
	 * it says that version is odd if data is being modified, and even after
	 * it is consistent.
	 *
	 * Version field updates must be kept separate.  This is because
	 * kvm_write_guest_cached might use a "rep movs" instruction, and
	 * writes within a string instruction are weakly ordered.  So there
	 * are three writes overall.
	 *
	 * As a small optimization, only write the version field in the first
	 * and third write.  The vcpu->pv_time cache is still valid, because the
	 * version field is the first in the struct.
	 */
	BUILD_BUG_ON(offsetof(struct pvclock_vcpu_time_info, version) != 0);

	if (guest_hv_clock.version & 1)
		++guest_hv_clock.version;  /* first time write, random junk */

	vcpu->hv_clock.version = guest_hv_clock.version + 1;
	kvm_write_guest_cached(v->kvm, &vcpu->pv_time,
				&vcpu->hv_clock,
				sizeof(vcpu->hv_clock.version));

	smp_wmb();

	/* retain PVCLOCK_GUEST_STOPPED if set in guest copy */
	vcpu->hv_clock.flags |= (guest_hv_clock.flags & PVCLOCK_GUEST_STOPPED);

	if (vcpu->pvclock_set_guest_stopped_request) {
		vcpu->hv_clock.flags |= PVCLOCK_GUEST_STOPPED;
		vcpu->pvclock_set_guest_stopped_request = false;
	}

	trace_kvm_pvclock_update(v->vcpu_id, &vcpu->hv_clock);

	kvm_write_guest_cached(v->kvm, &vcpu->pv_time,
				&vcpu->hv_clock,
				sizeof(vcpu->hv_clock));

	smp_wmb();

	vcpu->hv_clock.version++;
	kvm_write_guest_cached(v->kvm, &vcpu->pv_time,
				&vcpu->hv_clock,
				sizeof(vcpu->hv_clock.version));
}

static int kvm_guest_time_update(struct kvm_vcpu *v)
{
	unsigned long flags, tgt_tsc_khz;
	struct kvm_vcpu_arch *vcpu = &v->arch;
	struct kvm_arch *ka = &v->kvm->arch;
	s64 kernel_ns;
	u64 tsc_timestamp, host_tsc;
	u8 pvclock_flags;
	bool use_master_clock;

	kernel_ns = 0;
	host_tsc = 0;

	/*
	 * If the host uses TSC clock, then passthrough TSC as stable
	 * to the guest.
	 */
	spin_lock(&ka->pvclock_gtod_sync_lock);
	use_master_clock = ka->use_master_clock;
	if (use_master_clock) {
		host_tsc = ka->master_cycle_now;
		kernel_ns = ka->master_kernel_ns;
	}
	spin_unlock(&ka->pvclock_gtod_sync_lock);

	/* Keep irq disabled to prevent changes to the clock */
	local_irq_save(flags);
	tgt_tsc_khz = __this_cpu_read(cpu_tsc_khz);
	if (unlikely(tgt_tsc_khz == 0)) {
		local_irq_restore(flags);
		kvm_make_request(KVM_REQ_CLOCK_UPDATE, v);
		return 1;
	}
	if (!use_master_clock) {
		host_tsc = rdtsc();
		kernel_ns = ktime_get_boot_ns();
	}

	tsc_timestamp = kvm_read_l1_tsc(v, host_tsc);

	/*
	 * We may have to catch up the TSC to match elapsed wall clock
	 * time for two reasons, even if kvmclock is used.
	 *   1) CPU could have been running below the maximum TSC rate
	 *   2) Broken TSC compensation resets the base at each VCPU
	 *      entry to avoid unknown leaps of TSC even when running
	 *      again on the same CPU.  This may cause apparent elapsed
	 *      time to disappear, and the guest to stand still or run
	 *	very slowly.
	 */
	if (vcpu->tsc_catchup) {
		u64 tsc = compute_guest_tsc(v, kernel_ns);
		if (tsc > tsc_timestamp) {
			adjust_tsc_offset_guest(v, tsc - tsc_timestamp);
			tsc_timestamp = tsc;
		}
	}

	local_irq_restore(flags);

	/* With all the info we got, fill in the values */

	if (kvm_has_tsc_control)
		tgt_tsc_khz = kvm_scale_tsc(v, tgt_tsc_khz);

	if (unlikely(vcpu->hw_tsc_khz != tgt_tsc_khz)) {
		kvm_get_time_scale(NSEC_PER_SEC, tgt_tsc_khz * 1000LL,
				   &vcpu->hv_clock.tsc_shift,
				   &vcpu->hv_clock.tsc_to_system_mul);
		vcpu->hw_tsc_khz = tgt_tsc_khz;
	}

	vcpu->hv_clock.tsc_timestamp = tsc_timestamp;
	vcpu->hv_clock.system_time = kernel_ns + v->kvm->arch.kvmclock_offset;
	vcpu->last_guest_tsc = tsc_timestamp;

	/* If the host uses TSC clocksource, then it is stable */
	pvclock_flags = 0;
	if (use_master_clock)
		pvclock_flags |= PVCLOCK_TSC_STABLE_BIT;

	vcpu->hv_clock.flags = pvclock_flags;

	if (vcpu->pv_time_enabled)
		kvm_setup_pvclock_page(v);
	if (v == kvm_get_vcpu(v->kvm, 0))
		kvm_hv_setup_tsc_page(v->kvm, &vcpu->hv_clock);
	return 0;
}

/*
 * kvmclock updates which are isolated to a given vcpu, such as
 * vcpu->cpu migration, should not allow system_timestamp from
 * the rest of the vcpus to remain static. Otherwise ntp frequency
 * correction applies to one vcpu's system_timestamp but not
 * the others.
 *
 * So in those cases, request a kvmclock update for all vcpus.
 * We need to rate-limit these requests though, as they can
 * considerably slow guests that have a large number of vcpus.
 * The time for a remote vcpu to update its kvmclock is bound
 * by the delay we use to rate-limit the updates.
 */

#define KVMCLOCK_UPDATE_DELAY msecs_to_jiffies(100)

static void kvmclock_update_fn(struct work_struct *work)
{
	int i;
	struct delayed_work *dwork = to_delayed_work(work);
	struct kvm_arch *ka = container_of(dwork, struct kvm_arch,
					   kvmclock_update_work);
	struct kvm *kvm = container_of(ka, struct kvm, arch);
	struct kvm_vcpu *vcpu;

	kvm_for_each_vcpu(i, vcpu, kvm) {
		kvm_make_request(KVM_REQ_CLOCK_UPDATE, vcpu);
		kvm_vcpu_kick(vcpu);
	}
}

static void kvm_gen_kvmclock_update(struct kvm_vcpu *v)
{
	struct kvm *kvm = v->kvm;

	kvm_make_request(KVM_REQ_CLOCK_UPDATE, v);
	schedule_delayed_work(&kvm->arch.kvmclock_update_work,
					KVMCLOCK_UPDATE_DELAY);
}

#define KVMCLOCK_SYNC_PERIOD (300 * HZ)

static void kvmclock_sync_fn(struct work_struct *work)
{
	struct delayed_work *dwork = to_delayed_work(work);
	struct kvm_arch *ka = container_of(dwork, struct kvm_arch,
					   kvmclock_sync_work);
	struct kvm *kvm = container_of(ka, struct kvm, arch);

	if (!kvmclock_periodic_sync)
		return;

	schedule_delayed_work(&kvm->arch.kvmclock_update_work, 0);
	schedule_delayed_work(&kvm->arch.kvmclock_sync_work,
					KVMCLOCK_SYNC_PERIOD);
}

/*
 * On AMD, HWCR[McStatusWrEn] controls whether setting MCi_STATUS results in #GP.
 */
static bool can_set_mci_status(struct kvm_vcpu *vcpu)
{
	/* McStatusWrEn enabled? */
	if (guest_cpuid_is_amd(vcpu))
		return !!(vcpu->arch.msr_hwcr & BIT_ULL(18));

	return false;
}

static int set_msr_mce(struct kvm_vcpu *vcpu, struct msr_data *msr_info)
{
	u64 mcg_cap = vcpu->arch.mcg_cap;
	unsigned bank_num = mcg_cap & 0xff;
	u32 msr = msr_info->index;
	u64 data = msr_info->data;

	switch (msr) {
	case MSR_IA32_MCG_STATUS:
		vcpu->arch.mcg_status = data;
		break;
	case MSR_IA32_MCG_CTL:
		if (!(mcg_cap & MCG_CTL_P) &&
		    (data || !msr_info->host_initiated))
			return 1;
		if (data != 0 && data != ~(u64)0)
			return 1;
		vcpu->arch.mcg_ctl = data;
		break;
	default:
		if (msr >= MSR_IA32_MC0_CTL &&
		    msr < MSR_IA32_MCx_CTL(bank_num)) {
			u32 offset = msr - MSR_IA32_MC0_CTL;
			/* only 0 or all 1s can be written to IA32_MCi_CTL
			 * some Linux kernels though clear bit 10 in bank 4 to
			 * workaround a BIOS/GART TBL issue on AMD K8s, ignore
			 * this to avoid an uncatched #GP in the guest
			 */
			if ((offset & 0x3) == 0 &&
			    data != 0 && (data | (1 << 10)) != ~(u64)0)
				return -1;

			/* MCi_STATUS */
			if (!msr_info->host_initiated &&
			    (offset & 0x3) == 1 && data != 0) {
				if (!can_set_mci_status(vcpu))
					return -1;
			}

			vcpu->arch.mce_banks[offset] = data;
			break;
		}
		return 1;
	}
	return 0;
}

static int xen_hvm_config(struct kvm_vcpu *vcpu, u64 data)
{
	struct kvm *kvm = vcpu->kvm;
	int lm = is_long_mode(vcpu);
	u8 *blob_addr = lm ? (u8 *)(long)kvm->arch.xen_hvm_config.blob_addr_64
		: (u8 *)(long)kvm->arch.xen_hvm_config.blob_addr_32;
	u8 blob_size = lm ? kvm->arch.xen_hvm_config.blob_size_64
		: kvm->arch.xen_hvm_config.blob_size_32;
	u32 page_num = data & ~PAGE_MASK;
	u64 page_addr = data & PAGE_MASK;
	u8 *page;
	int r;

	r = -E2BIG;
	if (page_num >= blob_size)
		goto out;
	r = -ENOMEM;
	page = memdup_user(blob_addr + (page_num * PAGE_SIZE), PAGE_SIZE);
	if (IS_ERR(page)) {
		r = PTR_ERR(page);
		goto out;
	}
	if (kvm_vcpu_write_guest(vcpu, page_addr, page, PAGE_SIZE))
		goto out_free;
	r = 0;
out_free:
	kfree(page);
out:
	return r;
}

static int kvm_pv_enable_async_pf(struct kvm_vcpu *vcpu, u64 data)
{
	gpa_t gpa = data & ~0x3f;

	/* Bits 3:5 are reserved, Should be zero */
	if (data & 0x38)
		return 1;

	vcpu->arch.apf.msr_val = data;

	if (!(data & KVM_ASYNC_PF_ENABLED)) {
		kvm_clear_async_pf_completion_queue(vcpu);
		kvm_async_pf_hash_reset(vcpu);
		return 0;
	}

	if (kvm_gfn_to_hva_cache_init(vcpu->kvm, &vcpu->arch.apf.data, gpa,
					sizeof(u32)))
		return 1;

	vcpu->arch.apf.send_user_only = !(data & KVM_ASYNC_PF_SEND_ALWAYS);
	vcpu->arch.apf.delivery_as_pf_vmexit = data & KVM_ASYNC_PF_DELIVERY_AS_PF_VMEXIT;
	kvm_async_pf_wakeup_all(vcpu);
	return 0;
}

static void kvmclock_reset(struct kvm_vcpu *vcpu)
{
	vcpu->arch.pv_time_enabled = false;
}

static void kvm_vcpu_flush_tlb(struct kvm_vcpu *vcpu, bool invalidate_gpa)
{
	++vcpu->stat.tlb_flush;
	kvm_x86_ops->tlb_flush(vcpu, invalidate_gpa);
}

static void record_steal_time(struct kvm_vcpu *vcpu)
{
	if (!(vcpu->arch.st.msr_val & KVM_MSR_ENABLED))
		return;

	if (unlikely(kvm_read_guest_cached(vcpu->kvm, &vcpu->arch.st.stime,
		&vcpu->arch.st.steal, sizeof(struct kvm_steal_time))))
		return;

	/*
	 * Doing a TLB flush here, on the guest's behalf, can avoid
	 * expensive IPIs.
	 */
	if (xchg(&vcpu->arch.st.steal.preempted, 0) & KVM_VCPU_FLUSH_TLB)
		kvm_vcpu_flush_tlb(vcpu, false);

	if (vcpu->arch.st.steal.version & 1)
		vcpu->arch.st.steal.version += 1;  /* first time write, random junk */

	vcpu->arch.st.steal.version += 1;

	kvm_write_guest_cached(vcpu->kvm, &vcpu->arch.st.stime,
		&vcpu->arch.st.steal, sizeof(struct kvm_steal_time));

	smp_wmb();

	vcpu->arch.st.steal.steal += current->sched_info.run_delay -
		vcpu->arch.st.last_steal;
	vcpu->arch.st.last_steal = current->sched_info.run_delay;

	kvm_write_guest_cached(vcpu->kvm, &vcpu->arch.st.stime,
		&vcpu->arch.st.steal, sizeof(struct kvm_steal_time));

	smp_wmb();

	vcpu->arch.st.steal.version += 1;

	kvm_write_guest_cached(vcpu->kvm, &vcpu->arch.st.stime,
		&vcpu->arch.st.steal, sizeof(struct kvm_steal_time));
}

int kvm_set_msr_common(struct kvm_vcpu *vcpu, struct msr_data *msr_info)
{
	bool pr = false;
	u32 msr = msr_info->index;
	u64 data = msr_info->data;

	switch (msr) {
	case MSR_AMD64_NB_CFG:
	case MSR_IA32_UCODE_WRITE:
	case MSR_VM_HSAVE_PA:
	case MSR_AMD64_PATCH_LOADER:
	case MSR_AMD64_BU_CFG2:
	case MSR_AMD64_DC_CFG:
	case MSR_F15H_EX_CFG:
		break;

	case MSR_IA32_UCODE_REV:
		if (msr_info->host_initiated)
			vcpu->arch.microcode_version = data;
		break;
	case MSR_IA32_ARCH_CAPABILITIES:
		if (!msr_info->host_initiated)
			return 1;
		vcpu->arch.arch_capabilities = data;
		break;
	case MSR_EFER:
		return set_efer(vcpu, msr_info);
	case MSR_K7_HWCR:
		data &= ~(u64)0x40;	/* ignore flush filter disable */
		data &= ~(u64)0x100;	/* ignore ignne emulation enable */
		data &= ~(u64)0x8;	/* ignore TLB cache disable */

		/* Handle McStatusWrEn */
		if (data == BIT_ULL(18)) {
			vcpu->arch.msr_hwcr = data;
		} else if (data != 0) {
			vcpu_unimpl(vcpu, "unimplemented HWCR wrmsr: 0x%llx\n",
				    data);
			return 1;
		}
		break;
	case MSR_FAM10H_MMIO_CONF_BASE:
		if (data != 0) {
			vcpu_unimpl(vcpu, "unimplemented MMIO_CONF_BASE wrmsr: "
				    "0x%llx\n", data);
			return 1;
		}
		break;
	case MSR_IA32_DEBUGCTLMSR:
		if (!data) {
			/* We support the non-activated case already */
			break;
		} else if (data & ~(DEBUGCTLMSR_LBR | DEBUGCTLMSR_BTF)) {
			/* Values other than LBR and BTF are vendor-specific,
			   thus reserved and should throw a #GP */
			return 1;
		}
		vcpu_unimpl(vcpu, "%s: MSR_IA32_DEBUGCTLMSR 0x%llx, nop\n",
			    __func__, data);
		break;
	case 0x200 ... 0x2ff:
		return kvm_mtrr_set_msr(vcpu, msr, data);
	case MSR_IA32_APICBASE:
		return kvm_set_apic_base(vcpu, msr_info);
	case APIC_BASE_MSR ... APIC_BASE_MSR + 0x3ff:
		return kvm_x2apic_msr_write(vcpu, msr, data);
	case MSR_IA32_TSCDEADLINE:
		kvm_set_lapic_tscdeadline_msr(vcpu, data);
		break;
	case MSR_IA32_TSC_ADJUST:
		if (guest_cpuid_has(vcpu, X86_FEATURE_TSC_ADJUST)) {
			if (!msr_info->host_initiated) {
				s64 adj = data - vcpu->arch.ia32_tsc_adjust_msr;
				adjust_tsc_offset_guest(vcpu, adj);
			}
			vcpu->arch.ia32_tsc_adjust_msr = data;
		}
		break;
	case MSR_IA32_MISC_ENABLE:
		vcpu->arch.ia32_misc_enable_msr = data;
		break;
	case MSR_IA32_SMBASE:
		if (!msr_info->host_initiated)
			return 1;
		vcpu->arch.smbase = data;
		break;
	case MSR_IA32_TSC:
		kvm_write_tsc(vcpu, msr_info);
		break;
	case MSR_SMI_COUNT:
		if (!msr_info->host_initiated)
			return 1;
		vcpu->arch.smi_count = data;
		break;
	case MSR_KVM_WALL_CLOCK_NEW:
	case MSR_KVM_WALL_CLOCK:
		vcpu->kvm->arch.wall_clock = data;
		kvm_write_wall_clock(vcpu->kvm, data);
		break;
	case MSR_KVM_SYSTEM_TIME_NEW:
	case MSR_KVM_SYSTEM_TIME: {
		struct kvm_arch *ka = &vcpu->kvm->arch;

		kvmclock_reset(vcpu);

		if (vcpu->vcpu_id == 0 && !msr_info->host_initiated) {
			bool tmp = (msr == MSR_KVM_SYSTEM_TIME);

			if (ka->boot_vcpu_runs_old_kvmclock != tmp)
				kvm_make_request(KVM_REQ_MASTERCLOCK_UPDATE, vcpu);

			ka->boot_vcpu_runs_old_kvmclock = tmp;
		}

		vcpu->arch.time = data;
		kvm_make_request(KVM_REQ_GLOBAL_CLOCK_UPDATE, vcpu);

		/* we verify if the enable bit is set... */
		if (!(data & 1))
			break;

		if (kvm_gfn_to_hva_cache_init(vcpu->kvm,
		     &vcpu->arch.pv_time, data & ~1ULL,
		     sizeof(struct pvclock_vcpu_time_info)))
			vcpu->arch.pv_time_enabled = false;
		else
			vcpu->arch.pv_time_enabled = true;

		break;
	}
	case MSR_KVM_ASYNC_PF_EN:
		if (kvm_pv_enable_async_pf(vcpu, data))
			return 1;
		break;
	case MSR_KVM_STEAL_TIME:

		if (unlikely(!sched_info_on()))
			return 1;

		if (data & KVM_STEAL_RESERVED_MASK)
			return 1;

		if (kvm_gfn_to_hva_cache_init(vcpu->kvm, &vcpu->arch.st.stime,
						data & KVM_STEAL_VALID_BITS,
						sizeof(struct kvm_steal_time)))
			return 1;

		vcpu->arch.st.msr_val = data;

		if (!(data & KVM_MSR_ENABLED))
			break;

		kvm_make_request(KVM_REQ_STEAL_UPDATE, vcpu);

		break;
	case MSR_KVM_PV_EOI_EN:
		if (kvm_lapic_enable_pv_eoi(vcpu, data, sizeof(u8)))
			return 1;
		break;

	case MSR_IA32_MCG_CTL:
	case MSR_IA32_MCG_STATUS:
	case MSR_IA32_MC0_CTL ... MSR_IA32_MCx_CTL(KVM_MAX_MCE_BANKS) - 1:
		return set_msr_mce(vcpu, msr_info);

	case MSR_K7_PERFCTR0 ... MSR_K7_PERFCTR3:
	case MSR_P6_PERFCTR0 ... MSR_P6_PERFCTR1:
		pr = true; /* fall through */
	case MSR_K7_EVNTSEL0 ... MSR_K7_EVNTSEL3:
	case MSR_P6_EVNTSEL0 ... MSR_P6_EVNTSEL1:
		if (kvm_pmu_is_valid_msr(vcpu, msr))
			return kvm_pmu_set_msr(vcpu, msr_info);

		if (pr || data != 0)
			vcpu_unimpl(vcpu, "disabled perfctr wrmsr: "
				    "0x%x data 0x%llx\n", msr, data);
		break;
	case MSR_K7_CLK_CTL:
		/*
		 * Ignore all writes to this no longer documented MSR.
		 * Writes are only relevant for old K7 processors,
		 * all pre-dating SVM, but a recommended workaround from
		 * AMD for these chips. It is possible to specify the
		 * affected processor models on the command line, hence
		 * the need to ignore the workaround.
		 */
		break;
	case HV_X64_MSR_GUEST_OS_ID ... HV_X64_MSR_SINT15:
	case HV_X64_MSR_CRASH_P0 ... HV_X64_MSR_CRASH_P4:
	case HV_X64_MSR_CRASH_CTL:
	case HV_X64_MSR_STIMER0_CONFIG ... HV_X64_MSR_STIMER3_COUNT:
	case HV_X64_MSR_REENLIGHTENMENT_CONTROL:
	case HV_X64_MSR_TSC_EMULATION_CONTROL:
	case HV_X64_MSR_TSC_EMULATION_STATUS:
		return kvm_hv_set_msr_common(vcpu, msr, data,
					     msr_info->host_initiated);
	case MSR_IA32_BBL_CR_CTL3:
		/* Drop writes to this legacy MSR -- see rdmsr
		 * counterpart for further detail.
		 */
		if (report_ignored_msrs)
			vcpu_unimpl(vcpu, "ignored wrmsr: 0x%x data 0x%llx\n",
				msr, data);
		break;
	case MSR_AMD64_OSVW_ID_LENGTH:
		if (!guest_cpuid_has(vcpu, X86_FEATURE_OSVW))
			return 1;
		vcpu->arch.osvw.length = data;
		break;
	case MSR_AMD64_OSVW_STATUS:
		if (!guest_cpuid_has(vcpu, X86_FEATURE_OSVW))
			return 1;
		vcpu->arch.osvw.status = data;
		break;
	case MSR_PLATFORM_INFO:
		if (!msr_info->host_initiated ||
		    (!(data & MSR_PLATFORM_INFO_CPUID_FAULT) &&
		     cpuid_fault_enabled(vcpu)))
			return 1;
		vcpu->arch.msr_platform_info = data;
		break;
	case MSR_MISC_FEATURES_ENABLES:
		if (data & ~MSR_MISC_FEATURES_ENABLES_CPUID_FAULT ||
		    (data & MSR_MISC_FEATURES_ENABLES_CPUID_FAULT &&
		     !supports_cpuid_fault(vcpu)))
			return 1;
		vcpu->arch.msr_misc_features_enables = data;
		break;
	default:
		if (msr && (msr == vcpu->kvm->arch.xen_hvm_config.msr))
			return xen_hvm_config(vcpu, data);
		if (kvm_pmu_is_valid_msr(vcpu, msr))
			return kvm_pmu_set_msr(vcpu, msr_info);
		if (!ignore_msrs) {
			vcpu_debug_ratelimited(vcpu, "unhandled wrmsr: 0x%x data 0x%llx\n",
				    msr, data);
			return 1;
		} else {
			if (report_ignored_msrs)
				vcpu_unimpl(vcpu,
					"ignored wrmsr: 0x%x data 0x%llx\n",
					msr, data);
			break;
		}
	}
	return 0;
}
EXPORT_SYMBOL_GPL(kvm_set_msr_common);


/*
 * Reads an msr value (of 'msr_index') into 'pdata'.
 * Returns 0 on success, non-0 otherwise.
 * Assumes vcpu_load() was already called.
 */
int kvm_get_msr(struct kvm_vcpu *vcpu, struct msr_data *msr)
{
	return kvm_x86_ops->get_msr(vcpu, msr);
}
EXPORT_SYMBOL_GPL(kvm_get_msr);

static int get_msr_mce(struct kvm_vcpu *vcpu, u32 msr, u64 *pdata, bool host)
{
	u64 data;
	u64 mcg_cap = vcpu->arch.mcg_cap;
	unsigned bank_num = mcg_cap & 0xff;

	switch (msr) {
	case MSR_IA32_P5_MC_ADDR:
	case MSR_IA32_P5_MC_TYPE:
		data = 0;
		break;
	case MSR_IA32_MCG_CAP:
		data = vcpu->arch.mcg_cap;
		break;
	case MSR_IA32_MCG_CTL:
		if (!(mcg_cap & MCG_CTL_P) && !host)
			return 1;
		data = vcpu->arch.mcg_ctl;
		break;
	case MSR_IA32_MCG_STATUS:
		data = vcpu->arch.mcg_status;
		break;
	default:
		if (msr >= MSR_IA32_MC0_CTL &&
		    msr < MSR_IA32_MCx_CTL(bank_num)) {
			u32 offset = msr - MSR_IA32_MC0_CTL;
			data = vcpu->arch.mce_banks[offset];
			break;
		}
		return 1;
	}
	*pdata = data;
	return 0;
}

int kvm_get_msr_common(struct kvm_vcpu *vcpu, struct msr_data *msr_info)
{
	switch (msr_info->index) {
	case MSR_IA32_PLATFORM_ID:
	case MSR_IA32_EBL_CR_POWERON:
	case MSR_IA32_DEBUGCTLMSR:
	case MSR_IA32_LASTBRANCHFROMIP:
	case MSR_IA32_LASTBRANCHTOIP:
	case MSR_IA32_LASTINTFROMIP:
	case MSR_IA32_LASTINTTOIP:
	case MSR_K8_SYSCFG:
	case MSR_K8_TSEG_ADDR:
	case MSR_K8_TSEG_MASK:
	case MSR_VM_HSAVE_PA:
	case MSR_K8_INT_PENDING_MSG:
	case MSR_AMD64_NB_CFG:
	case MSR_FAM10H_MMIO_CONF_BASE:
	case MSR_AMD64_BU_CFG2:
	case MSR_IA32_PERF_CTL:
	case MSR_AMD64_DC_CFG:
	case MSR_F15H_EX_CFG:
		msr_info->data = 0;
		break;
	case MSR_F15H_PERF_CTL0 ... MSR_F15H_PERF_CTR5:
	case MSR_K7_EVNTSEL0 ... MSR_K7_EVNTSEL3:
	case MSR_K7_PERFCTR0 ... MSR_K7_PERFCTR3:
	case MSR_P6_PERFCTR0 ... MSR_P6_PERFCTR1:
	case MSR_P6_EVNTSEL0 ... MSR_P6_EVNTSEL1:
		if (kvm_pmu_is_valid_msr(vcpu, msr_info->index))
			return kvm_pmu_get_msr(vcpu, msr_info->index, &msr_info->data);
		msr_info->data = 0;
		break;
	case MSR_IA32_UCODE_REV:
		msr_info->data = vcpu->arch.microcode_version;
		break;
	case MSR_IA32_ARCH_CAPABILITIES:
		if (!msr_info->host_initiated &&
		    !guest_cpuid_has(vcpu, X86_FEATURE_ARCH_CAPABILITIES))
			return 1;
		msr_info->data = vcpu->arch.arch_capabilities;
		break;
	case MSR_IA32_TSC:
		msr_info->data = kvm_scale_tsc(vcpu, rdtsc()) + vcpu->arch.tsc_offset;
		break;
	case MSR_MTRRcap:
	case 0x200 ... 0x2ff:
		return kvm_mtrr_get_msr(vcpu, msr_info->index, &msr_info->data);
	case 0xcd: /* fsb frequency */
		msr_info->data = 3;
		break;
		/*
		 * MSR_EBC_FREQUENCY_ID
		 * Conservative value valid for even the basic CPU models.
		 * Models 0,1: 000 in bits 23:21 indicating a bus speed of
		 * 100MHz, model 2 000 in bits 18:16 indicating 100MHz,
		 * and 266MHz for model 3, or 4. Set Core Clock
		 * Frequency to System Bus Frequency Ratio to 1 (bits
		 * 31:24) even though these are only valid for CPU
		 * models > 2, however guests may end up dividing or
		 * multiplying by zero otherwise.
		 */
	case MSR_EBC_FREQUENCY_ID:
		msr_info->data = 1 << 24;
		break;
	case MSR_IA32_APICBASE:
		msr_info->data = kvm_get_apic_base(vcpu);
		break;
	case APIC_BASE_MSR ... APIC_BASE_MSR + 0x3ff:
		return kvm_x2apic_msr_read(vcpu, msr_info->index, &msr_info->data);
		break;
	case MSR_IA32_TSCDEADLINE:
		msr_info->data = kvm_get_lapic_tscdeadline_msr(vcpu);
		break;
	case MSR_IA32_TSC_ADJUST:
		msr_info->data = (u64)vcpu->arch.ia32_tsc_adjust_msr;
		break;
	case MSR_IA32_MISC_ENABLE:
		msr_info->data = vcpu->arch.ia32_misc_enable_msr;
		break;
	case MSR_IA32_SMBASE:
		if (!msr_info->host_initiated)
			return 1;
		msr_info->data = vcpu->arch.smbase;
		break;
	case MSR_SMI_COUNT:
		msr_info->data = vcpu->arch.smi_count;
		break;
	case MSR_IA32_PERF_STATUS:
		/* TSC increment by tick */
		msr_info->data = 1000ULL;
		/* CPU multiplier */
		msr_info->data |= (((uint64_t)4ULL) << 40);
		break;
	case MSR_EFER:
		msr_info->data = vcpu->arch.efer;
		break;
	case MSR_KVM_WALL_CLOCK:
	case MSR_KVM_WALL_CLOCK_NEW:
		msr_info->data = vcpu->kvm->arch.wall_clock;
		break;
	case MSR_KVM_SYSTEM_TIME:
	case MSR_KVM_SYSTEM_TIME_NEW:
		msr_info->data = vcpu->arch.time;
		break;
	case MSR_KVM_ASYNC_PF_EN:
		msr_info->data = vcpu->arch.apf.msr_val;
		break;
	case MSR_KVM_STEAL_TIME:
		msr_info->data = vcpu->arch.st.msr_val;
		break;
	case MSR_KVM_PV_EOI_EN:
		msr_info->data = vcpu->arch.pv_eoi.msr_val;
		break;
	case MSR_IA32_P5_MC_ADDR:
	case MSR_IA32_P5_MC_TYPE:
	case MSR_IA32_MCG_CAP:
	case MSR_IA32_MCG_CTL:
	case MSR_IA32_MCG_STATUS:
	case MSR_IA32_MC0_CTL ... MSR_IA32_MCx_CTL(KVM_MAX_MCE_BANKS) - 1:
		return get_msr_mce(vcpu, msr_info->index, &msr_info->data,
				   msr_info->host_initiated);
	case MSR_K7_CLK_CTL:
		/*
		 * Provide expected ramp-up count for K7. All other
		 * are set to zero, indicating minimum divisors for
		 * every field.
		 *
		 * This prevents guest kernels on AMD host with CPU
		 * type 6, model 8 and higher from exploding due to
		 * the rdmsr failing.
		 */
		msr_info->data = 0x20000000;
		break;
	case HV_X64_MSR_GUEST_OS_ID ... HV_X64_MSR_SINT15:
	case HV_X64_MSR_CRASH_P0 ... HV_X64_MSR_CRASH_P4:
	case HV_X64_MSR_CRASH_CTL:
	case HV_X64_MSR_STIMER0_CONFIG ... HV_X64_MSR_STIMER3_COUNT:
	case HV_X64_MSR_REENLIGHTENMENT_CONTROL:
	case HV_X64_MSR_TSC_EMULATION_CONTROL:
	case HV_X64_MSR_TSC_EMULATION_STATUS:
		return kvm_hv_get_msr_common(vcpu,
					     msr_info->index, &msr_info->data,
					     msr_info->host_initiated);
		break;
	case MSR_IA32_BBL_CR_CTL3:
		/* This legacy MSR exists but isn't fully documented in current
		 * silicon.  It is however accessed by winxp in very narrow
		 * scenarios where it sets bit #19, itself documented as
		 * a "reserved" bit.  Best effort attempt to source coherent
		 * read data here should the balance of the register be
		 * interpreted by the guest:
		 *
		 * L2 cache control register 3: 64GB range, 256KB size,
		 * enabled, latency 0x1, configured
		 */
		msr_info->data = 0xbe702111;
		break;
	case MSR_AMD64_OSVW_ID_LENGTH:
		if (!guest_cpuid_has(vcpu, X86_FEATURE_OSVW))
			return 1;
		msr_info->data = vcpu->arch.osvw.length;
		break;
	case MSR_AMD64_OSVW_STATUS:
		if (!guest_cpuid_has(vcpu, X86_FEATURE_OSVW))
			return 1;
		msr_info->data = vcpu->arch.osvw.status;
		break;
	case MSR_PLATFORM_INFO:
		if (!msr_info->host_initiated &&
		    !vcpu->kvm->arch.guest_can_read_msr_platform_info)
			return 1;
		msr_info->data = vcpu->arch.msr_platform_info;
		break;
	case MSR_MISC_FEATURES_ENABLES:
		msr_info->data = vcpu->arch.msr_misc_features_enables;
		break;
	case MSR_K7_HWCR:
		msr_info->data = vcpu->arch.msr_hwcr;
		break;
	default:
		if (kvm_pmu_is_valid_msr(vcpu, msr_info->index))
			return kvm_pmu_get_msr(vcpu, msr_info->index, &msr_info->data);
		if (!ignore_msrs) {
			vcpu_debug_ratelimited(vcpu, "unhandled rdmsr: 0x%x\n",
					       msr_info->index);
			return 1;
		} else {
			if (report_ignored_msrs)
				vcpu_unimpl(vcpu, "ignored rdmsr: 0x%x\n",
					msr_info->index);
			msr_info->data = 0;
		}
		break;
	}
	return 0;
}
EXPORT_SYMBOL_GPL(kvm_get_msr_common);

/*
 * Read or write a bunch of msrs. All parameters are kernel addresses.
 *
 * @return number of msrs set successfully.
 */
static int __msr_io(struct kvm_vcpu *vcpu, struct kvm_msrs *msrs,
		    struct kvm_msr_entry *entries,
		    int (*do_msr)(struct kvm_vcpu *vcpu,
				  unsigned index, u64 *data))
{
	int i;

	for (i = 0; i < msrs->nmsrs; ++i)
		if (do_msr(vcpu, entries[i].index, &entries[i].data))
			break;

	return i;
}

/*
 * Read or write a bunch of msrs. Parameters are user addresses.
 *
 * @return number of msrs set successfully.
 */
static int msr_io(struct kvm_vcpu *vcpu, struct kvm_msrs __user *user_msrs,
		  int (*do_msr)(struct kvm_vcpu *vcpu,
				unsigned index, u64 *data),
		  int writeback)
{
	struct kvm_msrs msrs;
	struct kvm_msr_entry *entries;
	int r, n;
	unsigned size;

	r = -EFAULT;
	if (copy_from_user(&msrs, user_msrs, sizeof(msrs)))
		goto out;

	r = -E2BIG;
	if (msrs.nmsrs >= MAX_IO_MSRS)
		goto out;

	size = sizeof(struct kvm_msr_entry) * msrs.nmsrs;
	entries = memdup_user(user_msrs->entries, size);
	if (IS_ERR(entries)) {
		r = PTR_ERR(entries);
		goto out;
	}

	r = n = __msr_io(vcpu, &msrs, entries, do_msr);
	if (r < 0)
		goto out_free;

	r = -EFAULT;
	if (writeback && copy_to_user(user_msrs->entries, entries, size))
		goto out_free;

	r = n;

out_free:
	kfree(entries);
out:
	return r;
}

static inline bool kvm_can_mwait_in_guest(void)
{
	return boot_cpu_has(X86_FEATURE_MWAIT) &&
		!boot_cpu_has_bug(X86_BUG_MONITOR) &&
		boot_cpu_has(X86_FEATURE_ARAT);
}

int kvm_vm_ioctl_check_extension(struct kvm *kvm, long ext)
{
	int r = 0;

	switch (ext) {
	case KVM_CAP_IRQCHIP:
	case KVM_CAP_HLT:
	case KVM_CAP_MMU_SHADOW_CACHE_CONTROL:
	case KVM_CAP_SET_TSS_ADDR:
	case KVM_CAP_EXT_CPUID:
	case KVM_CAP_EXT_EMUL_CPUID:
	case KVM_CAP_CLOCKSOURCE:
	case KVM_CAP_PIT:
	case KVM_CAP_NOP_IO_DELAY:
	case KVM_CAP_MP_STATE:
	case KVM_CAP_SYNC_MMU:
	case KVM_CAP_USER_NMI:
	case KVM_CAP_REINJECT_CONTROL:
	case KVM_CAP_IRQ_INJECT_STATUS:
	case KVM_CAP_IOEVENTFD:
	case KVM_CAP_IOEVENTFD_NO_LENGTH:
	case KVM_CAP_PIT2:
	case KVM_CAP_PIT_STATE2:
	case KVM_CAP_SET_IDENTITY_MAP_ADDR:
	case KVM_CAP_XEN_HVM:
	case KVM_CAP_VCPU_EVENTS:
	case KVM_CAP_HYPERV:
	case KVM_CAP_HYPERV_VAPIC:
	case KVM_CAP_HYPERV_SPIN:
	case KVM_CAP_HYPERV_SYNIC:
	case KVM_CAP_HYPERV_SYNIC2:
	case KVM_CAP_HYPERV_VP_INDEX:
	case KVM_CAP_HYPERV_EVENTFD:
	case KVM_CAP_HYPERV_TLBFLUSH:
	case KVM_CAP_HYPERV_SEND_IPI:
	case KVM_CAP_HYPERV_ENLIGHTENED_VMCS:
	case KVM_CAP_HYPERV_CPUID:
	case KVM_CAP_PCI_SEGMENT:
	case KVM_CAP_DEBUGREGS:
	case KVM_CAP_X86_ROBUST_SINGLESTEP:
	case KVM_CAP_XSAVE:
	case KVM_CAP_ASYNC_PF:
	case KVM_CAP_GET_TSC_KHZ:
	case KVM_CAP_KVMCLOCK_CTRL:
	case KVM_CAP_READONLY_MEM:
	case KVM_CAP_HYPERV_TIME:
	case KVM_CAP_IOAPIC_POLARITY_IGNORED:
	case KVM_CAP_TSC_DEADLINE_TIMER:
	case KVM_CAP_DISABLE_QUIRKS:
	case KVM_CAP_SET_BOOT_CPU_ID:
 	case KVM_CAP_SPLIT_IRQCHIP:
	case KVM_CAP_IMMEDIATE_EXIT:
	case KVM_CAP_GET_MSR_FEATURES:
	case KVM_CAP_MSR_PLATFORM_INFO:
	case KVM_CAP_EXCEPTION_PAYLOAD:
		r = 1;
		break;
	case KVM_CAP_SYNC_REGS:
		r = KVM_SYNC_X86_VALID_FIELDS;
		break;
	case KVM_CAP_ADJUST_CLOCK:
		r = KVM_CLOCK_TSC_STABLE;
		break;
	case KVM_CAP_X86_DISABLE_EXITS:
		r |=  KVM_X86_DISABLE_EXITS_HLT | KVM_X86_DISABLE_EXITS_PAUSE;
		if(kvm_can_mwait_in_guest())
			r |= KVM_X86_DISABLE_EXITS_MWAIT;
		break;
	case KVM_CAP_X86_SMM:
		/* SMBASE is usually relocated above 1M on modern chipsets,
		 * and SMM handlers might indeed rely on 4G segment limits,
		 * so do not report SMM to be available if real mode is
		 * emulated via vm86 mode.  Still, do not go to great lengths
		 * to avoid userspace's usage of the feature, because it is a
		 * fringe case that is not enabled except via specific settings
		 * of the module parameters.
		 */
		r = kvm_x86_ops->has_emulated_msr(MSR_IA32_SMBASE);
		break;
	case KVM_CAP_VAPIC:
		r = !kvm_x86_ops->cpu_has_accelerated_tpr();
		break;
	case KVM_CAP_NR_VCPUS:
		r = KVM_SOFT_MAX_VCPUS;
		break;
	case KVM_CAP_MAX_VCPUS:
		r = KVM_MAX_VCPUS;
		break;
<<<<<<< HEAD
=======
	case KVM_CAP_MAX_VCPU_ID:
		r = KVM_MAX_VCPU_ID;
		break;
>>>>>>> 4b972a01
	case KVM_CAP_PV_MMU:	/* obsolete */
		r = 0;
		break;
	case KVM_CAP_MCE:
		r = KVM_MAX_MCE_BANKS;
		break;
	case KVM_CAP_XCRS:
		r = boot_cpu_has(X86_FEATURE_XSAVE);
		break;
	case KVM_CAP_TSC_CONTROL:
		r = kvm_has_tsc_control;
		break;
	case KVM_CAP_X2APIC_API:
		r = KVM_X2APIC_API_VALID_FLAGS;
		break;
	case KVM_CAP_NESTED_STATE:
		r = kvm_x86_ops->get_nested_state ?
			kvm_x86_ops->get_nested_state(NULL, NULL, 0) : 0;
		break;
	default:
		break;
	}
	return r;

}

long kvm_arch_dev_ioctl(struct file *filp,
			unsigned int ioctl, unsigned long arg)
{
	void __user *argp = (void __user *)arg;
	long r;

	switch (ioctl) {
	case KVM_GET_MSR_INDEX_LIST: {
		struct kvm_msr_list __user *user_msr_list = argp;
		struct kvm_msr_list msr_list;
		unsigned n;

		r = -EFAULT;
		if (copy_from_user(&msr_list, user_msr_list, sizeof(msr_list)))
			goto out;
		n = msr_list.nmsrs;
		msr_list.nmsrs = num_msrs_to_save + num_emulated_msrs;
		if (copy_to_user(user_msr_list, &msr_list, sizeof(msr_list)))
			goto out;
		r = -E2BIG;
		if (n < msr_list.nmsrs)
			goto out;
		r = -EFAULT;
		if (copy_to_user(user_msr_list->indices, &msrs_to_save,
				 num_msrs_to_save * sizeof(u32)))
			goto out;
		if (copy_to_user(user_msr_list->indices + num_msrs_to_save,
				 &emulated_msrs,
				 num_emulated_msrs * sizeof(u32)))
			goto out;
		r = 0;
		break;
	}
	case KVM_GET_SUPPORTED_CPUID:
	case KVM_GET_EMULATED_CPUID: {
		struct kvm_cpuid2 __user *cpuid_arg = argp;
		struct kvm_cpuid2 cpuid;

		r = -EFAULT;
		if (copy_from_user(&cpuid, cpuid_arg, sizeof(cpuid)))
			goto out;

		r = kvm_dev_ioctl_get_cpuid(&cpuid, cpuid_arg->entries,
					    ioctl);
		if (r)
			goto out;

		r = -EFAULT;
		if (copy_to_user(cpuid_arg, &cpuid, sizeof(cpuid)))
			goto out;
		r = 0;
		break;
	}
	case KVM_X86_GET_MCE_CAP_SUPPORTED: {
		r = -EFAULT;
		if (copy_to_user(argp, &kvm_mce_cap_supported,
				 sizeof(kvm_mce_cap_supported)))
			goto out;
		r = 0;
		break;
	case KVM_GET_MSR_FEATURE_INDEX_LIST: {
		struct kvm_msr_list __user *user_msr_list = argp;
		struct kvm_msr_list msr_list;
		unsigned int n;

		r = -EFAULT;
		if (copy_from_user(&msr_list, user_msr_list, sizeof(msr_list)))
			goto out;
		n = msr_list.nmsrs;
		msr_list.nmsrs = num_msr_based_features;
		if (copy_to_user(user_msr_list, &msr_list, sizeof(msr_list)))
			goto out;
		r = -E2BIG;
		if (n < msr_list.nmsrs)
			goto out;
		r = -EFAULT;
		if (copy_to_user(user_msr_list->indices, &msr_based_features,
				 num_msr_based_features * sizeof(u32)))
			goto out;
		r = 0;
		break;
	}
	case KVM_GET_MSRS:
		r = msr_io(NULL, argp, do_get_msr_feature, 1);
		break;
	}
	default:
		r = -EINVAL;
	}
out:
	return r;
}

static void wbinvd_ipi(void *garbage)
{
	wbinvd();
}

static bool need_emulate_wbinvd(struct kvm_vcpu *vcpu)
{
	return kvm_arch_has_noncoherent_dma(vcpu->kvm);
}

void kvm_arch_vcpu_load(struct kvm_vcpu *vcpu, int cpu)
{
	/* Address WBINVD may be executed by guest */
	if (need_emulate_wbinvd(vcpu)) {
		if (kvm_x86_ops->has_wbinvd_exit())
			cpumask_set_cpu(cpu, vcpu->arch.wbinvd_dirty_mask);
		else if (vcpu->cpu != -1 && vcpu->cpu != cpu)
			smp_call_function_single(vcpu->cpu,
					wbinvd_ipi, NULL, 1);
	}

	kvm_x86_ops->vcpu_load(vcpu, cpu);

	/* Apply any externally detected TSC adjustments (due to suspend) */
	if (unlikely(vcpu->arch.tsc_offset_adjustment)) {
		adjust_tsc_offset_host(vcpu, vcpu->arch.tsc_offset_adjustment);
		vcpu->arch.tsc_offset_adjustment = 0;
		kvm_make_request(KVM_REQ_CLOCK_UPDATE, vcpu);
	}

	if (unlikely(vcpu->cpu != cpu) || kvm_check_tsc_unstable()) {
		s64 tsc_delta = !vcpu->arch.last_host_tsc ? 0 :
				rdtsc() - vcpu->arch.last_host_tsc;
		if (tsc_delta < 0)
			mark_tsc_unstable("KVM discovered backwards TSC");

		if (kvm_check_tsc_unstable()) {
			u64 offset = kvm_compute_tsc_offset(vcpu,
						vcpu->arch.last_guest_tsc);
			kvm_vcpu_write_tsc_offset(vcpu, offset);
			vcpu->arch.tsc_catchup = 1;
		}

		if (kvm_lapic_hv_timer_in_use(vcpu))
			kvm_lapic_restart_hv_timer(vcpu);

		/*
		 * On a host with synchronized TSC, there is no need to update
		 * kvmclock on vcpu->cpu migration
		 */
		if (!vcpu->kvm->arch.use_master_clock || vcpu->cpu == -1)
			kvm_make_request(KVM_REQ_GLOBAL_CLOCK_UPDATE, vcpu);
		if (vcpu->cpu != cpu)
			kvm_make_request(KVM_REQ_MIGRATE_TIMER, vcpu);
		vcpu->cpu = cpu;
	}

	kvm_make_request(KVM_REQ_STEAL_UPDATE, vcpu);
}

static void kvm_steal_time_set_preempted(struct kvm_vcpu *vcpu)
{
	if (!(vcpu->arch.st.msr_val & KVM_MSR_ENABLED))
		return;

	vcpu->arch.st.steal.preempted = KVM_VCPU_PREEMPTED;

	kvm_write_guest_offset_cached(vcpu->kvm, &vcpu->arch.st.stime,
			&vcpu->arch.st.steal.preempted,
			offsetof(struct kvm_steal_time, preempted),
			sizeof(vcpu->arch.st.steal.preempted));
}

void kvm_arch_vcpu_put(struct kvm_vcpu *vcpu)
{
	int idx;

	if (vcpu->preempted)
		vcpu->arch.preempted_in_kernel = !kvm_x86_ops->get_cpl(vcpu);

	/*
	 * Disable page faults because we're in atomic context here.
	 * kvm_write_guest_offset_cached() would call might_fault()
	 * that relies on pagefault_disable() to tell if there's a
	 * bug. NOTE: the write to guest memory may not go through if
	 * during postcopy live migration or if there's heavy guest
	 * paging.
	 */
	pagefault_disable();
	/*
	 * kvm_memslots() will be called by
	 * kvm_write_guest_offset_cached() so take the srcu lock.
	 */
	idx = srcu_read_lock(&vcpu->kvm->srcu);
	kvm_steal_time_set_preempted(vcpu);
	srcu_read_unlock(&vcpu->kvm->srcu, idx);
	pagefault_enable();
	kvm_x86_ops->vcpu_put(vcpu);
	vcpu->arch.last_host_tsc = rdtsc();
	/*
	 * If userspace has set any breakpoints or watchpoints, dr6 is restored
	 * on every vmexit, but if not, we might have a stale dr6 from the
	 * guest. do_debug expects dr6 to be cleared after it runs, do the same.
	 */
	set_debugreg(0, 6);
}

static int kvm_vcpu_ioctl_get_lapic(struct kvm_vcpu *vcpu,
				    struct kvm_lapic_state *s)
{
	if (vcpu->arch.apicv_active)
		kvm_x86_ops->sync_pir_to_irr(vcpu);

	return kvm_apic_get_state(vcpu, s);
}

static int kvm_vcpu_ioctl_set_lapic(struct kvm_vcpu *vcpu,
				    struct kvm_lapic_state *s)
{
	int r;

	r = kvm_apic_set_state(vcpu, s);
	if (r)
		return r;
	update_cr8_intercept(vcpu);

	return 0;
}

static int kvm_cpu_accept_dm_intr(struct kvm_vcpu *vcpu)
{
	return (!lapic_in_kernel(vcpu) ||
		kvm_apic_accept_pic_intr(vcpu));
}

/*
 * if userspace requested an interrupt window, check that the
 * interrupt window is open.
 *
 * No need to exit to userspace if we already have an interrupt queued.
 */
static int kvm_vcpu_ready_for_interrupt_injection(struct kvm_vcpu *vcpu)
{
	return kvm_arch_interrupt_allowed(vcpu) &&
		!kvm_cpu_has_interrupt(vcpu) &&
		!kvm_event_needs_reinjection(vcpu) &&
		kvm_cpu_accept_dm_intr(vcpu);
}

static int kvm_vcpu_ioctl_interrupt(struct kvm_vcpu *vcpu,
				    struct kvm_interrupt *irq)
{
	if (irq->irq >= KVM_NR_INTERRUPTS)
		return -EINVAL;

	if (!irqchip_in_kernel(vcpu->kvm)) {
		kvm_queue_interrupt(vcpu, irq->irq, false);
		kvm_make_request(KVM_REQ_EVENT, vcpu);
		return 0;
	}

	/*
	 * With in-kernel LAPIC, we only use this to inject EXTINT, so
	 * fail for in-kernel 8259.
	 */
	if (pic_in_kernel(vcpu->kvm))
		return -ENXIO;

	if (vcpu->arch.pending_external_vector != -1)
		return -EEXIST;

	vcpu->arch.pending_external_vector = irq->irq;
	kvm_make_request(KVM_REQ_EVENT, vcpu);
	return 0;
}

static int kvm_vcpu_ioctl_nmi(struct kvm_vcpu *vcpu)
{
	kvm_inject_nmi(vcpu);

	return 0;
}

static int kvm_vcpu_ioctl_smi(struct kvm_vcpu *vcpu)
{
	kvm_make_request(KVM_REQ_SMI, vcpu);

	return 0;
}

static int vcpu_ioctl_tpr_access_reporting(struct kvm_vcpu *vcpu,
					   struct kvm_tpr_access_ctl *tac)
{
	if (tac->flags)
		return -EINVAL;
	vcpu->arch.tpr_access_reporting = !!tac->enabled;
	return 0;
}

static int kvm_vcpu_ioctl_x86_setup_mce(struct kvm_vcpu *vcpu,
					u64 mcg_cap)
{
	int r;
	unsigned bank_num = mcg_cap & 0xff, bank;

	r = -EINVAL;
	if (!bank_num || bank_num >= KVM_MAX_MCE_BANKS)
		goto out;
	if (mcg_cap & ~(kvm_mce_cap_supported | 0xff | 0xff0000))
		goto out;
	r = 0;
	vcpu->arch.mcg_cap = mcg_cap;
	/* Init IA32_MCG_CTL to all 1s */
	if (mcg_cap & MCG_CTL_P)
		vcpu->arch.mcg_ctl = ~(u64)0;
	/* Init IA32_MCi_CTL to all 1s */
	for (bank = 0; bank < bank_num; bank++)
		vcpu->arch.mce_banks[bank*4] = ~(u64)0;

	if (kvm_x86_ops->setup_mce)
		kvm_x86_ops->setup_mce(vcpu);
out:
	return r;
}

static int kvm_vcpu_ioctl_x86_set_mce(struct kvm_vcpu *vcpu,
				      struct kvm_x86_mce *mce)
{
	u64 mcg_cap = vcpu->arch.mcg_cap;
	unsigned bank_num = mcg_cap & 0xff;
	u64 *banks = vcpu->arch.mce_banks;

	if (mce->bank >= bank_num || !(mce->status & MCI_STATUS_VAL))
		return -EINVAL;
	/*
	 * if IA32_MCG_CTL is not all 1s, the uncorrected error
	 * reporting is disabled
	 */
	if ((mce->status & MCI_STATUS_UC) && (mcg_cap & MCG_CTL_P) &&
	    vcpu->arch.mcg_ctl != ~(u64)0)
		return 0;
	banks += 4 * mce->bank;
	/*
	 * if IA32_MCi_CTL is not all 1s, the uncorrected error
	 * reporting is disabled for the bank
	 */
	if ((mce->status & MCI_STATUS_UC) && banks[0] != ~(u64)0)
		return 0;
	if (mce->status & MCI_STATUS_UC) {
		if ((vcpu->arch.mcg_status & MCG_STATUS_MCIP) ||
		    !kvm_read_cr4_bits(vcpu, X86_CR4_MCE)) {
			kvm_make_request(KVM_REQ_TRIPLE_FAULT, vcpu);
			return 0;
		}
		if (banks[1] & MCI_STATUS_VAL)
			mce->status |= MCI_STATUS_OVER;
		banks[2] = mce->addr;
		banks[3] = mce->misc;
		vcpu->arch.mcg_status = mce->mcg_status;
		banks[1] = mce->status;
		kvm_queue_exception(vcpu, MC_VECTOR);
	} else if (!(banks[1] & MCI_STATUS_VAL)
		   || !(banks[1] & MCI_STATUS_UC)) {
		if (banks[1] & MCI_STATUS_VAL)
			mce->status |= MCI_STATUS_OVER;
		banks[2] = mce->addr;
		banks[3] = mce->misc;
		banks[1] = mce->status;
	} else
		banks[1] |= MCI_STATUS_OVER;
	return 0;
}

static void kvm_vcpu_ioctl_x86_get_vcpu_events(struct kvm_vcpu *vcpu,
					       struct kvm_vcpu_events *events)
{
	process_nmi(vcpu);

	/*
	 * The API doesn't provide the instruction length for software
	 * exceptions, so don't report them. As long as the guest RIP
	 * isn't advanced, we should expect to encounter the exception
	 * again.
	 */
	if (kvm_exception_is_soft(vcpu->arch.exception.nr)) {
		events->exception.injected = 0;
		events->exception.pending = 0;
	} else {
		events->exception.injected = vcpu->arch.exception.injected;
		events->exception.pending = vcpu->arch.exception.pending;
		/*
		 * For ABI compatibility, deliberately conflate
		 * pending and injected exceptions when
		 * KVM_CAP_EXCEPTION_PAYLOAD isn't enabled.
		 */
		if (!vcpu->kvm->arch.exception_payload_enabled)
			events->exception.injected |=
				vcpu->arch.exception.pending;
	}
	events->exception.nr = vcpu->arch.exception.nr;
	events->exception.has_error_code = vcpu->arch.exception.has_error_code;
	events->exception.error_code = vcpu->arch.exception.error_code;
	events->exception_has_payload = vcpu->arch.exception.has_payload;
	events->exception_payload = vcpu->arch.exception.payload;

	events->interrupt.injected =
		vcpu->arch.interrupt.injected && !vcpu->arch.interrupt.soft;
	events->interrupt.nr = vcpu->arch.interrupt.nr;
	events->interrupt.soft = 0;
	events->interrupt.shadow = kvm_x86_ops->get_interrupt_shadow(vcpu);

	events->nmi.injected = vcpu->arch.nmi_injected;
	events->nmi.pending = vcpu->arch.nmi_pending != 0;
	events->nmi.masked = kvm_x86_ops->get_nmi_mask(vcpu);
	events->nmi.pad = 0;

	events->sipi_vector = 0; /* never valid when reporting to user space */

	events->smi.smm = is_smm(vcpu);
	events->smi.pending = vcpu->arch.smi_pending;
	events->smi.smm_inside_nmi =
		!!(vcpu->arch.hflags & HF_SMM_INSIDE_NMI_MASK);
	events->smi.latched_init = kvm_lapic_latched_init(vcpu);

	events->flags = (KVM_VCPUEVENT_VALID_NMI_PENDING
			 | KVM_VCPUEVENT_VALID_SHADOW
			 | KVM_VCPUEVENT_VALID_SMM);
	if (vcpu->kvm->arch.exception_payload_enabled)
		events->flags |= KVM_VCPUEVENT_VALID_PAYLOAD;

	memset(&events->reserved, 0, sizeof(events->reserved));
}

static void kvm_smm_changed(struct kvm_vcpu *vcpu);

static int kvm_vcpu_ioctl_x86_set_vcpu_events(struct kvm_vcpu *vcpu,
					      struct kvm_vcpu_events *events)
{
	if (events->flags & ~(KVM_VCPUEVENT_VALID_NMI_PENDING
			      | KVM_VCPUEVENT_VALID_SIPI_VECTOR
			      | KVM_VCPUEVENT_VALID_SHADOW
			      | KVM_VCPUEVENT_VALID_SMM
			      | KVM_VCPUEVENT_VALID_PAYLOAD))
		return -EINVAL;

	if (events->flags & KVM_VCPUEVENT_VALID_PAYLOAD) {
		if (!vcpu->kvm->arch.exception_payload_enabled)
			return -EINVAL;
		if (events->exception.pending)
			events->exception.injected = 0;
		else
			events->exception_has_payload = 0;
	} else {
		events->exception.pending = 0;
		events->exception_has_payload = 0;
	}

	if ((events->exception.injected || events->exception.pending) &&
	    (events->exception.nr > 31 || events->exception.nr == NMI_VECTOR))
		return -EINVAL;

	/* INITs are latched while in SMM */
	if (events->flags & KVM_VCPUEVENT_VALID_SMM &&
	    (events->smi.smm || events->smi.pending) &&
	    vcpu->arch.mp_state == KVM_MP_STATE_INIT_RECEIVED)
		return -EINVAL;

	process_nmi(vcpu);
	vcpu->arch.exception.injected = events->exception.injected;
	vcpu->arch.exception.pending = events->exception.pending;
	vcpu->arch.exception.nr = events->exception.nr;
	vcpu->arch.exception.has_error_code = events->exception.has_error_code;
	vcpu->arch.exception.error_code = events->exception.error_code;
	vcpu->arch.exception.has_payload = events->exception_has_payload;
	vcpu->arch.exception.payload = events->exception_payload;

	vcpu->arch.interrupt.injected = events->interrupt.injected;
	vcpu->arch.interrupt.nr = events->interrupt.nr;
	vcpu->arch.interrupt.soft = events->interrupt.soft;
	if (events->flags & KVM_VCPUEVENT_VALID_SHADOW)
		kvm_x86_ops->set_interrupt_shadow(vcpu,
						  events->interrupt.shadow);

	vcpu->arch.nmi_injected = events->nmi.injected;
	if (events->flags & KVM_VCPUEVENT_VALID_NMI_PENDING)
		vcpu->arch.nmi_pending = events->nmi.pending;
	kvm_x86_ops->set_nmi_mask(vcpu, events->nmi.masked);

	if (events->flags & KVM_VCPUEVENT_VALID_SIPI_VECTOR &&
	    lapic_in_kernel(vcpu))
		vcpu->arch.apic->sipi_vector = events->sipi_vector;

	if (events->flags & KVM_VCPUEVENT_VALID_SMM) {
		if (!!(vcpu->arch.hflags & HF_SMM_MASK) != events->smi.smm) {
			if (events->smi.smm)
				vcpu->arch.hflags |= HF_SMM_MASK;
			else
				vcpu->arch.hflags &= ~HF_SMM_MASK;
			kvm_smm_changed(vcpu);
		}

		vcpu->arch.smi_pending = events->smi.pending;

		if (events->smi.smm) {
			if (events->smi.smm_inside_nmi)
				vcpu->arch.hflags |= HF_SMM_INSIDE_NMI_MASK;
			else
				vcpu->arch.hflags &= ~HF_SMM_INSIDE_NMI_MASK;
			if (lapic_in_kernel(vcpu)) {
				if (events->smi.latched_init)
					set_bit(KVM_APIC_INIT, &vcpu->arch.apic->pending_events);
				else
					clear_bit(KVM_APIC_INIT, &vcpu->arch.apic->pending_events);
			}
		}
	}

	kvm_make_request(KVM_REQ_EVENT, vcpu);

	return 0;
}

static void kvm_vcpu_ioctl_x86_get_debugregs(struct kvm_vcpu *vcpu,
					     struct kvm_debugregs *dbgregs)
{
	unsigned long val;

	memcpy(dbgregs->db, vcpu->arch.db, sizeof(vcpu->arch.db));
	kvm_get_dr(vcpu, 6, &val);
	dbgregs->dr6 = val;
	dbgregs->dr7 = vcpu->arch.dr7;
	dbgregs->flags = 0;
	memset(&dbgregs->reserved, 0, sizeof(dbgregs->reserved));
}

static int kvm_vcpu_ioctl_x86_set_debugregs(struct kvm_vcpu *vcpu,
					    struct kvm_debugregs *dbgregs)
{
	if (dbgregs->flags)
		return -EINVAL;

	if (dbgregs->dr6 & ~0xffffffffull)
		return -EINVAL;
	if (dbgregs->dr7 & ~0xffffffffull)
		return -EINVAL;

	memcpy(vcpu->arch.db, dbgregs->db, sizeof(vcpu->arch.db));
	kvm_update_dr0123(vcpu);
	vcpu->arch.dr6 = dbgregs->dr6;
	kvm_update_dr6(vcpu);
	vcpu->arch.dr7 = dbgregs->dr7;
	kvm_update_dr7(vcpu);

	return 0;
}

#define XSTATE_COMPACTION_ENABLED (1ULL << 63)

static void fill_xsave(u8 *dest, struct kvm_vcpu *vcpu)
{
	struct xregs_state *xsave = &vcpu->arch.guest_fpu->state.xsave;
	u64 xstate_bv = xsave->header.xfeatures;
	u64 valid;

	/*
	 * Copy legacy XSAVE area, to avoid complications with CPUID
	 * leaves 0 and 1 in the loop below.
	 */
	memcpy(dest, xsave, XSAVE_HDR_OFFSET);

	/* Set XSTATE_BV */
	xstate_bv &= vcpu->arch.guest_supported_xcr0 | XFEATURE_MASK_FPSSE;
	*(u64 *)(dest + XSAVE_HDR_OFFSET) = xstate_bv;

	/*
	 * Copy each region from the possibly compacted offset to the
	 * non-compacted offset.
	 */
	valid = xstate_bv & ~XFEATURE_MASK_FPSSE;
	while (valid) {
		u64 xfeature_mask = valid & -valid;
		int xfeature_nr = fls64(xfeature_mask) - 1;
		void *src = get_xsave_addr(xsave, xfeature_nr);

		if (src) {
			u32 size, offset, ecx, edx;
			cpuid_count(XSTATE_CPUID, xfeature_nr,
				    &size, &offset, &ecx, &edx);
			if (xfeature_nr == XFEATURE_PKRU)
				memcpy(dest + offset, &vcpu->arch.pkru,
				       sizeof(vcpu->arch.pkru));
			else
				memcpy(dest + offset, src, size);

		}

		valid -= xfeature_mask;
	}
}

static void load_xsave(struct kvm_vcpu *vcpu, u8 *src)
{
	struct xregs_state *xsave = &vcpu->arch.guest_fpu->state.xsave;
	u64 xstate_bv = *(u64 *)(src + XSAVE_HDR_OFFSET);
	u64 valid;

	/*
	 * Copy legacy XSAVE area, to avoid complications with CPUID
	 * leaves 0 and 1 in the loop below.
	 */
	memcpy(xsave, src, XSAVE_HDR_OFFSET);

	/* Set XSTATE_BV and possibly XCOMP_BV.  */
	xsave->header.xfeatures = xstate_bv;
	if (boot_cpu_has(X86_FEATURE_XSAVES))
		xsave->header.xcomp_bv = host_xcr0 | XSTATE_COMPACTION_ENABLED;

	/*
	 * Copy each region from the non-compacted offset to the
	 * possibly compacted offset.
	 */
	valid = xstate_bv & ~XFEATURE_MASK_FPSSE;
	while (valid) {
		u64 xfeature_mask = valid & -valid;
		int xfeature_nr = fls64(xfeature_mask) - 1;
		void *dest = get_xsave_addr(xsave, xfeature_nr);

		if (dest) {
			u32 size, offset, ecx, edx;
			cpuid_count(XSTATE_CPUID, xfeature_nr,
				    &size, &offset, &ecx, &edx);
			if (xfeature_nr == XFEATURE_PKRU)
				memcpy(&vcpu->arch.pkru, src + offset,
				       sizeof(vcpu->arch.pkru));
			else
				memcpy(dest, src + offset, size);
		}

		valid -= xfeature_mask;
	}
}

static void kvm_vcpu_ioctl_x86_get_xsave(struct kvm_vcpu *vcpu,
					 struct kvm_xsave *guest_xsave)
{
	if (boot_cpu_has(X86_FEATURE_XSAVE)) {
		memset(guest_xsave, 0, sizeof(struct kvm_xsave));
		fill_xsave((u8 *) guest_xsave->region, vcpu);
	} else {
		memcpy(guest_xsave->region,
			&vcpu->arch.guest_fpu->state.fxsave,
			sizeof(struct fxregs_state));
		*(u64 *)&guest_xsave->region[XSAVE_HDR_OFFSET / sizeof(u32)] =
			XFEATURE_MASK_FPSSE;
	}
}

#define XSAVE_MXCSR_OFFSET 24

static int kvm_vcpu_ioctl_x86_set_xsave(struct kvm_vcpu *vcpu,
					struct kvm_xsave *guest_xsave)
{
	u64 xstate_bv =
		*(u64 *)&guest_xsave->region[XSAVE_HDR_OFFSET / sizeof(u32)];
	u32 mxcsr = *(u32 *)&guest_xsave->region[XSAVE_MXCSR_OFFSET / sizeof(u32)];

	if (boot_cpu_has(X86_FEATURE_XSAVE)) {
		/*
		 * Here we allow setting states that are not present in
		 * CPUID leaf 0xD, index 0, EDX:EAX.  This is for compatibility
		 * with old userspace.
		 */
		if (xstate_bv & ~kvm_supported_xcr0() ||
			mxcsr & ~mxcsr_feature_mask)
			return -EINVAL;
		load_xsave(vcpu, (u8 *)guest_xsave->region);
	} else {
		if (xstate_bv & ~XFEATURE_MASK_FPSSE ||
			mxcsr & ~mxcsr_feature_mask)
			return -EINVAL;
		memcpy(&vcpu->arch.guest_fpu->state.fxsave,
			guest_xsave->region, sizeof(struct fxregs_state));
	}
	return 0;
}

static void kvm_vcpu_ioctl_x86_get_xcrs(struct kvm_vcpu *vcpu,
					struct kvm_xcrs *guest_xcrs)
{
	if (!boot_cpu_has(X86_FEATURE_XSAVE)) {
		guest_xcrs->nr_xcrs = 0;
		return;
	}

	guest_xcrs->nr_xcrs = 1;
	guest_xcrs->flags = 0;
	guest_xcrs->xcrs[0].xcr = XCR_XFEATURE_ENABLED_MASK;
	guest_xcrs->xcrs[0].value = vcpu->arch.xcr0;
}

static int kvm_vcpu_ioctl_x86_set_xcrs(struct kvm_vcpu *vcpu,
				       struct kvm_xcrs *guest_xcrs)
{
	int i, r = 0;

	if (!boot_cpu_has(X86_FEATURE_XSAVE))
		return -EINVAL;

	if (guest_xcrs->nr_xcrs > KVM_MAX_XCRS || guest_xcrs->flags)
		return -EINVAL;

	for (i = 0; i < guest_xcrs->nr_xcrs; i++)
		/* Only support XCR0 currently */
		if (guest_xcrs->xcrs[i].xcr == XCR_XFEATURE_ENABLED_MASK) {
			r = __kvm_set_xcr(vcpu, XCR_XFEATURE_ENABLED_MASK,
				guest_xcrs->xcrs[i].value);
			break;
		}
	if (r)
		r = -EINVAL;
	return r;
}

/*
 * kvm_set_guest_paused() indicates to the guest kernel that it has been
 * stopped by the hypervisor.  This function will be called from the host only.
 * EINVAL is returned when the host attempts to set the flag for a guest that
 * does not support pv clocks.
 */
static int kvm_set_guest_paused(struct kvm_vcpu *vcpu)
{
	if (!vcpu->arch.pv_time_enabled)
		return -EINVAL;
	vcpu->arch.pvclock_set_guest_stopped_request = true;
	kvm_make_request(KVM_REQ_CLOCK_UPDATE, vcpu);
	return 0;
}

static int kvm_vcpu_ioctl_enable_cap(struct kvm_vcpu *vcpu,
				     struct kvm_enable_cap *cap)
{
	int r;
	uint16_t vmcs_version;
	void __user *user_ptr;

	if (cap->flags)
		return -EINVAL;

	switch (cap->cap) {
	case KVM_CAP_HYPERV_SYNIC2:
		if (cap->args[0])
			return -EINVAL;
		/* fall through */

	case KVM_CAP_HYPERV_SYNIC:
		if (!irqchip_in_kernel(vcpu->kvm))
			return -EINVAL;
		return kvm_hv_activate_synic(vcpu, cap->cap ==
					     KVM_CAP_HYPERV_SYNIC2);
	case KVM_CAP_HYPERV_ENLIGHTENED_VMCS:
		if (!kvm_x86_ops->nested_enable_evmcs)
			return -ENOTTY;
		r = kvm_x86_ops->nested_enable_evmcs(vcpu, &vmcs_version);
		if (!r) {
			user_ptr = (void __user *)(uintptr_t)cap->args[0];
			if (copy_to_user(user_ptr, &vmcs_version,
					 sizeof(vmcs_version)))
				r = -EFAULT;
		}
		return r;

	default:
		return -EINVAL;
	}
}

long kvm_arch_vcpu_ioctl(struct file *filp,
			 unsigned int ioctl, unsigned long arg)
{
	struct kvm_vcpu *vcpu = filp->private_data;
	void __user *argp = (void __user *)arg;
	int r;
	union {
		struct kvm_lapic_state *lapic;
		struct kvm_xsave *xsave;
		struct kvm_xcrs *xcrs;
		void *buffer;
	} u;

	vcpu_load(vcpu);

	u.buffer = NULL;
	switch (ioctl) {
	case KVM_GET_LAPIC: {
		r = -EINVAL;
		if (!lapic_in_kernel(vcpu))
			goto out;
		u.lapic = kzalloc(sizeof(struct kvm_lapic_state),
				GFP_KERNEL_ACCOUNT);

		r = -ENOMEM;
		if (!u.lapic)
			goto out;
		r = kvm_vcpu_ioctl_get_lapic(vcpu, u.lapic);
		if (r)
			goto out;
		r = -EFAULT;
		if (copy_to_user(argp, u.lapic, sizeof(struct kvm_lapic_state)))
			goto out;
		r = 0;
		break;
	}
	case KVM_SET_LAPIC: {
		r = -EINVAL;
		if (!lapic_in_kernel(vcpu))
			goto out;
		u.lapic = memdup_user(argp, sizeof(*u.lapic));
		if (IS_ERR(u.lapic)) {
			r = PTR_ERR(u.lapic);
			goto out_nofree;
		}

		r = kvm_vcpu_ioctl_set_lapic(vcpu, u.lapic);
		break;
	}
	case KVM_INTERRUPT: {
		struct kvm_interrupt irq;

		r = -EFAULT;
		if (copy_from_user(&irq, argp, sizeof(irq)))
			goto out;
		r = kvm_vcpu_ioctl_interrupt(vcpu, &irq);
		break;
	}
	case KVM_NMI: {
		r = kvm_vcpu_ioctl_nmi(vcpu);
		break;
	}
	case KVM_SMI: {
		r = kvm_vcpu_ioctl_smi(vcpu);
		break;
	}
	case KVM_SET_CPUID: {
		struct kvm_cpuid __user *cpuid_arg = argp;
		struct kvm_cpuid cpuid;

		r = -EFAULT;
		if (copy_from_user(&cpuid, cpuid_arg, sizeof(cpuid)))
			goto out;
		r = kvm_vcpu_ioctl_set_cpuid(vcpu, &cpuid, cpuid_arg->entries);
		break;
	}
	case KVM_SET_CPUID2: {
		struct kvm_cpuid2 __user *cpuid_arg = argp;
		struct kvm_cpuid2 cpuid;

		r = -EFAULT;
		if (copy_from_user(&cpuid, cpuid_arg, sizeof(cpuid)))
			goto out;
		r = kvm_vcpu_ioctl_set_cpuid2(vcpu, &cpuid,
					      cpuid_arg->entries);
		break;
	}
	case KVM_GET_CPUID2: {
		struct kvm_cpuid2 __user *cpuid_arg = argp;
		struct kvm_cpuid2 cpuid;

		r = -EFAULT;
		if (copy_from_user(&cpuid, cpuid_arg, sizeof(cpuid)))
			goto out;
		r = kvm_vcpu_ioctl_get_cpuid2(vcpu, &cpuid,
					      cpuid_arg->entries);
		if (r)
			goto out;
		r = -EFAULT;
		if (copy_to_user(cpuid_arg, &cpuid, sizeof(cpuid)))
			goto out;
		r = 0;
		break;
	}
	case KVM_GET_MSRS: {
		int idx = srcu_read_lock(&vcpu->kvm->srcu);
		r = msr_io(vcpu, argp, do_get_msr, 1);
		srcu_read_unlock(&vcpu->kvm->srcu, idx);
		break;
	}
	case KVM_SET_MSRS: {
		int idx = srcu_read_lock(&vcpu->kvm->srcu);
		r = msr_io(vcpu, argp, do_set_msr, 0);
		srcu_read_unlock(&vcpu->kvm->srcu, idx);
		break;
	}
	case KVM_TPR_ACCESS_REPORTING: {
		struct kvm_tpr_access_ctl tac;

		r = -EFAULT;
		if (copy_from_user(&tac, argp, sizeof(tac)))
			goto out;
		r = vcpu_ioctl_tpr_access_reporting(vcpu, &tac);
		if (r)
			goto out;
		r = -EFAULT;
		if (copy_to_user(argp, &tac, sizeof(tac)))
			goto out;
		r = 0;
		break;
	};
	case KVM_SET_VAPIC_ADDR: {
		struct kvm_vapic_addr va;
		int idx;

		r = -EINVAL;
		if (!lapic_in_kernel(vcpu))
			goto out;
		r = -EFAULT;
		if (copy_from_user(&va, argp, sizeof(va)))
			goto out;
		idx = srcu_read_lock(&vcpu->kvm->srcu);
		r = kvm_lapic_set_vapic_addr(vcpu, va.vapic_addr);
		srcu_read_unlock(&vcpu->kvm->srcu, idx);
		break;
	}
	case KVM_X86_SETUP_MCE: {
		u64 mcg_cap;

		r = -EFAULT;
		if (copy_from_user(&mcg_cap, argp, sizeof(mcg_cap)))
			goto out;
		r = kvm_vcpu_ioctl_x86_setup_mce(vcpu, mcg_cap);
		break;
	}
	case KVM_X86_SET_MCE: {
		struct kvm_x86_mce mce;

		r = -EFAULT;
		if (copy_from_user(&mce, argp, sizeof(mce)))
			goto out;
		r = kvm_vcpu_ioctl_x86_set_mce(vcpu, &mce);
		break;
	}
	case KVM_GET_VCPU_EVENTS: {
		struct kvm_vcpu_events events;

		kvm_vcpu_ioctl_x86_get_vcpu_events(vcpu, &events);

		r = -EFAULT;
		if (copy_to_user(argp, &events, sizeof(struct kvm_vcpu_events)))
			break;
		r = 0;
		break;
	}
	case KVM_SET_VCPU_EVENTS: {
		struct kvm_vcpu_events events;

		r = -EFAULT;
		if (copy_from_user(&events, argp, sizeof(struct kvm_vcpu_events)))
			break;

		r = kvm_vcpu_ioctl_x86_set_vcpu_events(vcpu, &events);
		break;
	}
	case KVM_GET_DEBUGREGS: {
		struct kvm_debugregs dbgregs;

		kvm_vcpu_ioctl_x86_get_debugregs(vcpu, &dbgregs);

		r = -EFAULT;
		if (copy_to_user(argp, &dbgregs,
				 sizeof(struct kvm_debugregs)))
			break;
		r = 0;
		break;
	}
	case KVM_SET_DEBUGREGS: {
		struct kvm_debugregs dbgregs;

		r = -EFAULT;
		if (copy_from_user(&dbgregs, argp,
				   sizeof(struct kvm_debugregs)))
			break;

		r = kvm_vcpu_ioctl_x86_set_debugregs(vcpu, &dbgregs);
		break;
	}
	case KVM_GET_XSAVE: {
		u.xsave = kzalloc(sizeof(struct kvm_xsave), GFP_KERNEL_ACCOUNT);
		r = -ENOMEM;
		if (!u.xsave)
			break;

		kvm_vcpu_ioctl_x86_get_xsave(vcpu, u.xsave);

		r = -EFAULT;
		if (copy_to_user(argp, u.xsave, sizeof(struct kvm_xsave)))
			break;
		r = 0;
		break;
	}
	case KVM_SET_XSAVE: {
		u.xsave = memdup_user(argp, sizeof(*u.xsave));
		if (IS_ERR(u.xsave)) {
			r = PTR_ERR(u.xsave);
			goto out_nofree;
		}

		r = kvm_vcpu_ioctl_x86_set_xsave(vcpu, u.xsave);
		break;
	}
	case KVM_GET_XCRS: {
		u.xcrs = kzalloc(sizeof(struct kvm_xcrs), GFP_KERNEL_ACCOUNT);
		r = -ENOMEM;
		if (!u.xcrs)
			break;

		kvm_vcpu_ioctl_x86_get_xcrs(vcpu, u.xcrs);

		r = -EFAULT;
		if (copy_to_user(argp, u.xcrs,
				 sizeof(struct kvm_xcrs)))
			break;
		r = 0;
		break;
	}
	case KVM_SET_XCRS: {
		u.xcrs = memdup_user(argp, sizeof(*u.xcrs));
		if (IS_ERR(u.xcrs)) {
			r = PTR_ERR(u.xcrs);
			goto out_nofree;
		}

		r = kvm_vcpu_ioctl_x86_set_xcrs(vcpu, u.xcrs);
		break;
	}
	case KVM_SET_TSC_KHZ: {
		u32 user_tsc_khz;

		r = -EINVAL;
		user_tsc_khz = (u32)arg;

		if (user_tsc_khz >= kvm_max_guest_tsc_khz)
			goto out;

		if (user_tsc_khz == 0)
			user_tsc_khz = tsc_khz;

		if (!kvm_set_tsc_khz(vcpu, user_tsc_khz))
			r = 0;

		goto out;
	}
	case KVM_GET_TSC_KHZ: {
		r = vcpu->arch.virtual_tsc_khz;
		goto out;
	}
	case KVM_KVMCLOCK_CTRL: {
		r = kvm_set_guest_paused(vcpu);
		goto out;
	}
	case KVM_ENABLE_CAP: {
		struct kvm_enable_cap cap;

		r = -EFAULT;
		if (copy_from_user(&cap, argp, sizeof(cap)))
			goto out;
		r = kvm_vcpu_ioctl_enable_cap(vcpu, &cap);
		break;
	}
	case KVM_GET_NESTED_STATE: {
		struct kvm_nested_state __user *user_kvm_nested_state = argp;
		u32 user_data_size;

		r = -EINVAL;
		if (!kvm_x86_ops->get_nested_state)
			break;

		BUILD_BUG_ON(sizeof(user_data_size) != sizeof(user_kvm_nested_state->size));
		r = -EFAULT;
		if (get_user(user_data_size, &user_kvm_nested_state->size))
			break;

		r = kvm_x86_ops->get_nested_state(vcpu, user_kvm_nested_state,
						  user_data_size);
		if (r < 0)
			break;

		if (r > user_data_size) {
			if (put_user(r, &user_kvm_nested_state->size))
				r = -EFAULT;
			else
				r = -E2BIG;
			break;
		}

		r = 0;
		break;
	}
	case KVM_SET_NESTED_STATE: {
		struct kvm_nested_state __user *user_kvm_nested_state = argp;
		struct kvm_nested_state kvm_state;

		r = -EINVAL;
		if (!kvm_x86_ops->set_nested_state)
			break;

		r = -EFAULT;
		if (copy_from_user(&kvm_state, user_kvm_nested_state, sizeof(kvm_state)))
			break;

		r = -EINVAL;
		if (kvm_state.size < sizeof(kvm_state))
			break;

		if (kvm_state.flags &
		    ~(KVM_STATE_NESTED_RUN_PENDING | KVM_STATE_NESTED_GUEST_MODE
		      | KVM_STATE_NESTED_EVMCS))
			break;

		/* nested_run_pending implies guest_mode.  */
		if ((kvm_state.flags & KVM_STATE_NESTED_RUN_PENDING)
		    && !(kvm_state.flags & KVM_STATE_NESTED_GUEST_MODE))
			break;

		r = kvm_x86_ops->set_nested_state(vcpu, user_kvm_nested_state, &kvm_state);
		break;
	}
	case KVM_GET_SUPPORTED_HV_CPUID: {
		struct kvm_cpuid2 __user *cpuid_arg = argp;
		struct kvm_cpuid2 cpuid;

		r = -EFAULT;
		if (copy_from_user(&cpuid, cpuid_arg, sizeof(cpuid)))
			goto out;

		r = kvm_vcpu_ioctl_get_hv_cpuid(vcpu, &cpuid,
						cpuid_arg->entries);
		if (r)
			goto out;

		r = -EFAULT;
		if (copy_to_user(cpuid_arg, &cpuid, sizeof(cpuid)))
			goto out;
		r = 0;
		break;
	}
	default:
		r = -EINVAL;
	}
out:
	kfree(u.buffer);
out_nofree:
	vcpu_put(vcpu);
	return r;
}

vm_fault_t kvm_arch_vcpu_fault(struct kvm_vcpu *vcpu, struct vm_fault *vmf)
{
	return VM_FAULT_SIGBUS;
}

static int kvm_vm_ioctl_set_tss_addr(struct kvm *kvm, unsigned long addr)
{
	int ret;

	if (addr > (unsigned int)(-3 * PAGE_SIZE))
		return -EINVAL;
	ret = kvm_x86_ops->set_tss_addr(kvm, addr);
	return ret;
}

static int kvm_vm_ioctl_set_identity_map_addr(struct kvm *kvm,
					      u64 ident_addr)
{
	return kvm_x86_ops->set_identity_map_addr(kvm, ident_addr);
}

static int kvm_vm_ioctl_set_nr_mmu_pages(struct kvm *kvm,
					 unsigned long kvm_nr_mmu_pages)
{
	if (kvm_nr_mmu_pages < KVM_MIN_ALLOC_MMU_PAGES)
		return -EINVAL;

	mutex_lock(&kvm->slots_lock);

	kvm_mmu_change_mmu_pages(kvm, kvm_nr_mmu_pages);
	kvm->arch.n_requested_mmu_pages = kvm_nr_mmu_pages;

	mutex_unlock(&kvm->slots_lock);
	return 0;
}

static unsigned long kvm_vm_ioctl_get_nr_mmu_pages(struct kvm *kvm)
{
	return kvm->arch.n_max_mmu_pages;
}

static int kvm_vm_ioctl_get_irqchip(struct kvm *kvm, struct kvm_irqchip *chip)
{
	struct kvm_pic *pic = kvm->arch.vpic;
	int r;

	r = 0;
	switch (chip->chip_id) {
	case KVM_IRQCHIP_PIC_MASTER:
		memcpy(&chip->chip.pic, &pic->pics[0],
			sizeof(struct kvm_pic_state));
		break;
	case KVM_IRQCHIP_PIC_SLAVE:
		memcpy(&chip->chip.pic, &pic->pics[1],
			sizeof(struct kvm_pic_state));
		break;
	case KVM_IRQCHIP_IOAPIC:
		kvm_get_ioapic(kvm, &chip->chip.ioapic);
		break;
	default:
		r = -EINVAL;
		break;
	}
	return r;
}

static int kvm_vm_ioctl_set_irqchip(struct kvm *kvm, struct kvm_irqchip *chip)
{
	struct kvm_pic *pic = kvm->arch.vpic;
	int r;

	r = 0;
	switch (chip->chip_id) {
	case KVM_IRQCHIP_PIC_MASTER:
		spin_lock(&pic->lock);
		memcpy(&pic->pics[0], &chip->chip.pic,
			sizeof(struct kvm_pic_state));
		spin_unlock(&pic->lock);
		break;
	case KVM_IRQCHIP_PIC_SLAVE:
		spin_lock(&pic->lock);
		memcpy(&pic->pics[1], &chip->chip.pic,
			sizeof(struct kvm_pic_state));
		spin_unlock(&pic->lock);
		break;
	case KVM_IRQCHIP_IOAPIC:
		kvm_set_ioapic(kvm, &chip->chip.ioapic);
		break;
	default:
		r = -EINVAL;
		break;
	}
	kvm_pic_update_irq(pic);
	return r;
}

static int kvm_vm_ioctl_get_pit(struct kvm *kvm, struct kvm_pit_state *ps)
{
	struct kvm_kpit_state *kps = &kvm->arch.vpit->pit_state;

	BUILD_BUG_ON(sizeof(*ps) != sizeof(kps->channels));

	mutex_lock(&kps->lock);
	memcpy(ps, &kps->channels, sizeof(*ps));
	mutex_unlock(&kps->lock);
	return 0;
}

static int kvm_vm_ioctl_set_pit(struct kvm *kvm, struct kvm_pit_state *ps)
{
	int i;
	struct kvm_pit *pit = kvm->arch.vpit;

	mutex_lock(&pit->pit_state.lock);
	memcpy(&pit->pit_state.channels, ps, sizeof(*ps));
	for (i = 0; i < 3; i++)
		kvm_pit_load_count(pit, i, ps->channels[i].count, 0);
	mutex_unlock(&pit->pit_state.lock);
	return 0;
}

static int kvm_vm_ioctl_get_pit2(struct kvm *kvm, struct kvm_pit_state2 *ps)
{
	mutex_lock(&kvm->arch.vpit->pit_state.lock);
	memcpy(ps->channels, &kvm->arch.vpit->pit_state.channels,
		sizeof(ps->channels));
	ps->flags = kvm->arch.vpit->pit_state.flags;
	mutex_unlock(&kvm->arch.vpit->pit_state.lock);
	memset(&ps->reserved, 0, sizeof(ps->reserved));
	return 0;
}

static int kvm_vm_ioctl_set_pit2(struct kvm *kvm, struct kvm_pit_state2 *ps)
{
	int start = 0;
	int i;
	u32 prev_legacy, cur_legacy;
	struct kvm_pit *pit = kvm->arch.vpit;

	mutex_lock(&pit->pit_state.lock);
	prev_legacy = pit->pit_state.flags & KVM_PIT_FLAGS_HPET_LEGACY;
	cur_legacy = ps->flags & KVM_PIT_FLAGS_HPET_LEGACY;
	if (!prev_legacy && cur_legacy)
		start = 1;
	memcpy(&pit->pit_state.channels, &ps->channels,
	       sizeof(pit->pit_state.channels));
	pit->pit_state.flags = ps->flags;
	for (i = 0; i < 3; i++)
		kvm_pit_load_count(pit, i, pit->pit_state.channels[i].count,
				   start && i == 0);
	mutex_unlock(&pit->pit_state.lock);
	return 0;
}

static int kvm_vm_ioctl_reinject(struct kvm *kvm,
				 struct kvm_reinject_control *control)
{
	struct kvm_pit *pit = kvm->arch.vpit;

	if (!pit)
		return -ENXIO;

	/* pit->pit_state.lock was overloaded to prevent userspace from getting
	 * an inconsistent state after running multiple KVM_REINJECT_CONTROL
	 * ioctls in parallel.  Use a separate lock if that ioctl isn't rare.
	 */
	mutex_lock(&pit->pit_state.lock);
	kvm_pit_set_reinject(pit, control->pit_reinject);
	mutex_unlock(&pit->pit_state.lock);

	return 0;
}

/**
 * kvm_vm_ioctl_get_dirty_log - get and clear the log of dirty pages in a slot
 * @kvm: kvm instance
 * @log: slot id and address to which we copy the log
 *
 * Steps 1-4 below provide general overview of dirty page logging. See
 * kvm_get_dirty_log_protect() function description for additional details.
 *
 * We call kvm_get_dirty_log_protect() to handle steps 1-3, upon return we
 * always flush the TLB (step 4) even if previous step failed  and the dirty
 * bitmap may be corrupt. Regardless of previous outcome the KVM logging API
 * does not preclude user space subsequent dirty log read. Flushing TLB ensures
 * writes will be marked dirty for next log read.
 *
 *   1. Take a snapshot of the bit and clear it if needed.
 *   2. Write protect the corresponding page.
 *   3. Copy the snapshot to the userspace.
 *   4. Flush TLB's if needed.
 */
int kvm_vm_ioctl_get_dirty_log(struct kvm *kvm, struct kvm_dirty_log *log)
{
	bool flush = false;
	int r;

	mutex_lock(&kvm->slots_lock);

	/*
	 * Flush potentially hardware-cached dirty pages to dirty_bitmap.
	 */
	if (kvm_x86_ops->flush_log_dirty)
		kvm_x86_ops->flush_log_dirty(kvm);

	r = kvm_get_dirty_log_protect(kvm, log, &flush);

	/*
	 * All the TLBs can be flushed out of mmu lock, see the comments in
	 * kvm_mmu_slot_remove_write_access().
	 */
	lockdep_assert_held(&kvm->slots_lock);
	if (flush)
		kvm_flush_remote_tlbs(kvm);

	mutex_unlock(&kvm->slots_lock);
	return r;
}

int kvm_vm_ioctl_clear_dirty_log(struct kvm *kvm, struct kvm_clear_dirty_log *log)
{
	bool flush = false;
	int r;

	mutex_lock(&kvm->slots_lock);

	/*
	 * Flush potentially hardware-cached dirty pages to dirty_bitmap.
	 */
	if (kvm_x86_ops->flush_log_dirty)
		kvm_x86_ops->flush_log_dirty(kvm);

	r = kvm_clear_dirty_log_protect(kvm, log, &flush);

	/*
	 * All the TLBs can be flushed out of mmu lock, see the comments in
	 * kvm_mmu_slot_remove_write_access().
	 */
	lockdep_assert_held(&kvm->slots_lock);
	if (flush)
		kvm_flush_remote_tlbs(kvm);

	mutex_unlock(&kvm->slots_lock);
	return r;
}

int kvm_vm_ioctl_irq_line(struct kvm *kvm, struct kvm_irq_level *irq_event,
			bool line_status)
{
	if (!irqchip_in_kernel(kvm))
		return -ENXIO;

	irq_event->status = kvm_set_irq(kvm, KVM_USERSPACE_IRQ_SOURCE_ID,
					irq_event->irq, irq_event->level,
					line_status);
	return 0;
}

int kvm_vm_ioctl_enable_cap(struct kvm *kvm,
			    struct kvm_enable_cap *cap)
{
	int r;

	if (cap->flags)
		return -EINVAL;

	switch (cap->cap) {
	case KVM_CAP_DISABLE_QUIRKS:
		kvm->arch.disabled_quirks = cap->args[0];
		r = 0;
		break;
	case KVM_CAP_SPLIT_IRQCHIP: {
		mutex_lock(&kvm->lock);
		r = -EINVAL;
		if (cap->args[0] > MAX_NR_RESERVED_IOAPIC_PINS)
			goto split_irqchip_unlock;
		r = -EEXIST;
		if (irqchip_in_kernel(kvm))
			goto split_irqchip_unlock;
		if (kvm->created_vcpus)
			goto split_irqchip_unlock;
		r = kvm_setup_empty_irq_routing(kvm);
		if (r)
			goto split_irqchip_unlock;
		/* Pairs with irqchip_in_kernel. */
		smp_wmb();
		kvm->arch.irqchip_mode = KVM_IRQCHIP_SPLIT;
		kvm->arch.nr_reserved_ioapic_pins = cap->args[0];
		r = 0;
split_irqchip_unlock:
		mutex_unlock(&kvm->lock);
		break;
	}
	case KVM_CAP_X2APIC_API:
		r = -EINVAL;
		if (cap->args[0] & ~KVM_X2APIC_API_VALID_FLAGS)
			break;

		if (cap->args[0] & KVM_X2APIC_API_USE_32BIT_IDS)
			kvm->arch.x2apic_format = true;
		if (cap->args[0] & KVM_X2APIC_API_DISABLE_BROADCAST_QUIRK)
			kvm->arch.x2apic_broadcast_quirk_disabled = true;

		r = 0;
		break;
	case KVM_CAP_X86_DISABLE_EXITS:
		r = -EINVAL;
		if (cap->args[0] & ~KVM_X86_DISABLE_VALID_EXITS)
			break;

		if ((cap->args[0] & KVM_X86_DISABLE_EXITS_MWAIT) &&
			kvm_can_mwait_in_guest())
			kvm->arch.mwait_in_guest = true;
		if (cap->args[0] & KVM_X86_DISABLE_EXITS_HLT)
			kvm->arch.hlt_in_guest = true;
		if (cap->args[0] & KVM_X86_DISABLE_EXITS_PAUSE)
			kvm->arch.pause_in_guest = true;
		r = 0;
		break;
	case KVM_CAP_MSR_PLATFORM_INFO:
		kvm->arch.guest_can_read_msr_platform_info = cap->args[0];
		r = 0;
		break;
	case KVM_CAP_EXCEPTION_PAYLOAD:
		kvm->arch.exception_payload_enabled = cap->args[0];
		r = 0;
		break;
	default:
		r = -EINVAL;
		break;
	}
	return r;
}

long kvm_arch_vm_ioctl(struct file *filp,
		       unsigned int ioctl, unsigned long arg)
{
	struct kvm *kvm = filp->private_data;
	void __user *argp = (void __user *)arg;
	int r = -ENOTTY;
	/*
	 * This union makes it completely explicit to gcc-3.x
	 * that these two variables' stack usage should be
	 * combined, not added together.
	 */
	union {
		struct kvm_pit_state ps;
		struct kvm_pit_state2 ps2;
		struct kvm_pit_config pit_config;
	} u;

	switch (ioctl) {
	case KVM_SET_TSS_ADDR:
		r = kvm_vm_ioctl_set_tss_addr(kvm, arg);
		break;
	case KVM_SET_IDENTITY_MAP_ADDR: {
		u64 ident_addr;

		mutex_lock(&kvm->lock);
		r = -EINVAL;
		if (kvm->created_vcpus)
			goto set_identity_unlock;
		r = -EFAULT;
		if (copy_from_user(&ident_addr, argp, sizeof(ident_addr)))
			goto set_identity_unlock;
		r = kvm_vm_ioctl_set_identity_map_addr(kvm, ident_addr);
set_identity_unlock:
		mutex_unlock(&kvm->lock);
		break;
	}
	case KVM_SET_NR_MMU_PAGES:
		r = kvm_vm_ioctl_set_nr_mmu_pages(kvm, arg);
		break;
	case KVM_GET_NR_MMU_PAGES:
		r = kvm_vm_ioctl_get_nr_mmu_pages(kvm);
		break;
	case KVM_CREATE_IRQCHIP: {
		mutex_lock(&kvm->lock);

		r = -EEXIST;
		if (irqchip_in_kernel(kvm))
			goto create_irqchip_unlock;

		r = -EINVAL;
		if (kvm->created_vcpus)
			goto create_irqchip_unlock;

		r = kvm_pic_init(kvm);
		if (r)
			goto create_irqchip_unlock;

		r = kvm_ioapic_init(kvm);
		if (r) {
			kvm_pic_destroy(kvm);
			goto create_irqchip_unlock;
		}

		r = kvm_setup_default_irq_routing(kvm);
		if (r) {
			kvm_ioapic_destroy(kvm);
			kvm_pic_destroy(kvm);
			goto create_irqchip_unlock;
		}
		/* Write kvm->irq_routing before enabling irqchip_in_kernel. */
		smp_wmb();
		kvm->arch.irqchip_mode = KVM_IRQCHIP_KERNEL;
	create_irqchip_unlock:
		mutex_unlock(&kvm->lock);
		break;
	}
	case KVM_CREATE_PIT:
		u.pit_config.flags = KVM_PIT_SPEAKER_DUMMY;
		goto create_pit;
	case KVM_CREATE_PIT2:
		r = -EFAULT;
		if (copy_from_user(&u.pit_config, argp,
				   sizeof(struct kvm_pit_config)))
			goto out;
	create_pit:
		mutex_lock(&kvm->lock);
		r = -EEXIST;
		if (kvm->arch.vpit)
			goto create_pit_unlock;
		r = -ENOMEM;
		kvm->arch.vpit = kvm_create_pit(kvm, u.pit_config.flags);
		if (kvm->arch.vpit)
			r = 0;
	create_pit_unlock:
		mutex_unlock(&kvm->lock);
		break;
	case KVM_GET_IRQCHIP: {
		/* 0: PIC master, 1: PIC slave, 2: IOAPIC */
		struct kvm_irqchip *chip;

		chip = memdup_user(argp, sizeof(*chip));
		if (IS_ERR(chip)) {
			r = PTR_ERR(chip);
			goto out;
		}

		r = -ENXIO;
		if (!irqchip_kernel(kvm))
			goto get_irqchip_out;
		r = kvm_vm_ioctl_get_irqchip(kvm, chip);
		if (r)
			goto get_irqchip_out;
		r = -EFAULT;
		if (copy_to_user(argp, chip, sizeof(*chip)))
			goto get_irqchip_out;
		r = 0;
	get_irqchip_out:
		kfree(chip);
		break;
	}
	case KVM_SET_IRQCHIP: {
		/* 0: PIC master, 1: PIC slave, 2: IOAPIC */
		struct kvm_irqchip *chip;

		chip = memdup_user(argp, sizeof(*chip));
		if (IS_ERR(chip)) {
			r = PTR_ERR(chip);
			goto out;
		}

		r = -ENXIO;
		if (!irqchip_kernel(kvm))
			goto set_irqchip_out;
		r = kvm_vm_ioctl_set_irqchip(kvm, chip);
		if (r)
			goto set_irqchip_out;
		r = 0;
	set_irqchip_out:
		kfree(chip);
		break;
	}
	case KVM_GET_PIT: {
		r = -EFAULT;
		if (copy_from_user(&u.ps, argp, sizeof(struct kvm_pit_state)))
			goto out;
		r = -ENXIO;
		if (!kvm->arch.vpit)
			goto out;
		r = kvm_vm_ioctl_get_pit(kvm, &u.ps);
		if (r)
			goto out;
		r = -EFAULT;
		if (copy_to_user(argp, &u.ps, sizeof(struct kvm_pit_state)))
			goto out;
		r = 0;
		break;
	}
	case KVM_SET_PIT: {
		r = -EFAULT;
		if (copy_from_user(&u.ps, argp, sizeof(u.ps)))
			goto out;
		r = -ENXIO;
		if (!kvm->arch.vpit)
			goto out;
		r = kvm_vm_ioctl_set_pit(kvm, &u.ps);
		break;
	}
	case KVM_GET_PIT2: {
		r = -ENXIO;
		if (!kvm->arch.vpit)
			goto out;
		r = kvm_vm_ioctl_get_pit2(kvm, &u.ps2);
		if (r)
			goto out;
		r = -EFAULT;
		if (copy_to_user(argp, &u.ps2, sizeof(u.ps2)))
			goto out;
		r = 0;
		break;
	}
	case KVM_SET_PIT2: {
		r = -EFAULT;
		if (copy_from_user(&u.ps2, argp, sizeof(u.ps2)))
			goto out;
		r = -ENXIO;
		if (!kvm->arch.vpit)
			goto out;
		r = kvm_vm_ioctl_set_pit2(kvm, &u.ps2);
		break;
	}
	case KVM_REINJECT_CONTROL: {
		struct kvm_reinject_control control;
		r =  -EFAULT;
		if (copy_from_user(&control, argp, sizeof(control)))
			goto out;
		r = kvm_vm_ioctl_reinject(kvm, &control);
		break;
	}
	case KVM_SET_BOOT_CPU_ID:
		r = 0;
		mutex_lock(&kvm->lock);
		if (kvm->created_vcpus)
			r = -EBUSY;
		else
			kvm->arch.bsp_vcpu_id = arg;
		mutex_unlock(&kvm->lock);
		break;
	case KVM_XEN_HVM_CONFIG: {
		struct kvm_xen_hvm_config xhc;
		r = -EFAULT;
		if (copy_from_user(&xhc, argp, sizeof(xhc)))
			goto out;
		r = -EINVAL;
		if (xhc.flags)
			goto out;
		memcpy(&kvm->arch.xen_hvm_config, &xhc, sizeof(xhc));
		r = 0;
		break;
	}
	case KVM_SET_CLOCK: {
		struct kvm_clock_data user_ns;
		u64 now_ns;

		r = -EFAULT;
		if (copy_from_user(&user_ns, argp, sizeof(user_ns)))
			goto out;

		r = -EINVAL;
		if (user_ns.flags)
			goto out;

		r = 0;
		/*
		 * TODO: userspace has to take care of races with VCPU_RUN, so
		 * kvm_gen_update_masterclock() can be cut down to locked
		 * pvclock_update_vm_gtod_copy().
		 */
		kvm_gen_update_masterclock(kvm);
		now_ns = get_kvmclock_ns(kvm);
		kvm->arch.kvmclock_offset += user_ns.clock - now_ns;
		kvm_make_all_cpus_request(kvm, KVM_REQ_CLOCK_UPDATE);
		break;
	}
	case KVM_GET_CLOCK: {
		struct kvm_clock_data user_ns;
		u64 now_ns;

		now_ns = get_kvmclock_ns(kvm);
		user_ns.clock = now_ns;
		user_ns.flags = kvm->arch.use_master_clock ? KVM_CLOCK_TSC_STABLE : 0;
		memset(&user_ns.pad, 0, sizeof(user_ns.pad));

		r = -EFAULT;
		if (copy_to_user(argp, &user_ns, sizeof(user_ns)))
			goto out;
		r = 0;
		break;
	}
	case KVM_MEMORY_ENCRYPT_OP: {
		r = -ENOTTY;
		if (kvm_x86_ops->mem_enc_op)
			r = kvm_x86_ops->mem_enc_op(kvm, argp);
		break;
	}
	case KVM_MEMORY_ENCRYPT_REG_REGION: {
		struct kvm_enc_region region;

		r = -EFAULT;
		if (copy_from_user(&region, argp, sizeof(region)))
			goto out;

		r = -ENOTTY;
		if (kvm_x86_ops->mem_enc_reg_region)
			r = kvm_x86_ops->mem_enc_reg_region(kvm, &region);
		break;
	}
	case KVM_MEMORY_ENCRYPT_UNREG_REGION: {
		struct kvm_enc_region region;

		r = -EFAULT;
		if (copy_from_user(&region, argp, sizeof(region)))
			goto out;

		r = -ENOTTY;
		if (kvm_x86_ops->mem_enc_unreg_region)
			r = kvm_x86_ops->mem_enc_unreg_region(kvm, &region);
		break;
	}
	case KVM_HYPERV_EVENTFD: {
		struct kvm_hyperv_eventfd hvevfd;

		r = -EFAULT;
		if (copy_from_user(&hvevfd, argp, sizeof(hvevfd)))
			goto out;
		r = kvm_vm_ioctl_hv_eventfd(kvm, &hvevfd);
		break;
	}
	default:
		r = -ENOTTY;
	}
out:
	return r;
}

static void kvm_init_msr_list(void)
{
	u32 dummy[2];
	unsigned i, j;

	for (i = j = 0; i < ARRAY_SIZE(msrs_to_save); i++) {
		if (rdmsr_safe(msrs_to_save[i], &dummy[0], &dummy[1]) < 0)
			continue;

		/*
		 * Even MSRs that are valid in the host may not be exposed
		 * to the guests in some cases.
		 */
		switch (msrs_to_save[i]) {
		case MSR_IA32_BNDCFGS:
			if (!kvm_mpx_supported())
				continue;
			break;
		case MSR_TSC_AUX:
			if (!kvm_x86_ops->rdtscp_supported())
				continue;
			break;
		case MSR_IA32_RTIT_CTL:
		case MSR_IA32_RTIT_STATUS:
			if (!kvm_x86_ops->pt_supported())
				continue;
			break;
		case MSR_IA32_RTIT_CR3_MATCH:
			if (!kvm_x86_ops->pt_supported() ||
			    !intel_pt_validate_hw_cap(PT_CAP_cr3_filtering))
				continue;
			break;
		case MSR_IA32_RTIT_OUTPUT_BASE:
		case MSR_IA32_RTIT_OUTPUT_MASK:
			if (!kvm_x86_ops->pt_supported() ||
				(!intel_pt_validate_hw_cap(PT_CAP_topa_output) &&
				 !intel_pt_validate_hw_cap(PT_CAP_single_range_output)))
				continue;
			break;
		case MSR_IA32_RTIT_ADDR0_A ... MSR_IA32_RTIT_ADDR3_B: {
			if (!kvm_x86_ops->pt_supported() ||
				msrs_to_save[i] - MSR_IA32_RTIT_ADDR0_A >=
				intel_pt_validate_hw_cap(PT_CAP_num_address_ranges) * 2)
				continue;
			break;
		}
		default:
			break;
		}

		if (j < i)
			msrs_to_save[j] = msrs_to_save[i];
		j++;
	}
	num_msrs_to_save = j;

	for (i = j = 0; i < ARRAY_SIZE(emulated_msrs); i++) {
		if (!kvm_x86_ops->has_emulated_msr(emulated_msrs[i]))
			continue;

		if (j < i)
			emulated_msrs[j] = emulated_msrs[i];
		j++;
	}
	num_emulated_msrs = j;

	for (i = j = 0; i < ARRAY_SIZE(msr_based_features); i++) {
		struct kvm_msr_entry msr;

		msr.index = msr_based_features[i];
		if (kvm_get_msr_feature(&msr))
			continue;

		if (j < i)
			msr_based_features[j] = msr_based_features[i];
		j++;
	}
	num_msr_based_features = j;
}

static int vcpu_mmio_write(struct kvm_vcpu *vcpu, gpa_t addr, int len,
			   const void *v)
{
	int handled = 0;
	int n;

	do {
		n = min(len, 8);
		if (!(lapic_in_kernel(vcpu) &&
		      !kvm_iodevice_write(vcpu, &vcpu->arch.apic->dev, addr, n, v))
		    && kvm_io_bus_write(vcpu, KVM_MMIO_BUS, addr, n, v))
			break;
		handled += n;
		addr += n;
		len -= n;
		v += n;
	} while (len);

	return handled;
}

static int vcpu_mmio_read(struct kvm_vcpu *vcpu, gpa_t addr, int len, void *v)
{
	int handled = 0;
	int n;

	do {
		n = min(len, 8);
		if (!(lapic_in_kernel(vcpu) &&
		      !kvm_iodevice_read(vcpu, &vcpu->arch.apic->dev,
					 addr, n, v))
		    && kvm_io_bus_read(vcpu, KVM_MMIO_BUS, addr, n, v))
			break;
		trace_kvm_mmio(KVM_TRACE_MMIO_READ, n, addr, v);
		handled += n;
		addr += n;
		len -= n;
		v += n;
	} while (len);

	return handled;
}

static void kvm_set_segment(struct kvm_vcpu *vcpu,
			struct kvm_segment *var, int seg)
{
	kvm_x86_ops->set_segment(vcpu, var, seg);
}

void kvm_get_segment(struct kvm_vcpu *vcpu,
		     struct kvm_segment *var, int seg)
{
	kvm_x86_ops->get_segment(vcpu, var, seg);
}

gpa_t translate_nested_gpa(struct kvm_vcpu *vcpu, gpa_t gpa, u32 access,
			   struct x86_exception *exception)
{
	gpa_t t_gpa;

	BUG_ON(!mmu_is_nested(vcpu));

	/* NPT walks are always user-walks */
	access |= PFERR_USER_MASK;
	t_gpa  = vcpu->arch.mmu->gva_to_gpa(vcpu, gpa, access, exception);

	return t_gpa;
}

gpa_t kvm_mmu_gva_to_gpa_read(struct kvm_vcpu *vcpu, gva_t gva,
			      struct x86_exception *exception)
{
	u32 access = (kvm_x86_ops->get_cpl(vcpu) == 3) ? PFERR_USER_MASK : 0;
	return vcpu->arch.walk_mmu->gva_to_gpa(vcpu, gva, access, exception);
}

 gpa_t kvm_mmu_gva_to_gpa_fetch(struct kvm_vcpu *vcpu, gva_t gva,
				struct x86_exception *exception)
{
	u32 access = (kvm_x86_ops->get_cpl(vcpu) == 3) ? PFERR_USER_MASK : 0;
	access |= PFERR_FETCH_MASK;
	return vcpu->arch.walk_mmu->gva_to_gpa(vcpu, gva, access, exception);
}

gpa_t kvm_mmu_gva_to_gpa_write(struct kvm_vcpu *vcpu, gva_t gva,
			       struct x86_exception *exception)
{
	u32 access = (kvm_x86_ops->get_cpl(vcpu) == 3) ? PFERR_USER_MASK : 0;
	access |= PFERR_WRITE_MASK;
	return vcpu->arch.walk_mmu->gva_to_gpa(vcpu, gva, access, exception);
}

/* uses this to access any guest's mapped memory without checking CPL */
gpa_t kvm_mmu_gva_to_gpa_system(struct kvm_vcpu *vcpu, gva_t gva,
				struct x86_exception *exception)
{
	return vcpu->arch.walk_mmu->gva_to_gpa(vcpu, gva, 0, exception);
}

static int kvm_read_guest_virt_helper(gva_t addr, void *val, unsigned int bytes,
				      struct kvm_vcpu *vcpu, u32 access,
				      struct x86_exception *exception)
{
	void *data = val;
	int r = X86EMUL_CONTINUE;

	while (bytes) {
		gpa_t gpa = vcpu->arch.walk_mmu->gva_to_gpa(vcpu, addr, access,
							    exception);
		unsigned offset = addr & (PAGE_SIZE-1);
		unsigned toread = min(bytes, (unsigned)PAGE_SIZE - offset);
		int ret;

		if (gpa == UNMAPPED_GVA)
			return X86EMUL_PROPAGATE_FAULT;
		ret = kvm_vcpu_read_guest_page(vcpu, gpa >> PAGE_SHIFT, data,
					       offset, toread);
		if (ret < 0) {
			r = X86EMUL_IO_NEEDED;
			goto out;
		}

		bytes -= toread;
		data += toread;
		addr += toread;
	}
out:
	return r;
}

/* used for instruction fetching */
static int kvm_fetch_guest_virt(struct x86_emulate_ctxt *ctxt,
				gva_t addr, void *val, unsigned int bytes,
				struct x86_exception *exception)
{
	struct kvm_vcpu *vcpu = emul_to_vcpu(ctxt);
	u32 access = (kvm_x86_ops->get_cpl(vcpu) == 3) ? PFERR_USER_MASK : 0;
	unsigned offset;
	int ret;

	/* Inline kvm_read_guest_virt_helper for speed.  */
	gpa_t gpa = vcpu->arch.walk_mmu->gva_to_gpa(vcpu, addr, access|PFERR_FETCH_MASK,
						    exception);
	if (unlikely(gpa == UNMAPPED_GVA))
		return X86EMUL_PROPAGATE_FAULT;

	offset = addr & (PAGE_SIZE-1);
	if (WARN_ON(offset + bytes > PAGE_SIZE))
		bytes = (unsigned)PAGE_SIZE - offset;
	ret = kvm_vcpu_read_guest_page(vcpu, gpa >> PAGE_SHIFT, val,
				       offset, bytes);
	if (unlikely(ret < 0))
		return X86EMUL_IO_NEEDED;

	return X86EMUL_CONTINUE;
}

int kvm_read_guest_virt(struct kvm_vcpu *vcpu,
			       gva_t addr, void *val, unsigned int bytes,
			       struct x86_exception *exception)
{
	u32 access = (kvm_x86_ops->get_cpl(vcpu) == 3) ? PFERR_USER_MASK : 0;

	/*
	 * FIXME: this should call handle_emulation_failure if X86EMUL_IO_NEEDED
	 * is returned, but our callers are not ready for that and they blindly
	 * call kvm_inject_page_fault.  Ensure that they at least do not leak
	 * uninitialized kernel stack memory into cr2 and error code.
	 */
	memset(exception, 0, sizeof(*exception));
	return kvm_read_guest_virt_helper(addr, val, bytes, vcpu, access,
					  exception);
}
EXPORT_SYMBOL_GPL(kvm_read_guest_virt);

static int emulator_read_std(struct x86_emulate_ctxt *ctxt,
			     gva_t addr, void *val, unsigned int bytes,
			     struct x86_exception *exception, bool system)
{
	struct kvm_vcpu *vcpu = emul_to_vcpu(ctxt);
	u32 access = 0;

	if (!system && kvm_x86_ops->get_cpl(vcpu) == 3)
		access |= PFERR_USER_MASK;

	return kvm_read_guest_virt_helper(addr, val, bytes, vcpu, access, exception);
}

static int kvm_read_guest_phys_system(struct x86_emulate_ctxt *ctxt,
		unsigned long addr, void *val, unsigned int bytes)
{
	struct kvm_vcpu *vcpu = emul_to_vcpu(ctxt);
	int r = kvm_vcpu_read_guest(vcpu, addr, val, bytes);

	return r < 0 ? X86EMUL_IO_NEEDED : X86EMUL_CONTINUE;
}

static int kvm_write_guest_virt_helper(gva_t addr, void *val, unsigned int bytes,
				      struct kvm_vcpu *vcpu, u32 access,
				      struct x86_exception *exception)
{
	void *data = val;
	int r = X86EMUL_CONTINUE;

	while (bytes) {
		gpa_t gpa =  vcpu->arch.walk_mmu->gva_to_gpa(vcpu, addr,
							     access,
							     exception);
		unsigned offset = addr & (PAGE_SIZE-1);
		unsigned towrite = min(bytes, (unsigned)PAGE_SIZE - offset);
		int ret;

		if (gpa == UNMAPPED_GVA)
			return X86EMUL_PROPAGATE_FAULT;
		ret = kvm_vcpu_write_guest(vcpu, gpa, data, towrite);
		if (ret < 0) {
			r = X86EMUL_IO_NEEDED;
			goto out;
		}

		bytes -= towrite;
		data += towrite;
		addr += towrite;
	}
out:
	return r;
}

static int emulator_write_std(struct x86_emulate_ctxt *ctxt, gva_t addr, void *val,
			      unsigned int bytes, struct x86_exception *exception,
			      bool system)
{
	struct kvm_vcpu *vcpu = emul_to_vcpu(ctxt);
	u32 access = PFERR_WRITE_MASK;

	if (!system && kvm_x86_ops->get_cpl(vcpu) == 3)
		access |= PFERR_USER_MASK;

	return kvm_write_guest_virt_helper(addr, val, bytes, vcpu,
					   access, exception);
}

int kvm_write_guest_virt_system(struct kvm_vcpu *vcpu, gva_t addr, void *val,
				unsigned int bytes, struct x86_exception *exception)
{
	/* kvm_write_guest_virt_system can pull in tons of pages. */
	vcpu->arch.l1tf_flush_l1d = true;

	return kvm_write_guest_virt_helper(addr, val, bytes, vcpu,
					   PFERR_WRITE_MASK, exception);
}
EXPORT_SYMBOL_GPL(kvm_write_guest_virt_system);

int handle_ud(struct kvm_vcpu *vcpu)
{
	int emul_type = EMULTYPE_TRAP_UD;
	enum emulation_result er;
	char sig[5]; /* ud2; .ascii "kvm" */
	struct x86_exception e;

	if (force_emulation_prefix &&
	    kvm_read_guest_virt(vcpu, kvm_get_linear_rip(vcpu),
				sig, sizeof(sig), &e) == 0 &&
	    memcmp(sig, "\xf\xbkvm", sizeof(sig)) == 0) {
		kvm_rip_write(vcpu, kvm_rip_read(vcpu) + sizeof(sig));
		emul_type = 0;
	}

	er = kvm_emulate_instruction(vcpu, emul_type);
	if (er == EMULATE_USER_EXIT)
		return 0;
	if (er != EMULATE_DONE)
		kvm_queue_exception(vcpu, UD_VECTOR);
	return 1;
}
EXPORT_SYMBOL_GPL(handle_ud);

static int vcpu_is_mmio_gpa(struct kvm_vcpu *vcpu, unsigned long gva,
			    gpa_t gpa, bool write)
{
	/* For APIC access vmexit */
	if ((gpa & PAGE_MASK) == APIC_DEFAULT_PHYS_BASE)
		return 1;

	if (vcpu_match_mmio_gpa(vcpu, gpa)) {
		trace_vcpu_match_mmio(gva, gpa, write, true);
		return 1;
	}

	return 0;
}

static int vcpu_mmio_gva_to_gpa(struct kvm_vcpu *vcpu, unsigned long gva,
				gpa_t *gpa, struct x86_exception *exception,
				bool write)
{
	u32 access = ((kvm_x86_ops->get_cpl(vcpu) == 3) ? PFERR_USER_MASK : 0)
		| (write ? PFERR_WRITE_MASK : 0);

	/*
	 * currently PKRU is only applied to ept enabled guest so
	 * there is no pkey in EPT page table for L1 guest or EPT
	 * shadow page table for L2 guest.
	 */
	if (vcpu_match_mmio_gva(vcpu, gva)
	    && !permission_fault(vcpu, vcpu->arch.walk_mmu,
				 vcpu->arch.access, 0, access)) {
		*gpa = vcpu->arch.mmio_gfn << PAGE_SHIFT |
					(gva & (PAGE_SIZE - 1));
		trace_vcpu_match_mmio(gva, *gpa, write, false);
		return 1;
	}

	*gpa = vcpu->arch.walk_mmu->gva_to_gpa(vcpu, gva, access, exception);

	if (*gpa == UNMAPPED_GVA)
		return -1;

	return vcpu_is_mmio_gpa(vcpu, gva, *gpa, write);
}

int emulator_write_phys(struct kvm_vcpu *vcpu, gpa_t gpa,
			const void *val, int bytes)
{
	int ret;

	ret = kvm_vcpu_write_guest(vcpu, gpa, val, bytes);
	if (ret < 0)
		return 0;
	kvm_page_track_write(vcpu, gpa, val, bytes);
	return 1;
}

struct read_write_emulator_ops {
	int (*read_write_prepare)(struct kvm_vcpu *vcpu, void *val,
				  int bytes);
	int (*read_write_emulate)(struct kvm_vcpu *vcpu, gpa_t gpa,
				  void *val, int bytes);
	int (*read_write_mmio)(struct kvm_vcpu *vcpu, gpa_t gpa,
			       int bytes, void *val);
	int (*read_write_exit_mmio)(struct kvm_vcpu *vcpu, gpa_t gpa,
				    void *val, int bytes);
	bool write;
};

static int read_prepare(struct kvm_vcpu *vcpu, void *val, int bytes)
{
	if (vcpu->mmio_read_completed) {
		trace_kvm_mmio(KVM_TRACE_MMIO_READ, bytes,
			       vcpu->mmio_fragments[0].gpa, val);
		vcpu->mmio_read_completed = 0;
		return 1;
	}

	return 0;
}

static int read_emulate(struct kvm_vcpu *vcpu, gpa_t gpa,
			void *val, int bytes)
{
	return !kvm_vcpu_read_guest(vcpu, gpa, val, bytes);
}

static int write_emulate(struct kvm_vcpu *vcpu, gpa_t gpa,
			 void *val, int bytes)
{
	return emulator_write_phys(vcpu, gpa, val, bytes);
}

static int write_mmio(struct kvm_vcpu *vcpu, gpa_t gpa, int bytes, void *val)
{
	trace_kvm_mmio(KVM_TRACE_MMIO_WRITE, bytes, gpa, val);
	return vcpu_mmio_write(vcpu, gpa, bytes, val);
}

static int read_exit_mmio(struct kvm_vcpu *vcpu, gpa_t gpa,
			  void *val, int bytes)
{
	trace_kvm_mmio(KVM_TRACE_MMIO_READ_UNSATISFIED, bytes, gpa, NULL);
	return X86EMUL_IO_NEEDED;
}

static int write_exit_mmio(struct kvm_vcpu *vcpu, gpa_t gpa,
			   void *val, int bytes)
{
	struct kvm_mmio_fragment *frag = &vcpu->mmio_fragments[0];

	memcpy(vcpu->run->mmio.data, frag->data, min(8u, frag->len));
	return X86EMUL_CONTINUE;
}

static const struct read_write_emulator_ops read_emultor = {
	.read_write_prepare = read_prepare,
	.read_write_emulate = read_emulate,
	.read_write_mmio = vcpu_mmio_read,
	.read_write_exit_mmio = read_exit_mmio,
};

static const struct read_write_emulator_ops write_emultor = {
	.read_write_emulate = write_emulate,
	.read_write_mmio = write_mmio,
	.read_write_exit_mmio = write_exit_mmio,
	.write = true,
};

static int emulator_read_write_onepage(unsigned long addr, void *val,
				       unsigned int bytes,
				       struct x86_exception *exception,
				       struct kvm_vcpu *vcpu,
				       const struct read_write_emulator_ops *ops)
{
	gpa_t gpa;
	int handled, ret;
	bool write = ops->write;
	struct kvm_mmio_fragment *frag;
	struct x86_emulate_ctxt *ctxt = &vcpu->arch.emulate_ctxt;

	/*
	 * If the exit was due to a NPF we may already have a GPA.
	 * If the GPA is present, use it to avoid the GVA to GPA table walk.
	 * Note, this cannot be used on string operations since string
	 * operation using rep will only have the initial GPA from the NPF
	 * occurred.
	 */
	if (vcpu->arch.gpa_available &&
	    emulator_can_use_gpa(ctxt) &&
	    (addr & ~PAGE_MASK) == (vcpu->arch.gpa_val & ~PAGE_MASK)) {
		gpa = vcpu->arch.gpa_val;
		ret = vcpu_is_mmio_gpa(vcpu, addr, gpa, write);
	} else {
		ret = vcpu_mmio_gva_to_gpa(vcpu, addr, &gpa, exception, write);
		if (ret < 0)
			return X86EMUL_PROPAGATE_FAULT;
	}

	if (!ret && ops->read_write_emulate(vcpu, gpa, val, bytes))
		return X86EMUL_CONTINUE;

	/*
	 * Is this MMIO handled locally?
	 */
	handled = ops->read_write_mmio(vcpu, gpa, bytes, val);
	if (handled == bytes)
		return X86EMUL_CONTINUE;

	gpa += handled;
	bytes -= handled;
	val += handled;

	WARN_ON(vcpu->mmio_nr_fragments >= KVM_MAX_MMIO_FRAGMENTS);
	frag = &vcpu->mmio_fragments[vcpu->mmio_nr_fragments++];
	frag->gpa = gpa;
	frag->data = val;
	frag->len = bytes;
	return X86EMUL_CONTINUE;
}

static int emulator_read_write(struct x86_emulate_ctxt *ctxt,
			unsigned long addr,
			void *val, unsigned int bytes,
			struct x86_exception *exception,
			const struct read_write_emulator_ops *ops)
{
	struct kvm_vcpu *vcpu = emul_to_vcpu(ctxt);
	gpa_t gpa;
	int rc;

	if (ops->read_write_prepare &&
		  ops->read_write_prepare(vcpu, val, bytes))
		return X86EMUL_CONTINUE;

	vcpu->mmio_nr_fragments = 0;

	/* Crossing a page boundary? */
	if (((addr + bytes - 1) ^ addr) & PAGE_MASK) {
		int now;

		now = -addr & ~PAGE_MASK;
		rc = emulator_read_write_onepage(addr, val, now, exception,
						 vcpu, ops);

		if (rc != X86EMUL_CONTINUE)
			return rc;
		addr += now;
		if (ctxt->mode != X86EMUL_MODE_PROT64)
			addr = (u32)addr;
		val += now;
		bytes -= now;
	}

	rc = emulator_read_write_onepage(addr, val, bytes, exception,
					 vcpu, ops);
	if (rc != X86EMUL_CONTINUE)
		return rc;

	if (!vcpu->mmio_nr_fragments)
		return rc;

	gpa = vcpu->mmio_fragments[0].gpa;

	vcpu->mmio_needed = 1;
	vcpu->mmio_cur_fragment = 0;

	vcpu->run->mmio.len = min(8u, vcpu->mmio_fragments[0].len);
	vcpu->run->mmio.is_write = vcpu->mmio_is_write = ops->write;
	vcpu->run->exit_reason = KVM_EXIT_MMIO;
	vcpu->run->mmio.phys_addr = gpa;

	return ops->read_write_exit_mmio(vcpu, gpa, val, bytes);
}

static int emulator_read_emulated(struct x86_emulate_ctxt *ctxt,
				  unsigned long addr,
				  void *val,
				  unsigned int bytes,
				  struct x86_exception *exception)
{
	return emulator_read_write(ctxt, addr, val, bytes,
				   exception, &read_emultor);
}

static int emulator_write_emulated(struct x86_emulate_ctxt *ctxt,
			    unsigned long addr,
			    const void *val,
			    unsigned int bytes,
			    struct x86_exception *exception)
{
	return emulator_read_write(ctxt, addr, (void *)val, bytes,
				   exception, &write_emultor);
}

#define CMPXCHG_TYPE(t, ptr, old, new) \
	(cmpxchg((t *)(ptr), *(t *)(old), *(t *)(new)) == *(t *)(old))

#ifdef CONFIG_X86_64
#  define CMPXCHG64(ptr, old, new) CMPXCHG_TYPE(u64, ptr, old, new)
#else
#  define CMPXCHG64(ptr, old, new) \
	(cmpxchg64((u64 *)(ptr), *(u64 *)(old), *(u64 *)(new)) == *(u64 *)(old))
#endif

static int emulator_cmpxchg_emulated(struct x86_emulate_ctxt *ctxt,
				     unsigned long addr,
				     const void *old,
				     const void *new,
				     unsigned int bytes,
				     struct x86_exception *exception)
{
	struct kvm_host_map map;
	struct kvm_vcpu *vcpu = emul_to_vcpu(ctxt);
	gpa_t gpa;
	char *kaddr;
	bool exchanged;

	/* guests cmpxchg8b have to be emulated atomically */
	if (bytes > 8 || (bytes & (bytes - 1)))
		goto emul_write;

	gpa = kvm_mmu_gva_to_gpa_write(vcpu, addr, NULL);

	if (gpa == UNMAPPED_GVA ||
	    (gpa & PAGE_MASK) == APIC_DEFAULT_PHYS_BASE)
		goto emul_write;

	if (((gpa + bytes - 1) & PAGE_MASK) != (gpa & PAGE_MASK))
		goto emul_write;

	if (kvm_vcpu_map(vcpu, gpa_to_gfn(gpa), &map))
		goto emul_write;

	kaddr = map.hva + offset_in_page(gpa);

	switch (bytes) {
	case 1:
		exchanged = CMPXCHG_TYPE(u8, kaddr, old, new);
		break;
	case 2:
		exchanged = CMPXCHG_TYPE(u16, kaddr, old, new);
		break;
	case 4:
		exchanged = CMPXCHG_TYPE(u32, kaddr, old, new);
		break;
	case 8:
		exchanged = CMPXCHG64(kaddr, old, new);
		break;
	default:
		BUG();
	}

	kvm_vcpu_unmap(vcpu, &map, true);

	if (!exchanged)
		return X86EMUL_CMPXCHG_FAILED;

	kvm_page_track_write(vcpu, gpa, new, bytes);

	return X86EMUL_CONTINUE;

emul_write:
	printk_once(KERN_WARNING "kvm: emulating exchange as write\n");

	return emulator_write_emulated(ctxt, addr, new, bytes, exception);
}

static int kernel_pio(struct kvm_vcpu *vcpu, void *pd)
{
	int r = 0, i;

	for (i = 0; i < vcpu->arch.pio.count; i++) {
		if (vcpu->arch.pio.in)
			r = kvm_io_bus_read(vcpu, KVM_PIO_BUS, vcpu->arch.pio.port,
					    vcpu->arch.pio.size, pd);
		else
			r = kvm_io_bus_write(vcpu, KVM_PIO_BUS,
					     vcpu->arch.pio.port, vcpu->arch.pio.size,
					     pd);
		if (r)
			break;
		pd += vcpu->arch.pio.size;
	}
	return r;
}

static int emulator_pio_in_out(struct kvm_vcpu *vcpu, int size,
			       unsigned short port, void *val,
			       unsigned int count, bool in)
{
	vcpu->arch.pio.port = port;
	vcpu->arch.pio.in = in;
	vcpu->arch.pio.count  = count;
	vcpu->arch.pio.size = size;

	if (!kernel_pio(vcpu, vcpu->arch.pio_data)) {
		vcpu->arch.pio.count = 0;
		return 1;
	}

	vcpu->run->exit_reason = KVM_EXIT_IO;
	vcpu->run->io.direction = in ? KVM_EXIT_IO_IN : KVM_EXIT_IO_OUT;
	vcpu->run->io.size = size;
	vcpu->run->io.data_offset = KVM_PIO_PAGE_OFFSET * PAGE_SIZE;
	vcpu->run->io.count = count;
	vcpu->run->io.port = port;

	return 0;
}

static int emulator_pio_in_emulated(struct x86_emulate_ctxt *ctxt,
				    int size, unsigned short port, void *val,
				    unsigned int count)
{
	struct kvm_vcpu *vcpu = emul_to_vcpu(ctxt);
	int ret;

	if (vcpu->arch.pio.count)
		goto data_avail;

	memset(vcpu->arch.pio_data, 0, size * count);

	ret = emulator_pio_in_out(vcpu, size, port, val, count, true);
	if (ret) {
data_avail:
		memcpy(val, vcpu->arch.pio_data, size * count);
		trace_kvm_pio(KVM_PIO_IN, port, size, count, vcpu->arch.pio_data);
		vcpu->arch.pio.count = 0;
		return 1;
	}

	return 0;
}

static int emulator_pio_out_emulated(struct x86_emulate_ctxt *ctxt,
				     int size, unsigned short port,
				     const void *val, unsigned int count)
{
	struct kvm_vcpu *vcpu = emul_to_vcpu(ctxt);

	memcpy(vcpu->arch.pio_data, val, size * count);
	trace_kvm_pio(KVM_PIO_OUT, port, size, count, vcpu->arch.pio_data);
	return emulator_pio_in_out(vcpu, size, port, (void *)val, count, false);
}

static unsigned long get_segment_base(struct kvm_vcpu *vcpu, int seg)
{
	return kvm_x86_ops->get_segment_base(vcpu, seg);
}

static void emulator_invlpg(struct x86_emulate_ctxt *ctxt, ulong address)
{
	kvm_mmu_invlpg(emul_to_vcpu(ctxt), address);
}

static int kvm_emulate_wbinvd_noskip(struct kvm_vcpu *vcpu)
{
	if (!need_emulate_wbinvd(vcpu))
		return X86EMUL_CONTINUE;

	if (kvm_x86_ops->has_wbinvd_exit()) {
		int cpu = get_cpu();

		cpumask_set_cpu(cpu, vcpu->arch.wbinvd_dirty_mask);
		smp_call_function_many(vcpu->arch.wbinvd_dirty_mask,
				wbinvd_ipi, NULL, 1);
		put_cpu();
		cpumask_clear(vcpu->arch.wbinvd_dirty_mask);
	} else
		wbinvd();
	return X86EMUL_CONTINUE;
}

int kvm_emulate_wbinvd(struct kvm_vcpu *vcpu)
{
	kvm_emulate_wbinvd_noskip(vcpu);
	return kvm_skip_emulated_instruction(vcpu);
}
EXPORT_SYMBOL_GPL(kvm_emulate_wbinvd);



static void emulator_wbinvd(struct x86_emulate_ctxt *ctxt)
{
	kvm_emulate_wbinvd_noskip(emul_to_vcpu(ctxt));
}

static int emulator_get_dr(struct x86_emulate_ctxt *ctxt, int dr,
			   unsigned long *dest)
{
	return kvm_get_dr(emul_to_vcpu(ctxt), dr, dest);
}

static int emulator_set_dr(struct x86_emulate_ctxt *ctxt, int dr,
			   unsigned long value)
{

	return __kvm_set_dr(emul_to_vcpu(ctxt), dr, value);
}

static u64 mk_cr_64(u64 curr_cr, u32 new_val)
{
	return (curr_cr & ~((1ULL << 32) - 1)) | new_val;
}

static unsigned long emulator_get_cr(struct x86_emulate_ctxt *ctxt, int cr)
{
	struct kvm_vcpu *vcpu = emul_to_vcpu(ctxt);
	unsigned long value;

	switch (cr) {
	case 0:
		value = kvm_read_cr0(vcpu);
		break;
	case 2:
		value = vcpu->arch.cr2;
		break;
	case 3:
		value = kvm_read_cr3(vcpu);
		break;
	case 4:
		value = kvm_read_cr4(vcpu);
		break;
	case 8:
		value = kvm_get_cr8(vcpu);
		break;
	default:
		kvm_err("%s: unexpected cr %u\n", __func__, cr);
		return 0;
	}

	return value;
}

static int emulator_set_cr(struct x86_emulate_ctxt *ctxt, int cr, ulong val)
{
	struct kvm_vcpu *vcpu = emul_to_vcpu(ctxt);
	int res = 0;

	switch (cr) {
	case 0:
		res = kvm_set_cr0(vcpu, mk_cr_64(kvm_read_cr0(vcpu), val));
		break;
	case 2:
		vcpu->arch.cr2 = val;
		break;
	case 3:
		res = kvm_set_cr3(vcpu, val);
		break;
	case 4:
		res = kvm_set_cr4(vcpu, mk_cr_64(kvm_read_cr4(vcpu), val));
		break;
	case 8:
		res = kvm_set_cr8(vcpu, val);
		break;
	default:
		kvm_err("%s: unexpected cr %u\n", __func__, cr);
		res = -1;
	}

	return res;
}

static int emulator_get_cpl(struct x86_emulate_ctxt *ctxt)
{
	return kvm_x86_ops->get_cpl(emul_to_vcpu(ctxt));
}

static void emulator_get_gdt(struct x86_emulate_ctxt *ctxt, struct desc_ptr *dt)
{
	kvm_x86_ops->get_gdt(emul_to_vcpu(ctxt), dt);
}

static void emulator_get_idt(struct x86_emulate_ctxt *ctxt, struct desc_ptr *dt)
{
	kvm_x86_ops->get_idt(emul_to_vcpu(ctxt), dt);
}

static void emulator_set_gdt(struct x86_emulate_ctxt *ctxt, struct desc_ptr *dt)
{
	kvm_x86_ops->set_gdt(emul_to_vcpu(ctxt), dt);
}

static void emulator_set_idt(struct x86_emulate_ctxt *ctxt, struct desc_ptr *dt)
{
	kvm_x86_ops->set_idt(emul_to_vcpu(ctxt), dt);
}

static unsigned long emulator_get_cached_segment_base(
	struct x86_emulate_ctxt *ctxt, int seg)
{
	return get_segment_base(emul_to_vcpu(ctxt), seg);
}

static bool emulator_get_segment(struct x86_emulate_ctxt *ctxt, u16 *selector,
				 struct desc_struct *desc, u32 *base3,
				 int seg)
{
	struct kvm_segment var;

	kvm_get_segment(emul_to_vcpu(ctxt), &var, seg);
	*selector = var.selector;

	if (var.unusable) {
		memset(desc, 0, sizeof(*desc));
		if (base3)
			*base3 = 0;
		return false;
	}

	if (var.g)
		var.limit >>= 12;
	set_desc_limit(desc, var.limit);
	set_desc_base(desc, (unsigned long)var.base);
#ifdef CONFIG_X86_64
	if (base3)
		*base3 = var.base >> 32;
#endif
	desc->type = var.type;
	desc->s = var.s;
	desc->dpl = var.dpl;
	desc->p = var.present;
	desc->avl = var.avl;
	desc->l = var.l;
	desc->d = var.db;
	desc->g = var.g;

	return true;
}

static void emulator_set_segment(struct x86_emulate_ctxt *ctxt, u16 selector,
				 struct desc_struct *desc, u32 base3,
				 int seg)
{
	struct kvm_vcpu *vcpu = emul_to_vcpu(ctxt);
	struct kvm_segment var;

	var.selector = selector;
	var.base = get_desc_base(desc);
#ifdef CONFIG_X86_64
	var.base |= ((u64)base3) << 32;
#endif
	var.limit = get_desc_limit(desc);
	if (desc->g)
		var.limit = (var.limit << 12) | 0xfff;
	var.type = desc->type;
	var.dpl = desc->dpl;
	var.db = desc->d;
	var.s = desc->s;
	var.l = desc->l;
	var.g = desc->g;
	var.avl = desc->avl;
	var.present = desc->p;
	var.unusable = !var.present;
	var.padding = 0;

	kvm_set_segment(vcpu, &var, seg);
	return;
}

static int emulator_get_msr(struct x86_emulate_ctxt *ctxt,
			    u32 msr_index, u64 *pdata)
{
	struct msr_data msr;
	int r;

	msr.index = msr_index;
	msr.host_initiated = false;
	r = kvm_get_msr(emul_to_vcpu(ctxt), &msr);
	if (r)
		return r;

	*pdata = msr.data;
	return 0;
}

static int emulator_set_msr(struct x86_emulate_ctxt *ctxt,
			    u32 msr_index, u64 data)
{
	struct msr_data msr;

	msr.data = data;
	msr.index = msr_index;
	msr.host_initiated = false;
	return kvm_set_msr(emul_to_vcpu(ctxt), &msr);
}

static u64 emulator_get_smbase(struct x86_emulate_ctxt *ctxt)
{
	struct kvm_vcpu *vcpu = emul_to_vcpu(ctxt);

	return vcpu->arch.smbase;
}

static void emulator_set_smbase(struct x86_emulate_ctxt *ctxt, u64 smbase)
{
	struct kvm_vcpu *vcpu = emul_to_vcpu(ctxt);

	vcpu->arch.smbase = smbase;
}

static int emulator_check_pmc(struct x86_emulate_ctxt *ctxt,
			      u32 pmc)
{
	return kvm_pmu_is_valid_msr_idx(emul_to_vcpu(ctxt), pmc);
}

static int emulator_read_pmc(struct x86_emulate_ctxt *ctxt,
			     u32 pmc, u64 *pdata)
{
	return kvm_pmu_rdpmc(emul_to_vcpu(ctxt), pmc, pdata);
}

static void emulator_halt(struct x86_emulate_ctxt *ctxt)
{
	emul_to_vcpu(ctxt)->arch.halt_request = 1;
}

static int emulator_intercept(struct x86_emulate_ctxt *ctxt,
			      struct x86_instruction_info *info,
			      enum x86_intercept_stage stage)
{
	return kvm_x86_ops->check_intercept(emul_to_vcpu(ctxt), info, stage);
}

static bool emulator_get_cpuid(struct x86_emulate_ctxt *ctxt,
			u32 *eax, u32 *ebx, u32 *ecx, u32 *edx, bool check_limit)
{
	return kvm_cpuid(emul_to_vcpu(ctxt), eax, ebx, ecx, edx, check_limit);
}

static ulong emulator_read_gpr(struct x86_emulate_ctxt *ctxt, unsigned reg)
{
	return kvm_register_read(emul_to_vcpu(ctxt), reg);
}

static void emulator_write_gpr(struct x86_emulate_ctxt *ctxt, unsigned reg, ulong val)
{
	kvm_register_write(emul_to_vcpu(ctxt), reg, val);
}

static void emulator_set_nmi_mask(struct x86_emulate_ctxt *ctxt, bool masked)
{
	kvm_x86_ops->set_nmi_mask(emul_to_vcpu(ctxt), masked);
}

static unsigned emulator_get_hflags(struct x86_emulate_ctxt *ctxt)
{
	return emul_to_vcpu(ctxt)->arch.hflags;
}

static void emulator_set_hflags(struct x86_emulate_ctxt *ctxt, unsigned emul_flags)
{
	emul_to_vcpu(ctxt)->arch.hflags = emul_flags;
}

static int emulator_pre_leave_smm(struct x86_emulate_ctxt *ctxt,
				  const char *smstate)
{
	return kvm_x86_ops->pre_leave_smm(emul_to_vcpu(ctxt), smstate);
}

static void emulator_post_leave_smm(struct x86_emulate_ctxt *ctxt)
{
	kvm_smm_changed(emul_to_vcpu(ctxt));
}

static const struct x86_emulate_ops emulate_ops = {
	.read_gpr            = emulator_read_gpr,
	.write_gpr           = emulator_write_gpr,
	.read_std            = emulator_read_std,
	.write_std           = emulator_write_std,
	.read_phys           = kvm_read_guest_phys_system,
	.fetch               = kvm_fetch_guest_virt,
	.read_emulated       = emulator_read_emulated,
	.write_emulated      = emulator_write_emulated,
	.cmpxchg_emulated    = emulator_cmpxchg_emulated,
	.invlpg              = emulator_invlpg,
	.pio_in_emulated     = emulator_pio_in_emulated,
	.pio_out_emulated    = emulator_pio_out_emulated,
	.get_segment         = emulator_get_segment,
	.set_segment         = emulator_set_segment,
	.get_cached_segment_base = emulator_get_cached_segment_base,
	.get_gdt             = emulator_get_gdt,
	.get_idt	     = emulator_get_idt,
	.set_gdt             = emulator_set_gdt,
	.set_idt	     = emulator_set_idt,
	.get_cr              = emulator_get_cr,
	.set_cr              = emulator_set_cr,
	.cpl                 = emulator_get_cpl,
	.get_dr              = emulator_get_dr,
	.set_dr              = emulator_set_dr,
	.get_smbase          = emulator_get_smbase,
	.set_smbase          = emulator_set_smbase,
	.set_msr             = emulator_set_msr,
	.get_msr             = emulator_get_msr,
	.check_pmc	     = emulator_check_pmc,
	.read_pmc            = emulator_read_pmc,
	.halt                = emulator_halt,
	.wbinvd              = emulator_wbinvd,
	.fix_hypercall       = emulator_fix_hypercall,
	.intercept           = emulator_intercept,
	.get_cpuid           = emulator_get_cpuid,
	.set_nmi_mask        = emulator_set_nmi_mask,
	.get_hflags          = emulator_get_hflags,
	.set_hflags          = emulator_set_hflags,
	.pre_leave_smm       = emulator_pre_leave_smm,
	.post_leave_smm      = emulator_post_leave_smm,
};

static void toggle_interruptibility(struct kvm_vcpu *vcpu, u32 mask)
{
	u32 int_shadow = kvm_x86_ops->get_interrupt_shadow(vcpu);
	/*
	 * an sti; sti; sequence only disable interrupts for the first
	 * instruction. So, if the last instruction, be it emulated or
	 * not, left the system with the INT_STI flag enabled, it
	 * means that the last instruction is an sti. We should not
	 * leave the flag on in this case. The same goes for mov ss
	 */
	if (int_shadow & mask)
		mask = 0;
	if (unlikely(int_shadow || mask)) {
		kvm_x86_ops->set_interrupt_shadow(vcpu, mask);
		if (!mask)
			kvm_make_request(KVM_REQ_EVENT, vcpu);
	}
}

static bool inject_emulated_exception(struct kvm_vcpu *vcpu)
{
	struct x86_emulate_ctxt *ctxt = &vcpu->arch.emulate_ctxt;
	if (ctxt->exception.vector == PF_VECTOR)
		return kvm_propagate_fault(vcpu, &ctxt->exception);

	if (ctxt->exception.error_code_valid)
		kvm_queue_exception_e(vcpu, ctxt->exception.vector,
				      ctxt->exception.error_code);
	else
		kvm_queue_exception(vcpu, ctxt->exception.vector);
	return false;
}

static void init_emulate_ctxt(struct kvm_vcpu *vcpu)
{
	struct x86_emulate_ctxt *ctxt = &vcpu->arch.emulate_ctxt;
	int cs_db, cs_l;

	kvm_x86_ops->get_cs_db_l_bits(vcpu, &cs_db, &cs_l);

	ctxt->eflags = kvm_get_rflags(vcpu);
	ctxt->tf = (ctxt->eflags & X86_EFLAGS_TF) != 0;

	ctxt->eip = kvm_rip_read(vcpu);
	ctxt->mode = (!is_protmode(vcpu))		? X86EMUL_MODE_REAL :
		     (ctxt->eflags & X86_EFLAGS_VM)	? X86EMUL_MODE_VM86 :
		     (cs_l && is_long_mode(vcpu))	? X86EMUL_MODE_PROT64 :
		     cs_db				? X86EMUL_MODE_PROT32 :
							  X86EMUL_MODE_PROT16;
	BUILD_BUG_ON(HF_GUEST_MASK != X86EMUL_GUEST_MASK);
	BUILD_BUG_ON(HF_SMM_MASK != X86EMUL_SMM_MASK);
	BUILD_BUG_ON(HF_SMM_INSIDE_NMI_MASK != X86EMUL_SMM_INSIDE_NMI_MASK);

	init_decode_cache(ctxt);
	vcpu->arch.emulate_regs_need_sync_from_vcpu = false;
}

int kvm_inject_realmode_interrupt(struct kvm_vcpu *vcpu, int irq, int inc_eip)
{
	struct x86_emulate_ctxt *ctxt = &vcpu->arch.emulate_ctxt;
	int ret;

	init_emulate_ctxt(vcpu);

	ctxt->op_bytes = 2;
	ctxt->ad_bytes = 2;
	ctxt->_eip = ctxt->eip + inc_eip;
	ret = emulate_int_real(ctxt, irq);

	if (ret != X86EMUL_CONTINUE)
		return EMULATE_FAIL;

	ctxt->eip = ctxt->_eip;
	kvm_rip_write(vcpu, ctxt->eip);
	kvm_set_rflags(vcpu, ctxt->eflags);

	return EMULATE_DONE;
}
EXPORT_SYMBOL_GPL(kvm_inject_realmode_interrupt);

static int handle_emulation_failure(struct kvm_vcpu *vcpu, int emulation_type)
{
	int r = EMULATE_DONE;

	++vcpu->stat.insn_emulation_fail;
	trace_kvm_emulate_insn_failed(vcpu);

	if (emulation_type & EMULTYPE_NO_UD_ON_FAIL)
		return EMULATE_FAIL;

	if (!is_guest_mode(vcpu) && kvm_x86_ops->get_cpl(vcpu) == 0) {
		vcpu->run->exit_reason = KVM_EXIT_INTERNAL_ERROR;
		vcpu->run->internal.suberror = KVM_INTERNAL_ERROR_EMULATION;
		vcpu->run->internal.ndata = 0;
		r = EMULATE_USER_EXIT;
	}

	kvm_queue_exception(vcpu, UD_VECTOR);

	return r;
}

static bool reexecute_instruction(struct kvm_vcpu *vcpu, gva_t cr2,
				  bool write_fault_to_shadow_pgtable,
				  int emulation_type)
{
	gpa_t gpa = cr2;
	kvm_pfn_t pfn;

	if (!(emulation_type & EMULTYPE_ALLOW_RETRY))
		return false;

	if (WARN_ON_ONCE(is_guest_mode(vcpu)))
		return false;

	if (!vcpu->arch.mmu->direct_map) {
		/*
		 * Write permission should be allowed since only
		 * write access need to be emulated.
		 */
		gpa = kvm_mmu_gva_to_gpa_write(vcpu, cr2, NULL);

		/*
		 * If the mapping is invalid in guest, let cpu retry
		 * it to generate fault.
		 */
		if (gpa == UNMAPPED_GVA)
			return true;
	}

	/*
	 * Do not retry the unhandleable instruction if it faults on the
	 * readonly host memory, otherwise it will goto a infinite loop:
	 * retry instruction -> write #PF -> emulation fail -> retry
	 * instruction -> ...
	 */
	pfn = gfn_to_pfn(vcpu->kvm, gpa_to_gfn(gpa));

	/*
	 * If the instruction failed on the error pfn, it can not be fixed,
	 * report the error to userspace.
	 */
	if (is_error_noslot_pfn(pfn))
		return false;

	kvm_release_pfn_clean(pfn);

	/* The instructions are well-emulated on direct mmu. */
	if (vcpu->arch.mmu->direct_map) {
		unsigned int indirect_shadow_pages;

		spin_lock(&vcpu->kvm->mmu_lock);
		indirect_shadow_pages = vcpu->kvm->arch.indirect_shadow_pages;
		spin_unlock(&vcpu->kvm->mmu_lock);

		if (indirect_shadow_pages)
			kvm_mmu_unprotect_page(vcpu->kvm, gpa_to_gfn(gpa));

		return true;
	}

	/*
	 * if emulation was due to access to shadowed page table
	 * and it failed try to unshadow page and re-enter the
	 * guest to let CPU execute the instruction.
	 */
	kvm_mmu_unprotect_page(vcpu->kvm, gpa_to_gfn(gpa));

	/*
	 * If the access faults on its page table, it can not
	 * be fixed by unprotecting shadow page and it should
	 * be reported to userspace.
	 */
	return !write_fault_to_shadow_pgtable;
}

static bool retry_instruction(struct x86_emulate_ctxt *ctxt,
			      unsigned long cr2,  int emulation_type)
{
	struct kvm_vcpu *vcpu = emul_to_vcpu(ctxt);
	unsigned long last_retry_eip, last_retry_addr, gpa = cr2;

	last_retry_eip = vcpu->arch.last_retry_eip;
	last_retry_addr = vcpu->arch.last_retry_addr;

	/*
	 * If the emulation is caused by #PF and it is non-page_table
	 * writing instruction, it means the VM-EXIT is caused by shadow
	 * page protected, we can zap the shadow page and retry this
	 * instruction directly.
	 *
	 * Note: if the guest uses a non-page-table modifying instruction
	 * on the PDE that points to the instruction, then we will unmap
	 * the instruction and go to an infinite loop. So, we cache the
	 * last retried eip and the last fault address, if we meet the eip
	 * and the address again, we can break out of the potential infinite
	 * loop.
	 */
	vcpu->arch.last_retry_eip = vcpu->arch.last_retry_addr = 0;

	if (!(emulation_type & EMULTYPE_ALLOW_RETRY))
		return false;

	if (WARN_ON_ONCE(is_guest_mode(vcpu)))
		return false;

	if (x86_page_table_writing_insn(ctxt))
		return false;

	if (ctxt->eip == last_retry_eip && last_retry_addr == cr2)
		return false;

	vcpu->arch.last_retry_eip = ctxt->eip;
	vcpu->arch.last_retry_addr = cr2;

	if (!vcpu->arch.mmu->direct_map)
		gpa = kvm_mmu_gva_to_gpa_write(vcpu, cr2, NULL);

	kvm_mmu_unprotect_page(vcpu->kvm, gpa_to_gfn(gpa));

	return true;
}

static int complete_emulated_mmio(struct kvm_vcpu *vcpu);
static int complete_emulated_pio(struct kvm_vcpu *vcpu);

static void kvm_smm_changed(struct kvm_vcpu *vcpu)
{
	if (!(vcpu->arch.hflags & HF_SMM_MASK)) {
		/* This is a good place to trace that we are exiting SMM.  */
		trace_kvm_enter_smm(vcpu->vcpu_id, vcpu->arch.smbase, false);

		/* Process a latched INIT or SMI, if any.  */
		kvm_make_request(KVM_REQ_EVENT, vcpu);
	}

	kvm_mmu_reset_context(vcpu);
}

static int kvm_vcpu_check_hw_bp(unsigned long addr, u32 type, u32 dr7,
				unsigned long *db)
{
	u32 dr6 = 0;
	int i;
	u32 enable, rwlen;

	enable = dr7;
	rwlen = dr7 >> 16;
	for (i = 0; i < 4; i++, enable >>= 2, rwlen >>= 4)
		if ((enable & 3) && (rwlen & 15) == type && db[i] == addr)
			dr6 |= (1 << i);
	return dr6;
}

static void kvm_vcpu_do_singlestep(struct kvm_vcpu *vcpu, int *r)
{
	struct kvm_run *kvm_run = vcpu->run;

	if (vcpu->guest_debug & KVM_GUESTDBG_SINGLESTEP) {
		kvm_run->debug.arch.dr6 = DR6_BS | DR6_FIXED_1 | DR6_RTM;
		kvm_run->debug.arch.pc = vcpu->arch.singlestep_rip;
		kvm_run->debug.arch.exception = DB_VECTOR;
		kvm_run->exit_reason = KVM_EXIT_DEBUG;
		*r = EMULATE_USER_EXIT;
	} else {
		kvm_queue_exception_p(vcpu, DB_VECTOR, DR6_BS);
	}
}

int kvm_skip_emulated_instruction(struct kvm_vcpu *vcpu)
{
	unsigned long rflags = kvm_x86_ops->get_rflags(vcpu);
	int r = EMULATE_DONE;

	kvm_x86_ops->skip_emulated_instruction(vcpu);

	/*
	 * rflags is the old, "raw" value of the flags.  The new value has
	 * not been saved yet.
	 *
	 * This is correct even for TF set by the guest, because "the
	 * processor will not generate this exception after the instruction
	 * that sets the TF flag".
	 */
	if (unlikely(rflags & X86_EFLAGS_TF))
		kvm_vcpu_do_singlestep(vcpu, &r);
	return r == EMULATE_DONE;
}
EXPORT_SYMBOL_GPL(kvm_skip_emulated_instruction);

static bool kvm_vcpu_check_breakpoint(struct kvm_vcpu *vcpu, int *r)
{
	if (unlikely(vcpu->guest_debug & KVM_GUESTDBG_USE_HW_BP) &&
	    (vcpu->arch.guest_debug_dr7 & DR7_BP_EN_MASK)) {
		struct kvm_run *kvm_run = vcpu->run;
		unsigned long eip = kvm_get_linear_rip(vcpu);
		u32 dr6 = kvm_vcpu_check_hw_bp(eip, 0,
					   vcpu->arch.guest_debug_dr7,
					   vcpu->arch.eff_db);

		if (dr6 != 0) {
			kvm_run->debug.arch.dr6 = dr6 | DR6_FIXED_1 | DR6_RTM;
			kvm_run->debug.arch.pc = eip;
			kvm_run->debug.arch.exception = DB_VECTOR;
			kvm_run->exit_reason = KVM_EXIT_DEBUG;
			*r = EMULATE_USER_EXIT;
			return true;
		}
	}

	if (unlikely(vcpu->arch.dr7 & DR7_BP_EN_MASK) &&
	    !(kvm_get_rflags(vcpu) & X86_EFLAGS_RF)) {
		unsigned long eip = kvm_get_linear_rip(vcpu);
		u32 dr6 = kvm_vcpu_check_hw_bp(eip, 0,
					   vcpu->arch.dr7,
					   vcpu->arch.db);

		if (dr6 != 0) {
			vcpu->arch.dr6 &= ~15;
			vcpu->arch.dr6 |= dr6 | DR6_RTM;
			kvm_queue_exception(vcpu, DB_VECTOR);
			*r = EMULATE_DONE;
			return true;
		}
	}

	return false;
}

static bool is_vmware_backdoor_opcode(struct x86_emulate_ctxt *ctxt)
{
	switch (ctxt->opcode_len) {
	case 1:
		switch (ctxt->b) {
		case 0xe4:	/* IN */
		case 0xe5:
		case 0xec:
		case 0xed:
		case 0xe6:	/* OUT */
		case 0xe7:
		case 0xee:
		case 0xef:
		case 0x6c:	/* INS */
		case 0x6d:
		case 0x6e:	/* OUTS */
		case 0x6f:
			return true;
		}
		break;
	case 2:
		switch (ctxt->b) {
		case 0x33:	/* RDPMC */
			return true;
		}
		break;
	}

	return false;
}

int x86_emulate_instruction(struct kvm_vcpu *vcpu,
			    unsigned long cr2,
			    int emulation_type,
			    void *insn,
			    int insn_len)
{
	int r;
	struct x86_emulate_ctxt *ctxt = &vcpu->arch.emulate_ctxt;
	bool writeback = true;
	bool write_fault_to_spt = vcpu->arch.write_fault_to_shadow_pgtable;

	vcpu->arch.l1tf_flush_l1d = true;

	/*
	 * Clear write_fault_to_shadow_pgtable here to ensure it is
	 * never reused.
	 */
	vcpu->arch.write_fault_to_shadow_pgtable = false;
	kvm_clear_exception_queue(vcpu);

	if (!(emulation_type & EMULTYPE_NO_DECODE)) {
		init_emulate_ctxt(vcpu);

		/*
		 * We will reenter on the same instruction since
		 * we do not set complete_userspace_io.  This does not
		 * handle watchpoints yet, those would be handled in
		 * the emulate_ops.
		 */
		if (!(emulation_type & EMULTYPE_SKIP) &&
		    kvm_vcpu_check_breakpoint(vcpu, &r))
			return r;

		ctxt->interruptibility = 0;
		ctxt->have_exception = false;
		ctxt->exception.vector = -1;
		ctxt->perm_ok = false;

		ctxt->ud = emulation_type & EMULTYPE_TRAP_UD;

		r = x86_decode_insn(ctxt, insn, insn_len);

		trace_kvm_emulate_insn_start(vcpu);
		++vcpu->stat.insn_emulation;
		if (r != EMULATION_OK)  {
			if (emulation_type & EMULTYPE_TRAP_UD)
				return EMULATE_FAIL;
			if (reexecute_instruction(vcpu, cr2, write_fault_to_spt,
						emulation_type))
				return EMULATE_DONE;
			if (ctxt->have_exception && inject_emulated_exception(vcpu))
				return EMULATE_DONE;
			if (emulation_type & EMULTYPE_SKIP)
				return EMULATE_FAIL;
			return handle_emulation_failure(vcpu, emulation_type);
		}
	}

	if ((emulation_type & EMULTYPE_VMWARE) &&
	    !is_vmware_backdoor_opcode(ctxt))
		return EMULATE_FAIL;

	if (emulation_type & EMULTYPE_SKIP) {
		kvm_rip_write(vcpu, ctxt->_eip);
		if (ctxt->eflags & X86_EFLAGS_RF)
			kvm_set_rflags(vcpu, ctxt->eflags & ~X86_EFLAGS_RF);
		return EMULATE_DONE;
	}

	if (retry_instruction(ctxt, cr2, emulation_type))
		return EMULATE_DONE;

	/* this is needed for vmware backdoor interface to work since it
	   changes registers values  during IO operation */
	if (vcpu->arch.emulate_regs_need_sync_from_vcpu) {
		vcpu->arch.emulate_regs_need_sync_from_vcpu = false;
		emulator_invalidate_register_cache(ctxt);
	}

restart:
	/* Save the faulting GPA (cr2) in the address field */
	ctxt->exception.address = cr2;

	r = x86_emulate_insn(ctxt);

	if (r == EMULATION_INTERCEPTED)
		return EMULATE_DONE;

	if (r == EMULATION_FAILED) {
		if (reexecute_instruction(vcpu, cr2, write_fault_to_spt,
					emulation_type))
			return EMULATE_DONE;

		return handle_emulation_failure(vcpu, emulation_type);
	}

	if (ctxt->have_exception) {
		r = EMULATE_DONE;
		if (inject_emulated_exception(vcpu))
			return r;
	} else if (vcpu->arch.pio.count) {
		if (!vcpu->arch.pio.in) {
			/* FIXME: return into emulator if single-stepping.  */
			vcpu->arch.pio.count = 0;
		} else {
			writeback = false;
			vcpu->arch.complete_userspace_io = complete_emulated_pio;
		}
		r = EMULATE_USER_EXIT;
	} else if (vcpu->mmio_needed) {
		if (!vcpu->mmio_is_write)
			writeback = false;
		r = EMULATE_USER_EXIT;
		vcpu->arch.complete_userspace_io = complete_emulated_mmio;
	} else if (r == EMULATION_RESTART)
		goto restart;
	else
		r = EMULATE_DONE;

	if (writeback) {
		unsigned long rflags = kvm_x86_ops->get_rflags(vcpu);
		toggle_interruptibility(vcpu, ctxt->interruptibility);
		vcpu->arch.emulate_regs_need_sync_to_vcpu = false;
		kvm_rip_write(vcpu, ctxt->eip);
		if (r == EMULATE_DONE && ctxt->tf)
			kvm_vcpu_do_singlestep(vcpu, &r);
		if (!ctxt->have_exception ||
		    exception_type(ctxt->exception.vector) == EXCPT_TRAP)
			__kvm_set_rflags(vcpu, ctxt->eflags);

		/*
		 * For STI, interrupts are shadowed; so KVM_REQ_EVENT will
		 * do nothing, and it will be requested again as soon as
		 * the shadow expires.  But we still need to check here,
		 * because POPF has no interrupt shadow.
		 */
		if (unlikely((ctxt->eflags & ~rflags) & X86_EFLAGS_IF))
			kvm_make_request(KVM_REQ_EVENT, vcpu);
	} else
		vcpu->arch.emulate_regs_need_sync_to_vcpu = true;

	return r;
}

int kvm_emulate_instruction(struct kvm_vcpu *vcpu, int emulation_type)
{
	return x86_emulate_instruction(vcpu, 0, emulation_type, NULL, 0);
}
EXPORT_SYMBOL_GPL(kvm_emulate_instruction);

int kvm_emulate_instruction_from_buffer(struct kvm_vcpu *vcpu,
					void *insn, int insn_len)
{
	return x86_emulate_instruction(vcpu, 0, 0, insn, insn_len);
}
EXPORT_SYMBOL_GPL(kvm_emulate_instruction_from_buffer);

static int complete_fast_pio_out_port_0x7e(struct kvm_vcpu *vcpu)
{
	vcpu->arch.pio.count = 0;
	return 1;
}

static int complete_fast_pio_out(struct kvm_vcpu *vcpu)
{
	vcpu->arch.pio.count = 0;

	if (unlikely(!kvm_is_linear_rip(vcpu, vcpu->arch.pio.linear_rip)))
		return 1;

	return kvm_skip_emulated_instruction(vcpu);
}

static int kvm_fast_pio_out(struct kvm_vcpu *vcpu, int size,
			    unsigned short port)
{
	unsigned long val = kvm_rax_read(vcpu);
	int ret = emulator_pio_out_emulated(&vcpu->arch.emulate_ctxt,
					    size, port, &val, 1);
	if (ret)
		return ret;

	/*
	 * Workaround userspace that relies on old KVM behavior of %rip being
	 * incremented prior to exiting to userspace to handle "OUT 0x7e".
	 */
	if (port == 0x7e &&
	    kvm_check_has_quirk(vcpu->kvm, KVM_X86_QUIRK_OUT_7E_INC_RIP)) {
		vcpu->arch.complete_userspace_io =
			complete_fast_pio_out_port_0x7e;
		kvm_skip_emulated_instruction(vcpu);
	} else {
		vcpu->arch.pio.linear_rip = kvm_get_linear_rip(vcpu);
		vcpu->arch.complete_userspace_io = complete_fast_pio_out;
	}
	return 0;
}

static int complete_fast_pio_in(struct kvm_vcpu *vcpu)
{
	unsigned long val;

	/* We should only ever be called with arch.pio.count equal to 1 */
	BUG_ON(vcpu->arch.pio.count != 1);

	if (unlikely(!kvm_is_linear_rip(vcpu, vcpu->arch.pio.linear_rip))) {
		vcpu->arch.pio.count = 0;
		return 1;
	}

	/* For size less than 4 we merge, else we zero extend */
	val = (vcpu->arch.pio.size < 4) ? kvm_rax_read(vcpu) : 0;

	/*
	 * Since vcpu->arch.pio.count == 1 let emulator_pio_in_emulated perform
	 * the copy and tracing
	 */
	emulator_pio_in_emulated(&vcpu->arch.emulate_ctxt, vcpu->arch.pio.size,
				 vcpu->arch.pio.port, &val, 1);
	kvm_rax_write(vcpu, val);

	return kvm_skip_emulated_instruction(vcpu);
}

static int kvm_fast_pio_in(struct kvm_vcpu *vcpu, int size,
			   unsigned short port)
{
	unsigned long val;
	int ret;

	/* For size less than 4 we merge, else we zero extend */
	val = (size < 4) ? kvm_rax_read(vcpu) : 0;

	ret = emulator_pio_in_emulated(&vcpu->arch.emulate_ctxt, size, port,
				       &val, 1);
	if (ret) {
		kvm_rax_write(vcpu, val);
		return ret;
	}

	vcpu->arch.pio.linear_rip = kvm_get_linear_rip(vcpu);
	vcpu->arch.complete_userspace_io = complete_fast_pio_in;

	return 0;
}

int kvm_fast_pio(struct kvm_vcpu *vcpu, int size, unsigned short port, int in)
{
	int ret;

	if (in)
		ret = kvm_fast_pio_in(vcpu, size, port);
	else
		ret = kvm_fast_pio_out(vcpu, size, port);
	return ret && kvm_skip_emulated_instruction(vcpu);
}
EXPORT_SYMBOL_GPL(kvm_fast_pio);

static int kvmclock_cpu_down_prep(unsigned int cpu)
{
	__this_cpu_write(cpu_tsc_khz, 0);
	return 0;
}

static void tsc_khz_changed(void *data)
{
	struct cpufreq_freqs *freq = data;
	unsigned long khz = 0;

	if (data)
		khz = freq->new;
	else if (!boot_cpu_has(X86_FEATURE_CONSTANT_TSC))
		khz = cpufreq_quick_get(raw_smp_processor_id());
	if (!khz)
		khz = tsc_khz;
	__this_cpu_write(cpu_tsc_khz, khz);
}

#ifdef CONFIG_X86_64
static void kvm_hyperv_tsc_notifier(void)
{
	struct kvm *kvm;
	struct kvm_vcpu *vcpu;
	int cpu;

	spin_lock(&kvm_lock);
	list_for_each_entry(kvm, &vm_list, vm_list)
		kvm_make_mclock_inprogress_request(kvm);

	hyperv_stop_tsc_emulation();

	/* TSC frequency always matches when on Hyper-V */
	for_each_present_cpu(cpu)
		per_cpu(cpu_tsc_khz, cpu) = tsc_khz;
	kvm_max_guest_tsc_khz = tsc_khz;

	list_for_each_entry(kvm, &vm_list, vm_list) {
		struct kvm_arch *ka = &kvm->arch;

		spin_lock(&ka->pvclock_gtod_sync_lock);

		pvclock_update_vm_gtod_copy(kvm);

		kvm_for_each_vcpu(cpu, vcpu, kvm)
			kvm_make_request(KVM_REQ_CLOCK_UPDATE, vcpu);

		kvm_for_each_vcpu(cpu, vcpu, kvm)
			kvm_clear_request(KVM_REQ_MCLOCK_INPROGRESS, vcpu);

		spin_unlock(&ka->pvclock_gtod_sync_lock);
	}
	spin_unlock(&kvm_lock);
}
#endif

static void __kvmclock_cpufreq_notifier(struct cpufreq_freqs *freq, int cpu)
{
	struct kvm *kvm;
	struct kvm_vcpu *vcpu;
	int i, send_ipi = 0;

	/*
	 * We allow guests to temporarily run on slowing clocks,
	 * provided we notify them after, or to run on accelerating
	 * clocks, provided we notify them before.  Thus time never
	 * goes backwards.
	 *
	 * However, we have a problem.  We can't atomically update
	 * the frequency of a given CPU from this function; it is
	 * merely a notifier, which can be called from any CPU.
	 * Changing the TSC frequency at arbitrary points in time
	 * requires a recomputation of local variables related to
	 * the TSC for each VCPU.  We must flag these local variables
	 * to be updated and be sure the update takes place with the
	 * new frequency before any guests proceed.
	 *
	 * Unfortunately, the combination of hotplug CPU and frequency
	 * change creates an intractable locking scenario; the order
	 * of when these callouts happen is undefined with respect to
	 * CPU hotplug, and they can race with each other.  As such,
	 * merely setting per_cpu(cpu_tsc_khz) = X during a hotadd is
	 * undefined; you can actually have a CPU frequency change take
	 * place in between the computation of X and the setting of the
	 * variable.  To protect against this problem, all updates of
	 * the per_cpu tsc_khz variable are done in an interrupt
	 * protected IPI, and all callers wishing to update the value
	 * must wait for a synchronous IPI to complete (which is trivial
	 * if the caller is on the CPU already).  This establishes the
	 * necessary total order on variable updates.
	 *
	 * Note that because a guest time update may take place
	 * anytime after the setting of the VCPU's request bit, the
	 * correct TSC value must be set before the request.  However,
	 * to ensure the update actually makes it to any guest which
	 * starts running in hardware virtualization between the set
	 * and the acquisition of the spinlock, we must also ping the
	 * CPU after setting the request bit.
	 *
	 */

	smp_call_function_single(cpu, tsc_khz_changed, freq, 1);

	spin_lock(&kvm_lock);
	list_for_each_entry(kvm, &vm_list, vm_list) {
		kvm_for_each_vcpu(i, vcpu, kvm) {
			if (vcpu->cpu != cpu)
				continue;
			kvm_make_request(KVM_REQ_CLOCK_UPDATE, vcpu);
			if (vcpu->cpu != smp_processor_id())
				send_ipi = 1;
		}
	}
	spin_unlock(&kvm_lock);

	if (freq->old < freq->new && send_ipi) {
		/*
		 * We upscale the frequency.  Must make the guest
		 * doesn't see old kvmclock values while running with
		 * the new frequency, otherwise we risk the guest sees
		 * time go backwards.
		 *
		 * In case we update the frequency for another cpu
		 * (which might be in guest context) send an interrupt
		 * to kick the cpu out of guest context.  Next time
		 * guest context is entered kvmclock will be updated,
		 * so the guest will not see stale values.
		 */
		smp_call_function_single(cpu, tsc_khz_changed, freq, 1);
	}
}

static int kvmclock_cpufreq_notifier(struct notifier_block *nb, unsigned long val,
				     void *data)
{
	struct cpufreq_freqs *freq = data;
	int cpu;

	if (val == CPUFREQ_PRECHANGE && freq->old > freq->new)
		return 0;
	if (val == CPUFREQ_POSTCHANGE && freq->old < freq->new)
		return 0;

	for_each_cpu(cpu, freq->policy->cpus)
		__kvmclock_cpufreq_notifier(freq, cpu);

	return 0;
}

static struct notifier_block kvmclock_cpufreq_notifier_block = {
	.notifier_call  = kvmclock_cpufreq_notifier
};

static int kvmclock_cpu_online(unsigned int cpu)
{
	tsc_khz_changed(NULL);
	return 0;
}

static void kvm_timer_init(void)
{
	max_tsc_khz = tsc_khz;

	if (!boot_cpu_has(X86_FEATURE_CONSTANT_TSC)) {
#ifdef CONFIG_CPU_FREQ
		struct cpufreq_policy policy;
		int cpu;

		memset(&policy, 0, sizeof(policy));
		cpu = get_cpu();
		cpufreq_get_policy(&policy, cpu);
		if (policy.cpuinfo.max_freq)
			max_tsc_khz = policy.cpuinfo.max_freq;
		put_cpu();
#endif
		cpufreq_register_notifier(&kvmclock_cpufreq_notifier_block,
					  CPUFREQ_TRANSITION_NOTIFIER);
	}
	pr_debug("kvm: max_tsc_khz = %ld\n", max_tsc_khz);

	cpuhp_setup_state(CPUHP_AP_X86_KVM_CLK_ONLINE, "x86/kvm/clk:online",
			  kvmclock_cpu_online, kvmclock_cpu_down_prep);
}

DEFINE_PER_CPU(struct kvm_vcpu *, current_vcpu);
EXPORT_PER_CPU_SYMBOL_GPL(current_vcpu);

int kvm_is_in_guest(void)
{
	return __this_cpu_read(current_vcpu) != NULL;
}

static int kvm_is_user_mode(void)
{
	int user_mode = 3;

	if (__this_cpu_read(current_vcpu))
		user_mode = kvm_x86_ops->get_cpl(__this_cpu_read(current_vcpu));

	return user_mode != 0;
}

static unsigned long kvm_get_guest_ip(void)
{
	unsigned long ip = 0;

	if (__this_cpu_read(current_vcpu))
		ip = kvm_rip_read(__this_cpu_read(current_vcpu));

	return ip;
}

static void kvm_handle_intel_pt_intr(void)
{
	struct kvm_vcpu *vcpu = __this_cpu_read(current_vcpu);

	kvm_make_request(KVM_REQ_PMI, vcpu);
	__set_bit(MSR_CORE_PERF_GLOBAL_OVF_CTRL_TRACE_TOPA_PMI_BIT,
			(unsigned long *)&vcpu->arch.pmu.global_status);
}

static struct perf_guest_info_callbacks kvm_guest_cbs = {
	.is_in_guest		= kvm_is_in_guest,
	.is_user_mode		= kvm_is_user_mode,
	.get_guest_ip		= kvm_get_guest_ip,
	.handle_intel_pt_intr	= kvm_handle_intel_pt_intr,
};

static void kvm_set_mmio_spte_mask(void)
{
	u64 mask;
	int maxphyaddr = boot_cpu_data.x86_phys_bits;

	/*
	 * Set the reserved bits and the present bit of an paging-structure
	 * entry to generate page fault with PFER.RSV = 1.
	 */

	/*
	 * Mask the uppermost physical address bit, which would be reserved as
	 * long as the supported physical address width is less than 52.
	 */
	mask = 1ull << 51;

	/* Set the present bit. */
	mask |= 1ull;

	/*
	 * If reserved bit is not supported, clear the present bit to disable
	 * mmio page fault.
	 */
	if (IS_ENABLED(CONFIG_X86_64) && maxphyaddr == 52)
		mask &= ~1ull;

	kvm_mmu_set_mmio_spte_mask(mask, mask);
}

#ifdef CONFIG_X86_64
static void pvclock_gtod_update_fn(struct work_struct *work)
{
	struct kvm *kvm;

	struct kvm_vcpu *vcpu;
	int i;

	spin_lock(&kvm_lock);
	list_for_each_entry(kvm, &vm_list, vm_list)
		kvm_for_each_vcpu(i, vcpu, kvm)
			kvm_make_request(KVM_REQ_MASTERCLOCK_UPDATE, vcpu);
	atomic_set(&kvm_guest_has_master_clock, 0);
	spin_unlock(&kvm_lock);
}

static DECLARE_WORK(pvclock_gtod_work, pvclock_gtod_update_fn);

/*
 * Notification about pvclock gtod data update.
 */
static int pvclock_gtod_notify(struct notifier_block *nb, unsigned long unused,
			       void *priv)
{
	struct pvclock_gtod_data *gtod = &pvclock_gtod_data;
	struct timekeeper *tk = priv;

	update_pvclock_gtod(tk);

	/* disable master clock if host does not trust, or does not
	 * use, TSC based clocksource.
	 */
	if (!gtod_is_based_on_tsc(gtod->clock.vclock_mode) &&
	    atomic_read(&kvm_guest_has_master_clock) != 0)
		queue_work(system_long_wq, &pvclock_gtod_work);

	return 0;
}

static struct notifier_block pvclock_gtod_notifier = {
	.notifier_call = pvclock_gtod_notify,
};
#endif

int kvm_arch_init(void *opaque)
{
	int r;
	struct kvm_x86_ops *ops = opaque;

	if (kvm_x86_ops) {
		printk(KERN_ERR "kvm: already loaded the other module\n");
		r = -EEXIST;
		goto out;
	}

	if (!ops->cpu_has_kvm_support()) {
		printk(KERN_ERR "kvm: no hardware support\n");
		r = -EOPNOTSUPP;
		goto out;
	}
	if (ops->disabled_by_bios()) {
		printk(KERN_ERR "kvm: disabled by bios\n");
		r = -EOPNOTSUPP;
		goto out;
	}

	/*
	 * KVM explicitly assumes that the guest has an FPU and
	 * FXSAVE/FXRSTOR. For example, the KVM_GET_FPU explicitly casts the
	 * vCPU's FPU state as a fxregs_state struct.
	 */
	if (!boot_cpu_has(X86_FEATURE_FPU) || !boot_cpu_has(X86_FEATURE_FXSR)) {
		printk(KERN_ERR "kvm: inadequate fpu\n");
		r = -EOPNOTSUPP;
		goto out;
	}

	r = -ENOMEM;
	x86_fpu_cache = kmem_cache_create("x86_fpu", sizeof(struct fpu),
					  __alignof__(struct fpu), SLAB_ACCOUNT,
					  NULL);
	if (!x86_fpu_cache) {
		printk(KERN_ERR "kvm: failed to allocate cache for x86 fpu\n");
		goto out;
	}

	shared_msrs = alloc_percpu(struct kvm_shared_msrs);
	if (!shared_msrs) {
		printk(KERN_ERR "kvm: failed to allocate percpu kvm_shared_msrs\n");
		goto out_free_x86_fpu_cache;
	}

	r = kvm_mmu_module_init();
	if (r)
		goto out_free_percpu;

	kvm_set_mmio_spte_mask();

	kvm_x86_ops = ops;

	kvm_mmu_set_mask_ptes(PT_USER_MASK, PT_ACCESSED_MASK,
			PT_DIRTY_MASK, PT64_NX_MASK, 0,
			PT_PRESENT_MASK, 0, sme_me_mask);
	kvm_timer_init();

	perf_register_guest_info_callbacks(&kvm_guest_cbs);

	if (boot_cpu_has(X86_FEATURE_XSAVE))
		host_xcr0 = xgetbv(XCR_XFEATURE_ENABLED_MASK);

	kvm_lapic_init();
#ifdef CONFIG_X86_64
	pvclock_gtod_register_notifier(&pvclock_gtod_notifier);

	if (hypervisor_is_type(X86_HYPER_MS_HYPERV))
		set_hv_tscchange_cb(kvm_hyperv_tsc_notifier);
#endif

	return 0;

out_free_percpu:
	free_percpu(shared_msrs);
out_free_x86_fpu_cache:
	kmem_cache_destroy(x86_fpu_cache);
out:
	return r;
}

void kvm_arch_exit(void)
{
#ifdef CONFIG_X86_64
	if (hypervisor_is_type(X86_HYPER_MS_HYPERV))
		clear_hv_tscchange_cb();
#endif
	kvm_lapic_exit();
	perf_unregister_guest_info_callbacks(&kvm_guest_cbs);

	if (!boot_cpu_has(X86_FEATURE_CONSTANT_TSC))
		cpufreq_unregister_notifier(&kvmclock_cpufreq_notifier_block,
					    CPUFREQ_TRANSITION_NOTIFIER);
	cpuhp_remove_state_nocalls(CPUHP_AP_X86_KVM_CLK_ONLINE);
#ifdef CONFIG_X86_64
	pvclock_gtod_unregister_notifier(&pvclock_gtod_notifier);
#endif
	kvm_x86_ops = NULL;
	kvm_mmu_module_exit();
	free_percpu(shared_msrs);
	kmem_cache_destroy(x86_fpu_cache);
}

int kvm_vcpu_halt(struct kvm_vcpu *vcpu)
{
	++vcpu->stat.halt_exits;
	if (lapic_in_kernel(vcpu)) {
		vcpu->arch.mp_state = KVM_MP_STATE_HALTED;
		return 1;
	} else {
		vcpu->run->exit_reason = KVM_EXIT_HLT;
		return 0;
	}
}
EXPORT_SYMBOL_GPL(kvm_vcpu_halt);

int kvm_emulate_halt(struct kvm_vcpu *vcpu)
{
	int ret = kvm_skip_emulated_instruction(vcpu);
	/*
	 * TODO: we might be squashing a GUESTDBG_SINGLESTEP-triggered
	 * KVM_EXIT_DEBUG here.
	 */
	return kvm_vcpu_halt(vcpu) && ret;
}
EXPORT_SYMBOL_GPL(kvm_emulate_halt);

#ifdef CONFIG_X86_64
static int kvm_pv_clock_pairing(struct kvm_vcpu *vcpu, gpa_t paddr,
			        unsigned long clock_type)
{
	struct kvm_clock_pairing clock_pairing;
	struct timespec64 ts;
	u64 cycle;
	int ret;

	if (clock_type != KVM_CLOCK_PAIRING_WALLCLOCK)
		return -KVM_EOPNOTSUPP;

	if (kvm_get_walltime_and_clockread(&ts, &cycle) == false)
		return -KVM_EOPNOTSUPP;

	clock_pairing.sec = ts.tv_sec;
	clock_pairing.nsec = ts.tv_nsec;
	clock_pairing.tsc = kvm_read_l1_tsc(vcpu, cycle);
	clock_pairing.flags = 0;
	memset(&clock_pairing.pad, 0, sizeof(clock_pairing.pad));

	ret = 0;
	if (kvm_write_guest(vcpu->kvm, paddr, &clock_pairing,
			    sizeof(struct kvm_clock_pairing)))
		ret = -KVM_EFAULT;

	return ret;
}
#endif

/*
 * kvm_pv_kick_cpu_op:  Kick a vcpu.
 *
 * @apicid - apicid of vcpu to be kicked.
 */
static void kvm_pv_kick_cpu_op(struct kvm *kvm, unsigned long flags, int apicid)
{
	struct kvm_lapic_irq lapic_irq;

	lapic_irq.shorthand = 0;
	lapic_irq.dest_mode = 0;
	lapic_irq.level = 0;
	lapic_irq.dest_id = apicid;
	lapic_irq.msi_redir_hint = false;

	lapic_irq.delivery_mode = APIC_DM_REMRD;
	kvm_irq_delivery_to_apic(kvm, NULL, &lapic_irq, NULL);
}

void kvm_vcpu_deactivate_apicv(struct kvm_vcpu *vcpu)
{
	if (!lapic_in_kernel(vcpu)) {
		WARN_ON_ONCE(vcpu->arch.apicv_active);
		return;
	}
	if (!vcpu->arch.apicv_active)
		return;

	vcpu->arch.apicv_active = false;
	kvm_x86_ops->refresh_apicv_exec_ctrl(vcpu);
}

int kvm_emulate_hypercall(struct kvm_vcpu *vcpu)
{
	unsigned long nr, a0, a1, a2, a3, ret;
	int op_64_bit;

	if (kvm_hv_hypercall_enabled(vcpu->kvm))
		return kvm_hv_hypercall(vcpu);

	nr = kvm_rax_read(vcpu);
	a0 = kvm_rbx_read(vcpu);
	a1 = kvm_rcx_read(vcpu);
	a2 = kvm_rdx_read(vcpu);
	a3 = kvm_rsi_read(vcpu);

	trace_kvm_hypercall(nr, a0, a1, a2, a3);

	op_64_bit = is_64_bit_mode(vcpu);
	if (!op_64_bit) {
		nr &= 0xFFFFFFFF;
		a0 &= 0xFFFFFFFF;
		a1 &= 0xFFFFFFFF;
		a2 &= 0xFFFFFFFF;
		a3 &= 0xFFFFFFFF;
	}

	if (kvm_x86_ops->get_cpl(vcpu) != 0) {
		ret = -KVM_EPERM;
		goto out;
	}

	switch (nr) {
	case KVM_HC_VAPIC_POLL_IRQ:
		ret = 0;
		break;
	case KVM_HC_KICK_CPU:
		kvm_pv_kick_cpu_op(vcpu->kvm, a0, a1);
		ret = 0;
		break;
#ifdef CONFIG_X86_64
	case KVM_HC_CLOCK_PAIRING:
		ret = kvm_pv_clock_pairing(vcpu, a0, a1);
		break;
#endif
	case KVM_HC_SEND_IPI:
		ret = kvm_pv_send_ipi(vcpu->kvm, a0, a1, a2, a3, op_64_bit);
		break;
	default:
		ret = -KVM_ENOSYS;
		break;
	}
out:
	if (!op_64_bit)
		ret = (u32)ret;
	kvm_rax_write(vcpu, ret);

	++vcpu->stat.hypercalls;
	return kvm_skip_emulated_instruction(vcpu);
}
EXPORT_SYMBOL_GPL(kvm_emulate_hypercall);

static int emulator_fix_hypercall(struct x86_emulate_ctxt *ctxt)
{
	struct kvm_vcpu *vcpu = emul_to_vcpu(ctxt);
	char instruction[3];
	unsigned long rip = kvm_rip_read(vcpu);

	kvm_x86_ops->patch_hypercall(vcpu, instruction);

	return emulator_write_emulated(ctxt, rip, instruction, 3,
		&ctxt->exception);
}

static int dm_request_for_irq_injection(struct kvm_vcpu *vcpu)
{
	return vcpu->run->request_interrupt_window &&
		likely(!pic_in_kernel(vcpu->kvm));
}

static void post_kvm_run_save(struct kvm_vcpu *vcpu)
{
	struct kvm_run *kvm_run = vcpu->run;

	kvm_run->if_flag = (kvm_get_rflags(vcpu) & X86_EFLAGS_IF) != 0;
	kvm_run->flags = is_smm(vcpu) ? KVM_RUN_X86_SMM : 0;
	kvm_run->cr8 = kvm_get_cr8(vcpu);
	kvm_run->apic_base = kvm_get_apic_base(vcpu);
	kvm_run->ready_for_interrupt_injection =
		pic_in_kernel(vcpu->kvm) ||
		kvm_vcpu_ready_for_interrupt_injection(vcpu);
}

static void update_cr8_intercept(struct kvm_vcpu *vcpu)
{
	int max_irr, tpr;

	if (!kvm_x86_ops->update_cr8_intercept)
		return;

	if (!lapic_in_kernel(vcpu))
		return;

	if (vcpu->arch.apicv_active)
		return;

	if (!vcpu->arch.apic->vapic_addr)
		max_irr = kvm_lapic_find_highest_irr(vcpu);
	else
		max_irr = -1;

	if (max_irr != -1)
		max_irr >>= 4;

	tpr = kvm_lapic_get_cr8(vcpu);

	kvm_x86_ops->update_cr8_intercept(vcpu, tpr, max_irr);
}

static int inject_pending_event(struct kvm_vcpu *vcpu, bool req_int_win)
{
	int r;

	/* try to reinject previous events if any */

	if (vcpu->arch.exception.injected)
		kvm_x86_ops->queue_exception(vcpu);
	/*
	 * Do not inject an NMI or interrupt if there is a pending
	 * exception.  Exceptions and interrupts are recognized at
	 * instruction boundaries, i.e. the start of an instruction.
	 * Trap-like exceptions, e.g. #DB, have higher priority than
	 * NMIs and interrupts, i.e. traps are recognized before an
	 * NMI/interrupt that's pending on the same instruction.
	 * Fault-like exceptions, e.g. #GP and #PF, are the lowest
	 * priority, but are only generated (pended) during instruction
	 * execution, i.e. a pending fault-like exception means the
	 * fault occurred on the *previous* instruction and must be
	 * serviced prior to recognizing any new events in order to
	 * fully complete the previous instruction.
	 */
	else if (!vcpu->arch.exception.pending) {
		if (vcpu->arch.nmi_injected)
			kvm_x86_ops->set_nmi(vcpu);
		else if (vcpu->arch.interrupt.injected)
			kvm_x86_ops->set_irq(vcpu);
	}

	/*
	 * Call check_nested_events() even if we reinjected a previous event
	 * in order for caller to determine if it should require immediate-exit
	 * from L2 to L1 due to pending L1 events which require exit
	 * from L2 to L1.
	 */
	if (is_guest_mode(vcpu) && kvm_x86_ops->check_nested_events) {
		r = kvm_x86_ops->check_nested_events(vcpu, req_int_win);
		if (r != 0)
			return r;
	}

	/* try to inject new event if pending */
	if (vcpu->arch.exception.pending) {
		trace_kvm_inj_exception(vcpu->arch.exception.nr,
					vcpu->arch.exception.has_error_code,
					vcpu->arch.exception.error_code);

		WARN_ON_ONCE(vcpu->arch.exception.injected);
		vcpu->arch.exception.pending = false;
		vcpu->arch.exception.injected = true;

		if (exception_type(vcpu->arch.exception.nr) == EXCPT_FAULT)
			__kvm_set_rflags(vcpu, kvm_get_rflags(vcpu) |
					     X86_EFLAGS_RF);

		if (vcpu->arch.exception.nr == DB_VECTOR) {
			/*
			 * This code assumes that nSVM doesn't use
			 * check_nested_events(). If it does, the
			 * DR6/DR7 changes should happen before L1
			 * gets a #VMEXIT for an intercepted #DB in
			 * L2.  (Under VMX, on the other hand, the
			 * DR6/DR7 changes should not happen in the
			 * event of a VM-exit to L1 for an intercepted
			 * #DB in L2.)
			 */
			kvm_deliver_exception_payload(vcpu);
			if (vcpu->arch.dr7 & DR7_GD) {
				vcpu->arch.dr7 &= ~DR7_GD;
				kvm_update_dr7(vcpu);
			}
		}

		kvm_x86_ops->queue_exception(vcpu);
	}

	/* Don't consider new event if we re-injected an event */
	if (kvm_event_needs_reinjection(vcpu))
		return 0;

	if (vcpu->arch.smi_pending && !is_smm(vcpu) &&
	    kvm_x86_ops->smi_allowed(vcpu)) {
		vcpu->arch.smi_pending = false;
		++vcpu->arch.smi_count;
		enter_smm(vcpu);
	} else if (vcpu->arch.nmi_pending && kvm_x86_ops->nmi_allowed(vcpu)) {
		--vcpu->arch.nmi_pending;
		vcpu->arch.nmi_injected = true;
		kvm_x86_ops->set_nmi(vcpu);
	} else if (kvm_cpu_has_injectable_intr(vcpu)) {
		/*
		 * Because interrupts can be injected asynchronously, we are
		 * calling check_nested_events again here to avoid a race condition.
		 * See https://lkml.org/lkml/2014/7/2/60 for discussion about this
		 * proposal and current concerns.  Perhaps we should be setting
		 * KVM_REQ_EVENT only on certain events and not unconditionally?
		 */
		if (is_guest_mode(vcpu) && kvm_x86_ops->check_nested_events) {
			r = kvm_x86_ops->check_nested_events(vcpu, req_int_win);
			if (r != 0)
				return r;
		}
		if (kvm_x86_ops->interrupt_allowed(vcpu)) {
			kvm_queue_interrupt(vcpu, kvm_cpu_get_interrupt(vcpu),
					    false);
			kvm_x86_ops->set_irq(vcpu);
		}
	}

	return 0;
}

static void process_nmi(struct kvm_vcpu *vcpu)
{
	unsigned limit = 2;

	/*
	 * x86 is limited to one NMI running, and one NMI pending after it.
	 * If an NMI is already in progress, limit further NMIs to just one.
	 * Otherwise, allow two (and we'll inject the first one immediately).
	 */
	if (kvm_x86_ops->get_nmi_mask(vcpu) || vcpu->arch.nmi_injected)
		limit = 1;

	vcpu->arch.nmi_pending += atomic_xchg(&vcpu->arch.nmi_queued, 0);
	vcpu->arch.nmi_pending = min(vcpu->arch.nmi_pending, limit);
	kvm_make_request(KVM_REQ_EVENT, vcpu);
}

static u32 enter_smm_get_segment_flags(struct kvm_segment *seg)
{
	u32 flags = 0;
	flags |= seg->g       << 23;
	flags |= seg->db      << 22;
	flags |= seg->l       << 21;
	flags |= seg->avl     << 20;
	flags |= seg->present << 15;
	flags |= seg->dpl     << 13;
	flags |= seg->s       << 12;
	flags |= seg->type    << 8;
	return flags;
}

static void enter_smm_save_seg_32(struct kvm_vcpu *vcpu, char *buf, int n)
{
	struct kvm_segment seg;
	int offset;

	kvm_get_segment(vcpu, &seg, n);
	put_smstate(u32, buf, 0x7fa8 + n * 4, seg.selector);

	if (n < 3)
		offset = 0x7f84 + n * 12;
	else
		offset = 0x7f2c + (n - 3) * 12;

	put_smstate(u32, buf, offset + 8, seg.base);
	put_smstate(u32, buf, offset + 4, seg.limit);
	put_smstate(u32, buf, offset, enter_smm_get_segment_flags(&seg));
}

#ifdef CONFIG_X86_64
static void enter_smm_save_seg_64(struct kvm_vcpu *vcpu, char *buf, int n)
{
	struct kvm_segment seg;
	int offset;
	u16 flags;

	kvm_get_segment(vcpu, &seg, n);
	offset = 0x7e00 + n * 16;

	flags = enter_smm_get_segment_flags(&seg) >> 8;
	put_smstate(u16, buf, offset, seg.selector);
	put_smstate(u16, buf, offset + 2, flags);
	put_smstate(u32, buf, offset + 4, seg.limit);
	put_smstate(u64, buf, offset + 8, seg.base);
}
#endif

static void enter_smm_save_state_32(struct kvm_vcpu *vcpu, char *buf)
{
	struct desc_ptr dt;
	struct kvm_segment seg;
	unsigned long val;
	int i;

	put_smstate(u32, buf, 0x7ffc, kvm_read_cr0(vcpu));
	put_smstate(u32, buf, 0x7ff8, kvm_read_cr3(vcpu));
	put_smstate(u32, buf, 0x7ff4, kvm_get_rflags(vcpu));
	put_smstate(u32, buf, 0x7ff0, kvm_rip_read(vcpu));

	for (i = 0; i < 8; i++)
		put_smstate(u32, buf, 0x7fd0 + i * 4, kvm_register_read(vcpu, i));

	kvm_get_dr(vcpu, 6, &val);
	put_smstate(u32, buf, 0x7fcc, (u32)val);
	kvm_get_dr(vcpu, 7, &val);
	put_smstate(u32, buf, 0x7fc8, (u32)val);

	kvm_get_segment(vcpu, &seg, VCPU_SREG_TR);
	put_smstate(u32, buf, 0x7fc4, seg.selector);
	put_smstate(u32, buf, 0x7f64, seg.base);
	put_smstate(u32, buf, 0x7f60, seg.limit);
	put_smstate(u32, buf, 0x7f5c, enter_smm_get_segment_flags(&seg));

	kvm_get_segment(vcpu, &seg, VCPU_SREG_LDTR);
	put_smstate(u32, buf, 0x7fc0, seg.selector);
	put_smstate(u32, buf, 0x7f80, seg.base);
	put_smstate(u32, buf, 0x7f7c, seg.limit);
	put_smstate(u32, buf, 0x7f78, enter_smm_get_segment_flags(&seg));

	kvm_x86_ops->get_gdt(vcpu, &dt);
	put_smstate(u32, buf, 0x7f74, dt.address);
	put_smstate(u32, buf, 0x7f70, dt.size);

	kvm_x86_ops->get_idt(vcpu, &dt);
	put_smstate(u32, buf, 0x7f58, dt.address);
	put_smstate(u32, buf, 0x7f54, dt.size);

	for (i = 0; i < 6; i++)
		enter_smm_save_seg_32(vcpu, buf, i);

	put_smstate(u32, buf, 0x7f14, kvm_read_cr4(vcpu));

	/* revision id */
	put_smstate(u32, buf, 0x7efc, 0x00020000);
	put_smstate(u32, buf, 0x7ef8, vcpu->arch.smbase);
}

#ifdef CONFIG_X86_64
static void enter_smm_save_state_64(struct kvm_vcpu *vcpu, char *buf)
{
	struct desc_ptr dt;
	struct kvm_segment seg;
	unsigned long val;
	int i;

	for (i = 0; i < 16; i++)
		put_smstate(u64, buf, 0x7ff8 - i * 8, kvm_register_read(vcpu, i));

	put_smstate(u64, buf, 0x7f78, kvm_rip_read(vcpu));
	put_smstate(u32, buf, 0x7f70, kvm_get_rflags(vcpu));

	kvm_get_dr(vcpu, 6, &val);
	put_smstate(u64, buf, 0x7f68, val);
	kvm_get_dr(vcpu, 7, &val);
	put_smstate(u64, buf, 0x7f60, val);

	put_smstate(u64, buf, 0x7f58, kvm_read_cr0(vcpu));
	put_smstate(u64, buf, 0x7f50, kvm_read_cr3(vcpu));
	put_smstate(u64, buf, 0x7f48, kvm_read_cr4(vcpu));

	put_smstate(u32, buf, 0x7f00, vcpu->arch.smbase);

	/* revision id */
	put_smstate(u32, buf, 0x7efc, 0x00020064);

	put_smstate(u64, buf, 0x7ed0, vcpu->arch.efer);

	kvm_get_segment(vcpu, &seg, VCPU_SREG_TR);
	put_smstate(u16, buf, 0x7e90, seg.selector);
	put_smstate(u16, buf, 0x7e92, enter_smm_get_segment_flags(&seg) >> 8);
	put_smstate(u32, buf, 0x7e94, seg.limit);
	put_smstate(u64, buf, 0x7e98, seg.base);

	kvm_x86_ops->get_idt(vcpu, &dt);
	put_smstate(u32, buf, 0x7e84, dt.size);
	put_smstate(u64, buf, 0x7e88, dt.address);

	kvm_get_segment(vcpu, &seg, VCPU_SREG_LDTR);
	put_smstate(u16, buf, 0x7e70, seg.selector);
	put_smstate(u16, buf, 0x7e72, enter_smm_get_segment_flags(&seg) >> 8);
	put_smstate(u32, buf, 0x7e74, seg.limit);
	put_smstate(u64, buf, 0x7e78, seg.base);

	kvm_x86_ops->get_gdt(vcpu, &dt);
	put_smstate(u32, buf, 0x7e64, dt.size);
	put_smstate(u64, buf, 0x7e68, dt.address);

	for (i = 0; i < 6; i++)
		enter_smm_save_seg_64(vcpu, buf, i);
}
#endif

static void enter_smm(struct kvm_vcpu *vcpu)
{
	struct kvm_segment cs, ds;
	struct desc_ptr dt;
	char buf[512];
	u32 cr0;

	trace_kvm_enter_smm(vcpu->vcpu_id, vcpu->arch.smbase, true);
	memset(buf, 0, 512);
#ifdef CONFIG_X86_64
	if (guest_cpuid_has(vcpu, X86_FEATURE_LM))
		enter_smm_save_state_64(vcpu, buf);
	else
#endif
		enter_smm_save_state_32(vcpu, buf);

	/*
	 * Give pre_enter_smm() a chance to make ISA-specific changes to the
	 * vCPU state (e.g. leave guest mode) after we've saved the state into
	 * the SMM state-save area.
	 */
	kvm_x86_ops->pre_enter_smm(vcpu, buf);

	vcpu->arch.hflags |= HF_SMM_MASK;
	kvm_vcpu_write_guest(vcpu, vcpu->arch.smbase + 0xfe00, buf, sizeof(buf));

	if (kvm_x86_ops->get_nmi_mask(vcpu))
		vcpu->arch.hflags |= HF_SMM_INSIDE_NMI_MASK;
	else
		kvm_x86_ops->set_nmi_mask(vcpu, true);

	kvm_set_rflags(vcpu, X86_EFLAGS_FIXED);
	kvm_rip_write(vcpu, 0x8000);

	cr0 = vcpu->arch.cr0 & ~(X86_CR0_PE | X86_CR0_EM | X86_CR0_TS | X86_CR0_PG);
	kvm_x86_ops->set_cr0(vcpu, cr0);
	vcpu->arch.cr0 = cr0;

	kvm_x86_ops->set_cr4(vcpu, 0);

	/* Undocumented: IDT limit is set to zero on entry to SMM.  */
	dt.address = dt.size = 0;
	kvm_x86_ops->set_idt(vcpu, &dt);

	__kvm_set_dr(vcpu, 7, DR7_FIXED_1);

	cs.selector = (vcpu->arch.smbase >> 4) & 0xffff;
	cs.base = vcpu->arch.smbase;

	ds.selector = 0;
	ds.base = 0;

	cs.limit    = ds.limit = 0xffffffff;
	cs.type     = ds.type = 0x3;
	cs.dpl      = ds.dpl = 0;
	cs.db       = ds.db = 0;
	cs.s        = ds.s = 1;
	cs.l        = ds.l = 0;
	cs.g        = ds.g = 1;
	cs.avl      = ds.avl = 0;
	cs.present  = ds.present = 1;
	cs.unusable = ds.unusable = 0;
	cs.padding  = ds.padding = 0;

	kvm_set_segment(vcpu, &cs, VCPU_SREG_CS);
	kvm_set_segment(vcpu, &ds, VCPU_SREG_DS);
	kvm_set_segment(vcpu, &ds, VCPU_SREG_ES);
	kvm_set_segment(vcpu, &ds, VCPU_SREG_FS);
	kvm_set_segment(vcpu, &ds, VCPU_SREG_GS);
	kvm_set_segment(vcpu, &ds, VCPU_SREG_SS);

#ifdef CONFIG_X86_64
	if (guest_cpuid_has(vcpu, X86_FEATURE_LM))
		kvm_x86_ops->set_efer(vcpu, 0);
#endif

	kvm_update_cpuid(vcpu);
	kvm_mmu_reset_context(vcpu);
}

static void process_smi(struct kvm_vcpu *vcpu)
{
	vcpu->arch.smi_pending = true;
	kvm_make_request(KVM_REQ_EVENT, vcpu);
}

void kvm_make_scan_ioapic_request(struct kvm *kvm)
{
	kvm_make_all_cpus_request(kvm, KVM_REQ_SCAN_IOAPIC);
}

static void vcpu_scan_ioapic(struct kvm_vcpu *vcpu)
{
	if (!kvm_apic_present(vcpu))
		return;

	bitmap_zero(vcpu->arch.ioapic_handled_vectors, 256);

	if (irqchip_split(vcpu->kvm))
		kvm_scan_ioapic_routes(vcpu, vcpu->arch.ioapic_handled_vectors);
	else {
		if (vcpu->arch.apicv_active)
			kvm_x86_ops->sync_pir_to_irr(vcpu);
		if (ioapic_in_kernel(vcpu->kvm))
			kvm_ioapic_scan_entry(vcpu, vcpu->arch.ioapic_handled_vectors);
	}

	if (is_guest_mode(vcpu))
		vcpu->arch.load_eoi_exitmap_pending = true;
	else
		kvm_make_request(KVM_REQ_LOAD_EOI_EXITMAP, vcpu);
}

static void vcpu_load_eoi_exitmap(struct kvm_vcpu *vcpu)
{
	u64 eoi_exit_bitmap[4];

	if (!kvm_apic_hw_enabled(vcpu->arch.apic))
		return;

	bitmap_or((ulong *)eoi_exit_bitmap, vcpu->arch.ioapic_handled_vectors,
		  vcpu_to_synic(vcpu)->vec_bitmap, 256);
	kvm_x86_ops->load_eoi_exitmap(vcpu, eoi_exit_bitmap);
}

int kvm_arch_mmu_notifier_invalidate_range(struct kvm *kvm,
		unsigned long start, unsigned long end,
		bool blockable)
{
	unsigned long apic_address;

	/*
	 * The physical address of apic access page is stored in the VMCS.
	 * Update it when it becomes invalid.
	 */
	apic_address = gfn_to_hva(kvm, APIC_DEFAULT_PHYS_BASE >> PAGE_SHIFT);
	if (start <= apic_address && apic_address < end)
		kvm_make_all_cpus_request(kvm, KVM_REQ_APIC_PAGE_RELOAD);

	return 0;
}

void kvm_vcpu_reload_apic_access_page(struct kvm_vcpu *vcpu)
{
	struct page *page = NULL;

	if (!lapic_in_kernel(vcpu))
		return;

	if (!kvm_x86_ops->set_apic_access_page_addr)
		return;

	page = gfn_to_page(vcpu->kvm, APIC_DEFAULT_PHYS_BASE >> PAGE_SHIFT);
	if (is_error_page(page))
		return;
	kvm_x86_ops->set_apic_access_page_addr(vcpu, page_to_phys(page));

	/*
	 * Do not pin apic access page in memory, the MMU notifier
	 * will call us again if it is migrated or swapped out.
	 */
	put_page(page);
}
EXPORT_SYMBOL_GPL(kvm_vcpu_reload_apic_access_page);

void __kvm_request_immediate_exit(struct kvm_vcpu *vcpu)
{
	smp_send_reschedule(vcpu->cpu);
}
EXPORT_SYMBOL_GPL(__kvm_request_immediate_exit);

/*
 * Returns 1 to let vcpu_run() continue the guest execution loop without
 * exiting to the userspace.  Otherwise, the value will be returned to the
 * userspace.
 */
static int vcpu_enter_guest(struct kvm_vcpu *vcpu)
{
	int r;
	bool req_int_win =
		dm_request_for_irq_injection(vcpu) &&
		kvm_cpu_accept_dm_intr(vcpu);

	bool req_immediate_exit = false;

	if (kvm_request_pending(vcpu)) {
		if (kvm_check_request(KVM_REQ_GET_VMCS12_PAGES, vcpu))
			kvm_x86_ops->get_vmcs12_pages(vcpu);
		if (kvm_check_request(KVM_REQ_MMU_RELOAD, vcpu))
			kvm_mmu_unload(vcpu);
		if (kvm_check_request(KVM_REQ_MIGRATE_TIMER, vcpu))
			__kvm_migrate_timers(vcpu);
		if (kvm_check_request(KVM_REQ_MASTERCLOCK_UPDATE, vcpu))
			kvm_gen_update_masterclock(vcpu->kvm);
		if (kvm_check_request(KVM_REQ_GLOBAL_CLOCK_UPDATE, vcpu))
			kvm_gen_kvmclock_update(vcpu);
		if (kvm_check_request(KVM_REQ_CLOCK_UPDATE, vcpu)) {
			r = kvm_guest_time_update(vcpu);
			if (unlikely(r))
				goto out;
		}
		if (kvm_check_request(KVM_REQ_MMU_SYNC, vcpu))
			kvm_mmu_sync_roots(vcpu);
		if (kvm_check_request(KVM_REQ_LOAD_CR3, vcpu))
			kvm_mmu_load_cr3(vcpu);
		if (kvm_check_request(KVM_REQ_TLB_FLUSH, vcpu))
			kvm_vcpu_flush_tlb(vcpu, true);
		if (kvm_check_request(KVM_REQ_REPORT_TPR_ACCESS, vcpu)) {
			vcpu->run->exit_reason = KVM_EXIT_TPR_ACCESS;
			r = 0;
			goto out;
		}
		if (kvm_check_request(KVM_REQ_TRIPLE_FAULT, vcpu)) {
			vcpu->run->exit_reason = KVM_EXIT_SHUTDOWN;
			vcpu->mmio_needed = 0;
			r = 0;
			goto out;
		}
		if (kvm_check_request(KVM_REQ_APF_HALT, vcpu)) {
			/* Page is swapped out. Do synthetic halt */
			vcpu->arch.apf.halted = true;
			r = 1;
			goto out;
		}
		if (kvm_check_request(KVM_REQ_STEAL_UPDATE, vcpu))
			record_steal_time(vcpu);
		if (kvm_check_request(KVM_REQ_SMI, vcpu))
			process_smi(vcpu);
		if (kvm_check_request(KVM_REQ_NMI, vcpu))
			process_nmi(vcpu);
		if (kvm_check_request(KVM_REQ_PMU, vcpu))
			kvm_pmu_handle_event(vcpu);
		if (kvm_check_request(KVM_REQ_PMI, vcpu))
			kvm_pmu_deliver_pmi(vcpu);
		if (kvm_check_request(KVM_REQ_IOAPIC_EOI_EXIT, vcpu)) {
			BUG_ON(vcpu->arch.pending_ioapic_eoi > 255);
			if (test_bit(vcpu->arch.pending_ioapic_eoi,
				     vcpu->arch.ioapic_handled_vectors)) {
				vcpu->run->exit_reason = KVM_EXIT_IOAPIC_EOI;
				vcpu->run->eoi.vector =
						vcpu->arch.pending_ioapic_eoi;
				r = 0;
				goto out;
			}
		}
		if (kvm_check_request(KVM_REQ_SCAN_IOAPIC, vcpu))
			vcpu_scan_ioapic(vcpu);
		if (kvm_check_request(KVM_REQ_LOAD_EOI_EXITMAP, vcpu))
			vcpu_load_eoi_exitmap(vcpu);
		if (kvm_check_request(KVM_REQ_APIC_PAGE_RELOAD, vcpu))
			kvm_vcpu_reload_apic_access_page(vcpu);
		if (kvm_check_request(KVM_REQ_HV_CRASH, vcpu)) {
			vcpu->run->exit_reason = KVM_EXIT_SYSTEM_EVENT;
			vcpu->run->system_event.type = KVM_SYSTEM_EVENT_CRASH;
			r = 0;
			goto out;
		}
		if (kvm_check_request(KVM_REQ_HV_RESET, vcpu)) {
			vcpu->run->exit_reason = KVM_EXIT_SYSTEM_EVENT;
			vcpu->run->system_event.type = KVM_SYSTEM_EVENT_RESET;
			r = 0;
			goto out;
		}
		if (kvm_check_request(KVM_REQ_HV_EXIT, vcpu)) {
			vcpu->run->exit_reason = KVM_EXIT_HYPERV;
			vcpu->run->hyperv = vcpu->arch.hyperv.exit;
			r = 0;
			goto out;
		}

		/*
		 * KVM_REQ_HV_STIMER has to be processed after
		 * KVM_REQ_CLOCK_UPDATE, because Hyper-V SynIC timers
		 * depend on the guest clock being up-to-date
		 */
		if (kvm_check_request(KVM_REQ_HV_STIMER, vcpu))
			kvm_hv_process_stimers(vcpu);
	}

	if (kvm_check_request(KVM_REQ_EVENT, vcpu) || req_int_win) {
		++vcpu->stat.req_event;
		kvm_apic_accept_events(vcpu);
		if (vcpu->arch.mp_state == KVM_MP_STATE_INIT_RECEIVED) {
			r = 1;
			goto out;
		}

		if (inject_pending_event(vcpu, req_int_win) != 0)
			req_immediate_exit = true;
		else {
			/* Enable SMI/NMI/IRQ window open exits if needed.
			 *
			 * SMIs have three cases:
			 * 1) They can be nested, and then there is nothing to
			 *    do here because RSM will cause a vmexit anyway.
			 * 2) There is an ISA-specific reason why SMI cannot be
			 *    injected, and the moment when this changes can be
			 *    intercepted.
			 * 3) Or the SMI can be pending because
			 *    inject_pending_event has completed the injection
			 *    of an IRQ or NMI from the previous vmexit, and
			 *    then we request an immediate exit to inject the
			 *    SMI.
			 */
			if (vcpu->arch.smi_pending && !is_smm(vcpu))
				if (!kvm_x86_ops->enable_smi_window(vcpu))
					req_immediate_exit = true;
			if (vcpu->arch.nmi_pending)
				kvm_x86_ops->enable_nmi_window(vcpu);
			if (kvm_cpu_has_injectable_intr(vcpu) || req_int_win)
				kvm_x86_ops->enable_irq_window(vcpu);
			WARN_ON(vcpu->arch.exception.pending);
		}

		if (kvm_lapic_enabled(vcpu)) {
			update_cr8_intercept(vcpu);
			kvm_lapic_sync_to_vapic(vcpu);
		}
	}

	r = kvm_mmu_reload(vcpu);
	if (unlikely(r)) {
		goto cancel_injection;
	}

	preempt_disable();

	kvm_x86_ops->prepare_guest_switch(vcpu);

	/*
	 * Disable IRQs before setting IN_GUEST_MODE.  Posted interrupt
	 * IPI are then delayed after guest entry, which ensures that they
	 * result in virtual interrupt delivery.
	 */
	local_irq_disable();
	vcpu->mode = IN_GUEST_MODE;

	srcu_read_unlock(&vcpu->kvm->srcu, vcpu->srcu_idx);

	/*
	 * 1) We should set ->mode before checking ->requests.  Please see
	 * the comment in kvm_vcpu_exiting_guest_mode().
	 *
	 * 2) For APICv, we should set ->mode before checking PID.ON. This
	 * pairs with the memory barrier implicit in pi_test_and_set_on
	 * (see vmx_deliver_posted_interrupt).
	 *
	 * 3) This also orders the write to mode from any reads to the page
	 * tables done while the VCPU is running.  Please see the comment
	 * in kvm_flush_remote_tlbs.
	 */
	smp_mb__after_srcu_read_unlock();

	/*
	 * This handles the case where a posted interrupt was
	 * notified with kvm_vcpu_kick.
	 */
	if (kvm_lapic_enabled(vcpu) && vcpu->arch.apicv_active)
		kvm_x86_ops->sync_pir_to_irr(vcpu);

	if (vcpu->mode == EXITING_GUEST_MODE || kvm_request_pending(vcpu)
	    || need_resched() || signal_pending(current)) {
		vcpu->mode = OUTSIDE_GUEST_MODE;
		smp_wmb();
		local_irq_enable();
		preempt_enable();
		vcpu->srcu_idx = srcu_read_lock(&vcpu->kvm->srcu);
		r = 1;
		goto cancel_injection;
	}

	if (req_immediate_exit) {
		kvm_make_request(KVM_REQ_EVENT, vcpu);
		kvm_x86_ops->request_immediate_exit(vcpu);
	}

	trace_kvm_entry(vcpu->vcpu_id);
	if (lapic_in_kernel(vcpu) &&
	    vcpu->arch.apic->lapic_timer.timer_advance_ns)
		wait_lapic_expire(vcpu);
	guest_enter_irqoff();

	fpregs_assert_state_consistent();
	if (test_thread_flag(TIF_NEED_FPU_LOAD))
		switch_fpu_return();

	if (unlikely(vcpu->arch.switch_db_regs)) {
		set_debugreg(0, 7);
		set_debugreg(vcpu->arch.eff_db[0], 0);
		set_debugreg(vcpu->arch.eff_db[1], 1);
		set_debugreg(vcpu->arch.eff_db[2], 2);
		set_debugreg(vcpu->arch.eff_db[3], 3);
		set_debugreg(vcpu->arch.dr6, 6);
		vcpu->arch.switch_db_regs &= ~KVM_DEBUGREG_RELOAD;
	}

	kvm_x86_ops->run(vcpu);

	/*
	 * Do this here before restoring debug registers on the host.  And
	 * since we do this before handling the vmexit, a DR access vmexit
	 * can (a) read the correct value of the debug registers, (b) set
	 * KVM_DEBUGREG_WONT_EXIT again.
	 */
	if (unlikely(vcpu->arch.switch_db_regs & KVM_DEBUGREG_WONT_EXIT)) {
		WARN_ON(vcpu->guest_debug & KVM_GUESTDBG_USE_HW_BP);
		kvm_x86_ops->sync_dirty_debug_regs(vcpu);
		kvm_update_dr0123(vcpu);
		kvm_update_dr6(vcpu);
		kvm_update_dr7(vcpu);
		vcpu->arch.switch_db_regs &= ~KVM_DEBUGREG_RELOAD;
	}

	/*
	 * If the guest has used debug registers, at least dr7
	 * will be disabled while returning to the host.
	 * If we don't have active breakpoints in the host, we don't
	 * care about the messed up debug address registers. But if
	 * we have some of them active, restore the old state.
	 */
	if (hw_breakpoint_active())
		hw_breakpoint_restore();

	vcpu->arch.last_guest_tsc = kvm_read_l1_tsc(vcpu, rdtsc());

	vcpu->mode = OUTSIDE_GUEST_MODE;
	smp_wmb();

	kvm_before_interrupt(vcpu);
	kvm_x86_ops->handle_external_intr(vcpu);
	kvm_after_interrupt(vcpu);

	++vcpu->stat.exits;

	guest_exit_irqoff();

	local_irq_enable();
	preempt_enable();

	vcpu->srcu_idx = srcu_read_lock(&vcpu->kvm->srcu);

	/*
	 * Profile KVM exit RIPs:
	 */
	if (unlikely(prof_on == KVM_PROFILING)) {
		unsigned long rip = kvm_rip_read(vcpu);
		profile_hit(KVM_PROFILING, (void *)rip);
	}

	if (unlikely(vcpu->arch.tsc_always_catchup))
		kvm_make_request(KVM_REQ_CLOCK_UPDATE, vcpu);

	if (vcpu->arch.apic_attention)
		kvm_lapic_sync_from_vapic(vcpu);

	vcpu->arch.gpa_available = false;
	r = kvm_x86_ops->handle_exit(vcpu);
	return r;

cancel_injection:
	kvm_x86_ops->cancel_injection(vcpu);
	if (unlikely(vcpu->arch.apic_attention))
		kvm_lapic_sync_from_vapic(vcpu);
out:
	return r;
}

static inline int vcpu_block(struct kvm *kvm, struct kvm_vcpu *vcpu)
{
	if (!kvm_arch_vcpu_runnable(vcpu) &&
	    (!kvm_x86_ops->pre_block || kvm_x86_ops->pre_block(vcpu) == 0)) {
		srcu_read_unlock(&kvm->srcu, vcpu->srcu_idx);
		kvm_vcpu_block(vcpu);
		vcpu->srcu_idx = srcu_read_lock(&kvm->srcu);

		if (kvm_x86_ops->post_block)
			kvm_x86_ops->post_block(vcpu);

		if (!kvm_check_request(KVM_REQ_UNHALT, vcpu))
			return 1;
	}

	kvm_apic_accept_events(vcpu);
	switch(vcpu->arch.mp_state) {
	case KVM_MP_STATE_HALTED:
		vcpu->arch.pv.pv_unhalted = false;
		vcpu->arch.mp_state =
			KVM_MP_STATE_RUNNABLE;
		/* fall through */
	case KVM_MP_STATE_RUNNABLE:
		vcpu->arch.apf.halted = false;
		break;
	case KVM_MP_STATE_INIT_RECEIVED:
		break;
	default:
		return -EINTR;
		break;
	}
	return 1;
}

static inline bool kvm_vcpu_running(struct kvm_vcpu *vcpu)
{
	if (is_guest_mode(vcpu) && kvm_x86_ops->check_nested_events)
		kvm_x86_ops->check_nested_events(vcpu, false);

	return (vcpu->arch.mp_state == KVM_MP_STATE_RUNNABLE &&
		!vcpu->arch.apf.halted);
}

static int vcpu_run(struct kvm_vcpu *vcpu)
{
	int r;
	struct kvm *kvm = vcpu->kvm;

	vcpu->srcu_idx = srcu_read_lock(&kvm->srcu);
	vcpu->arch.l1tf_flush_l1d = true;

	for (;;) {
		if (kvm_vcpu_running(vcpu)) {
			r = vcpu_enter_guest(vcpu);
		} else {
			r = vcpu_block(kvm, vcpu);
		}

		if (r <= 0)
			break;

		kvm_clear_request(KVM_REQ_PENDING_TIMER, vcpu);
		if (kvm_cpu_has_pending_timer(vcpu))
			kvm_inject_pending_timer_irqs(vcpu);

		if (dm_request_for_irq_injection(vcpu) &&
			kvm_vcpu_ready_for_interrupt_injection(vcpu)) {
			r = 0;
			vcpu->run->exit_reason = KVM_EXIT_IRQ_WINDOW_OPEN;
			++vcpu->stat.request_irq_exits;
			break;
		}

		kvm_check_async_pf_completion(vcpu);

		if (signal_pending(current)) {
			r = -EINTR;
			vcpu->run->exit_reason = KVM_EXIT_INTR;
			++vcpu->stat.signal_exits;
			break;
		}
		if (need_resched()) {
			srcu_read_unlock(&kvm->srcu, vcpu->srcu_idx);
			cond_resched();
			vcpu->srcu_idx = srcu_read_lock(&kvm->srcu);
		}
	}

	srcu_read_unlock(&kvm->srcu, vcpu->srcu_idx);

	return r;
}

static inline int complete_emulated_io(struct kvm_vcpu *vcpu)
{
	int r;
	vcpu->srcu_idx = srcu_read_lock(&vcpu->kvm->srcu);
	r = kvm_emulate_instruction(vcpu, EMULTYPE_NO_DECODE);
	srcu_read_unlock(&vcpu->kvm->srcu, vcpu->srcu_idx);
	if (r != EMULATE_DONE)
		return 0;
	return 1;
}

static int complete_emulated_pio(struct kvm_vcpu *vcpu)
{
	BUG_ON(!vcpu->arch.pio.count);

	return complete_emulated_io(vcpu);
}

/*
 * Implements the following, as a state machine:
 *
 * read:
 *   for each fragment
 *     for each mmio piece in the fragment
 *       write gpa, len
 *       exit
 *       copy data
 *   execute insn
 *
 * write:
 *   for each fragment
 *     for each mmio piece in the fragment
 *       write gpa, len
 *       copy data
 *       exit
 */
static int complete_emulated_mmio(struct kvm_vcpu *vcpu)
{
	struct kvm_run *run = vcpu->run;
	struct kvm_mmio_fragment *frag;
	unsigned len;

	BUG_ON(!vcpu->mmio_needed);

	/* Complete previous fragment */
	frag = &vcpu->mmio_fragments[vcpu->mmio_cur_fragment];
	len = min(8u, frag->len);
	if (!vcpu->mmio_is_write)
		memcpy(frag->data, run->mmio.data, len);

	if (frag->len <= 8) {
		/* Switch to the next fragment. */
		frag++;
		vcpu->mmio_cur_fragment++;
	} else {
		/* Go forward to the next mmio piece. */
		frag->data += len;
		frag->gpa += len;
		frag->len -= len;
	}

	if (vcpu->mmio_cur_fragment >= vcpu->mmio_nr_fragments) {
		vcpu->mmio_needed = 0;

		/* FIXME: return into emulator if single-stepping.  */
		if (vcpu->mmio_is_write)
			return 1;
		vcpu->mmio_read_completed = 1;
		return complete_emulated_io(vcpu);
	}

	run->exit_reason = KVM_EXIT_MMIO;
	run->mmio.phys_addr = frag->gpa;
	if (vcpu->mmio_is_write)
		memcpy(run->mmio.data, frag->data, min(8u, frag->len));
	run->mmio.len = min(8u, frag->len);
	run->mmio.is_write = vcpu->mmio_is_write;
	vcpu->arch.complete_userspace_io = complete_emulated_mmio;
	return 0;
}

/* Swap (qemu) user FPU context for the guest FPU context. */
static void kvm_load_guest_fpu(struct kvm_vcpu *vcpu)
{
	fpregs_lock();

	copy_fpregs_to_fpstate(&current->thread.fpu);
	/* PKRU is separately restored in kvm_x86_ops->run.  */
	__copy_kernel_to_fpregs(&vcpu->arch.guest_fpu->state,
				~XFEATURE_MASK_PKRU);

	fpregs_mark_activate();
	fpregs_unlock();

	trace_kvm_fpu(1);
}

/* When vcpu_run ends, restore user space FPU context. */
static void kvm_put_guest_fpu(struct kvm_vcpu *vcpu)
{
	fpregs_lock();

	copy_fpregs_to_fpstate(vcpu->arch.guest_fpu);
	copy_kernel_to_fpregs(&current->thread.fpu.state);

	fpregs_mark_activate();
	fpregs_unlock();

	++vcpu->stat.fpu_reload;
	trace_kvm_fpu(0);
}

int kvm_arch_vcpu_ioctl_run(struct kvm_vcpu *vcpu, struct kvm_run *kvm_run)
{
	int r;

	vcpu_load(vcpu);
	kvm_sigset_activate(vcpu);
	kvm_load_guest_fpu(vcpu);

	if (unlikely(vcpu->arch.mp_state == KVM_MP_STATE_UNINITIALIZED)) {
		if (kvm_run->immediate_exit) {
			r = -EINTR;
			goto out;
		}
		kvm_vcpu_block(vcpu);
		kvm_apic_accept_events(vcpu);
		kvm_clear_request(KVM_REQ_UNHALT, vcpu);
		r = -EAGAIN;
		if (signal_pending(current)) {
			r = -EINTR;
			vcpu->run->exit_reason = KVM_EXIT_INTR;
			++vcpu->stat.signal_exits;
		}
		goto out;
	}

	if (vcpu->run->kvm_valid_regs & ~KVM_SYNC_X86_VALID_FIELDS) {
		r = -EINVAL;
		goto out;
	}

	if (vcpu->run->kvm_dirty_regs) {
		r = sync_regs(vcpu);
		if (r != 0)
			goto out;
	}

	/* re-sync apic's tpr */
	if (!lapic_in_kernel(vcpu)) {
		if (kvm_set_cr8(vcpu, kvm_run->cr8) != 0) {
			r = -EINVAL;
			goto out;
		}
	}

	if (unlikely(vcpu->arch.complete_userspace_io)) {
		int (*cui)(struct kvm_vcpu *) = vcpu->arch.complete_userspace_io;
		vcpu->arch.complete_userspace_io = NULL;
		r = cui(vcpu);
		if (r <= 0)
			goto out;
	} else
		WARN_ON(vcpu->arch.pio.count || vcpu->mmio_needed);

	if (kvm_run->immediate_exit)
		r = -EINTR;
	else
		r = vcpu_run(vcpu);

out:
	kvm_put_guest_fpu(vcpu);
	if (vcpu->run->kvm_valid_regs)
		store_regs(vcpu);
	post_kvm_run_save(vcpu);
	kvm_sigset_deactivate(vcpu);

	vcpu_put(vcpu);
	return r;
}

static void __get_regs(struct kvm_vcpu *vcpu, struct kvm_regs *regs)
{
	if (vcpu->arch.emulate_regs_need_sync_to_vcpu) {
		/*
		 * We are here if userspace calls get_regs() in the middle of
		 * instruction emulation. Registers state needs to be copied
		 * back from emulation context to vcpu. Userspace shouldn't do
		 * that usually, but some bad designed PV devices (vmware
		 * backdoor interface) need this to work
		 */
		emulator_writeback_register_cache(&vcpu->arch.emulate_ctxt);
		vcpu->arch.emulate_regs_need_sync_to_vcpu = false;
	}
	regs->rax = kvm_rax_read(vcpu);
	regs->rbx = kvm_rbx_read(vcpu);
	regs->rcx = kvm_rcx_read(vcpu);
	regs->rdx = kvm_rdx_read(vcpu);
	regs->rsi = kvm_rsi_read(vcpu);
	regs->rdi = kvm_rdi_read(vcpu);
	regs->rsp = kvm_rsp_read(vcpu);
	regs->rbp = kvm_rbp_read(vcpu);
#ifdef CONFIG_X86_64
	regs->r8 = kvm_r8_read(vcpu);
	regs->r9 = kvm_r9_read(vcpu);
	regs->r10 = kvm_r10_read(vcpu);
	regs->r11 = kvm_r11_read(vcpu);
	regs->r12 = kvm_r12_read(vcpu);
	regs->r13 = kvm_r13_read(vcpu);
	regs->r14 = kvm_r14_read(vcpu);
	regs->r15 = kvm_r15_read(vcpu);
#endif

	regs->rip = kvm_rip_read(vcpu);
	regs->rflags = kvm_get_rflags(vcpu);
}

int kvm_arch_vcpu_ioctl_get_regs(struct kvm_vcpu *vcpu, struct kvm_regs *regs)
{
	vcpu_load(vcpu);
	__get_regs(vcpu, regs);
	vcpu_put(vcpu);
	return 0;
}

static void __set_regs(struct kvm_vcpu *vcpu, struct kvm_regs *regs)
{
	vcpu->arch.emulate_regs_need_sync_from_vcpu = true;
	vcpu->arch.emulate_regs_need_sync_to_vcpu = false;

	kvm_rax_write(vcpu, regs->rax);
	kvm_rbx_write(vcpu, regs->rbx);
	kvm_rcx_write(vcpu, regs->rcx);
	kvm_rdx_write(vcpu, regs->rdx);
	kvm_rsi_write(vcpu, regs->rsi);
	kvm_rdi_write(vcpu, regs->rdi);
	kvm_rsp_write(vcpu, regs->rsp);
	kvm_rbp_write(vcpu, regs->rbp);
#ifdef CONFIG_X86_64
	kvm_r8_write(vcpu, regs->r8);
	kvm_r9_write(vcpu, regs->r9);
	kvm_r10_write(vcpu, regs->r10);
	kvm_r11_write(vcpu, regs->r11);
	kvm_r12_write(vcpu, regs->r12);
	kvm_r13_write(vcpu, regs->r13);
	kvm_r14_write(vcpu, regs->r14);
	kvm_r15_write(vcpu, regs->r15);
#endif

	kvm_rip_write(vcpu, regs->rip);
	kvm_set_rflags(vcpu, regs->rflags | X86_EFLAGS_FIXED);

	vcpu->arch.exception.pending = false;

	kvm_make_request(KVM_REQ_EVENT, vcpu);
}

int kvm_arch_vcpu_ioctl_set_regs(struct kvm_vcpu *vcpu, struct kvm_regs *regs)
{
	vcpu_load(vcpu);
	__set_regs(vcpu, regs);
	vcpu_put(vcpu);
	return 0;
}

void kvm_get_cs_db_l_bits(struct kvm_vcpu *vcpu, int *db, int *l)
{
	struct kvm_segment cs;

	kvm_get_segment(vcpu, &cs, VCPU_SREG_CS);
	*db = cs.db;
	*l = cs.l;
}
EXPORT_SYMBOL_GPL(kvm_get_cs_db_l_bits);

static void __get_sregs(struct kvm_vcpu *vcpu, struct kvm_sregs *sregs)
{
	struct desc_ptr dt;

	kvm_get_segment(vcpu, &sregs->cs, VCPU_SREG_CS);
	kvm_get_segment(vcpu, &sregs->ds, VCPU_SREG_DS);
	kvm_get_segment(vcpu, &sregs->es, VCPU_SREG_ES);
	kvm_get_segment(vcpu, &sregs->fs, VCPU_SREG_FS);
	kvm_get_segment(vcpu, &sregs->gs, VCPU_SREG_GS);
	kvm_get_segment(vcpu, &sregs->ss, VCPU_SREG_SS);

	kvm_get_segment(vcpu, &sregs->tr, VCPU_SREG_TR);
	kvm_get_segment(vcpu, &sregs->ldt, VCPU_SREG_LDTR);

	kvm_x86_ops->get_idt(vcpu, &dt);
	sregs->idt.limit = dt.size;
	sregs->idt.base = dt.address;
	kvm_x86_ops->get_gdt(vcpu, &dt);
	sregs->gdt.limit = dt.size;
	sregs->gdt.base = dt.address;

	sregs->cr0 = kvm_read_cr0(vcpu);
	sregs->cr2 = vcpu->arch.cr2;
	sregs->cr3 = kvm_read_cr3(vcpu);
	sregs->cr4 = kvm_read_cr4(vcpu);
	sregs->cr8 = kvm_get_cr8(vcpu);
	sregs->efer = vcpu->arch.efer;
	sregs->apic_base = kvm_get_apic_base(vcpu);

	memset(sregs->interrupt_bitmap, 0, sizeof(sregs->interrupt_bitmap));

	if (vcpu->arch.interrupt.injected && !vcpu->arch.interrupt.soft)
		set_bit(vcpu->arch.interrupt.nr,
			(unsigned long *)sregs->interrupt_bitmap);
}

int kvm_arch_vcpu_ioctl_get_sregs(struct kvm_vcpu *vcpu,
				  struct kvm_sregs *sregs)
{
	vcpu_load(vcpu);
	__get_sregs(vcpu, sregs);
	vcpu_put(vcpu);
	return 0;
}

int kvm_arch_vcpu_ioctl_get_mpstate(struct kvm_vcpu *vcpu,
				    struct kvm_mp_state *mp_state)
{
	vcpu_load(vcpu);

	kvm_apic_accept_events(vcpu);
	if (vcpu->arch.mp_state == KVM_MP_STATE_HALTED &&
					vcpu->arch.pv.pv_unhalted)
		mp_state->mp_state = KVM_MP_STATE_RUNNABLE;
	else
		mp_state->mp_state = vcpu->arch.mp_state;

	vcpu_put(vcpu);
	return 0;
}

int kvm_arch_vcpu_ioctl_set_mpstate(struct kvm_vcpu *vcpu,
				    struct kvm_mp_state *mp_state)
{
	int ret = -EINVAL;

	vcpu_load(vcpu);

	if (!lapic_in_kernel(vcpu) &&
	    mp_state->mp_state != KVM_MP_STATE_RUNNABLE)
		goto out;

	/* INITs are latched while in SMM */
	if ((is_smm(vcpu) || vcpu->arch.smi_pending) &&
	    (mp_state->mp_state == KVM_MP_STATE_SIPI_RECEIVED ||
	     mp_state->mp_state == KVM_MP_STATE_INIT_RECEIVED))
		goto out;

	if (mp_state->mp_state == KVM_MP_STATE_SIPI_RECEIVED) {
		vcpu->arch.mp_state = KVM_MP_STATE_INIT_RECEIVED;
		set_bit(KVM_APIC_SIPI, &vcpu->arch.apic->pending_events);
	} else
		vcpu->arch.mp_state = mp_state->mp_state;
	kvm_make_request(KVM_REQ_EVENT, vcpu);

	ret = 0;
out:
	vcpu_put(vcpu);
	return ret;
}

int kvm_task_switch(struct kvm_vcpu *vcpu, u16 tss_selector, int idt_index,
		    int reason, bool has_error_code, u32 error_code)
{
	struct x86_emulate_ctxt *ctxt = &vcpu->arch.emulate_ctxt;
	int ret;

	init_emulate_ctxt(vcpu);

	ret = emulator_task_switch(ctxt, tss_selector, idt_index, reason,
				   has_error_code, error_code);

	if (ret)
		return EMULATE_FAIL;

	kvm_rip_write(vcpu, ctxt->eip);
	kvm_set_rflags(vcpu, ctxt->eflags);
	kvm_make_request(KVM_REQ_EVENT, vcpu);
	return EMULATE_DONE;
}
EXPORT_SYMBOL_GPL(kvm_task_switch);

static int kvm_valid_sregs(struct kvm_vcpu *vcpu, struct kvm_sregs *sregs)
{
	if (!guest_cpuid_has(vcpu, X86_FEATURE_XSAVE) &&
			(sregs->cr4 & X86_CR4_OSXSAVE))
		return  -EINVAL;

	if ((sregs->efer & EFER_LME) && (sregs->cr0 & X86_CR0_PG)) {
		/*
		 * When EFER.LME and CR0.PG are set, the processor is in
		 * 64-bit mode (though maybe in a 32-bit code segment).
		 * CR4.PAE and EFER.LMA must be set.
		 */
		if (!(sregs->cr4 & X86_CR4_PAE)
		    || !(sregs->efer & EFER_LMA))
			return -EINVAL;
	} else {
		/*
		 * Not in 64-bit mode: EFER.LMA is clear and the code
		 * segment cannot be 64-bit.
		 */
		if (sregs->efer & EFER_LMA || sregs->cs.l)
			return -EINVAL;
	}

	return 0;
}

static int __set_sregs(struct kvm_vcpu *vcpu, struct kvm_sregs *sregs)
{
	struct msr_data apic_base_msr;
	int mmu_reset_needed = 0;
	int cpuid_update_needed = 0;
	int pending_vec, max_bits, idx;
	struct desc_ptr dt;
	int ret = -EINVAL;

	if (kvm_valid_sregs(vcpu, sregs))
		goto out;

	apic_base_msr.data = sregs->apic_base;
	apic_base_msr.host_initiated = true;
	if (kvm_set_apic_base(vcpu, &apic_base_msr))
		goto out;

	dt.size = sregs->idt.limit;
	dt.address = sregs->idt.base;
	kvm_x86_ops->set_idt(vcpu, &dt);
	dt.size = sregs->gdt.limit;
	dt.address = sregs->gdt.base;
	kvm_x86_ops->set_gdt(vcpu, &dt);

	vcpu->arch.cr2 = sregs->cr2;
	mmu_reset_needed |= kvm_read_cr3(vcpu) != sregs->cr3;
	vcpu->arch.cr3 = sregs->cr3;
	__set_bit(VCPU_EXREG_CR3, (ulong *)&vcpu->arch.regs_avail);

	kvm_set_cr8(vcpu, sregs->cr8);

	mmu_reset_needed |= vcpu->arch.efer != sregs->efer;
	kvm_x86_ops->set_efer(vcpu, sregs->efer);

	mmu_reset_needed |= kvm_read_cr0(vcpu) != sregs->cr0;
	kvm_x86_ops->set_cr0(vcpu, sregs->cr0);
	vcpu->arch.cr0 = sregs->cr0;

	mmu_reset_needed |= kvm_read_cr4(vcpu) != sregs->cr4;
	cpuid_update_needed |= ((kvm_read_cr4(vcpu) ^ sregs->cr4) &
				(X86_CR4_OSXSAVE | X86_CR4_PKE));
	kvm_x86_ops->set_cr4(vcpu, sregs->cr4);
	if (cpuid_update_needed)
		kvm_update_cpuid(vcpu);

	idx = srcu_read_lock(&vcpu->kvm->srcu);
	if (!is_long_mode(vcpu) && is_pae(vcpu) && is_paging(vcpu)) {
		load_pdptrs(vcpu, vcpu->arch.walk_mmu, kvm_read_cr3(vcpu));
		mmu_reset_needed = 1;
	}
	srcu_read_unlock(&vcpu->kvm->srcu, idx);

	if (mmu_reset_needed)
		kvm_mmu_reset_context(vcpu);

	max_bits = KVM_NR_INTERRUPTS;
	pending_vec = find_first_bit(
		(const unsigned long *)sregs->interrupt_bitmap, max_bits);
	if (pending_vec < max_bits) {
		kvm_queue_interrupt(vcpu, pending_vec, false);
		pr_debug("Set back pending irq %d\n", pending_vec);
	}

	kvm_set_segment(vcpu, &sregs->cs, VCPU_SREG_CS);
	kvm_set_segment(vcpu, &sregs->ds, VCPU_SREG_DS);
	kvm_set_segment(vcpu, &sregs->es, VCPU_SREG_ES);
	kvm_set_segment(vcpu, &sregs->fs, VCPU_SREG_FS);
	kvm_set_segment(vcpu, &sregs->gs, VCPU_SREG_GS);
	kvm_set_segment(vcpu, &sregs->ss, VCPU_SREG_SS);

	kvm_set_segment(vcpu, &sregs->tr, VCPU_SREG_TR);
	kvm_set_segment(vcpu, &sregs->ldt, VCPU_SREG_LDTR);

	update_cr8_intercept(vcpu);

	/* Older userspace won't unhalt the vcpu on reset. */
	if (kvm_vcpu_is_bsp(vcpu) && kvm_rip_read(vcpu) == 0xfff0 &&
	    sregs->cs.selector == 0xf000 && sregs->cs.base == 0xffff0000 &&
	    !is_protmode(vcpu))
		vcpu->arch.mp_state = KVM_MP_STATE_RUNNABLE;

	kvm_make_request(KVM_REQ_EVENT, vcpu);

	ret = 0;
out:
	return ret;
}

int kvm_arch_vcpu_ioctl_set_sregs(struct kvm_vcpu *vcpu,
				  struct kvm_sregs *sregs)
{
	int ret;

	vcpu_load(vcpu);
	ret = __set_sregs(vcpu, sregs);
	vcpu_put(vcpu);
	return ret;
}

int kvm_arch_vcpu_ioctl_set_guest_debug(struct kvm_vcpu *vcpu,
					struct kvm_guest_debug *dbg)
{
	unsigned long rflags;
	int i, r;

	vcpu_load(vcpu);

	if (dbg->control & (KVM_GUESTDBG_INJECT_DB | KVM_GUESTDBG_INJECT_BP)) {
		r = -EBUSY;
		if (vcpu->arch.exception.pending)
			goto out;
		if (dbg->control & KVM_GUESTDBG_INJECT_DB)
			kvm_queue_exception(vcpu, DB_VECTOR);
		else
			kvm_queue_exception(vcpu, BP_VECTOR);
	}

	/*
	 * Read rflags as long as potentially injected trace flags are still
	 * filtered out.
	 */
	rflags = kvm_get_rflags(vcpu);

	vcpu->guest_debug = dbg->control;
	if (!(vcpu->guest_debug & KVM_GUESTDBG_ENABLE))
		vcpu->guest_debug = 0;

	if (vcpu->guest_debug & KVM_GUESTDBG_USE_HW_BP) {
		for (i = 0; i < KVM_NR_DB_REGS; ++i)
			vcpu->arch.eff_db[i] = dbg->arch.debugreg[i];
		vcpu->arch.guest_debug_dr7 = dbg->arch.debugreg[7];
	} else {
		for (i = 0; i < KVM_NR_DB_REGS; i++)
			vcpu->arch.eff_db[i] = vcpu->arch.db[i];
	}
	kvm_update_dr7(vcpu);

	if (vcpu->guest_debug & KVM_GUESTDBG_SINGLESTEP)
		vcpu->arch.singlestep_rip = kvm_rip_read(vcpu) +
			get_segment_base(vcpu, VCPU_SREG_CS);

	/*
	 * Trigger an rflags update that will inject or remove the trace
	 * flags.
	 */
	kvm_set_rflags(vcpu, rflags);

	kvm_x86_ops->update_bp_intercept(vcpu);

	r = 0;

out:
	vcpu_put(vcpu);
	return r;
}

/*
 * Translate a guest virtual address to a guest physical address.
 */
int kvm_arch_vcpu_ioctl_translate(struct kvm_vcpu *vcpu,
				    struct kvm_translation *tr)
{
	unsigned long vaddr = tr->linear_address;
	gpa_t gpa;
	int idx;

	vcpu_load(vcpu);

	idx = srcu_read_lock(&vcpu->kvm->srcu);
	gpa = kvm_mmu_gva_to_gpa_system(vcpu, vaddr, NULL);
	srcu_read_unlock(&vcpu->kvm->srcu, idx);
	tr->physical_address = gpa;
	tr->valid = gpa != UNMAPPED_GVA;
	tr->writeable = 1;
	tr->usermode = 0;

	vcpu_put(vcpu);
	return 0;
}

int kvm_arch_vcpu_ioctl_get_fpu(struct kvm_vcpu *vcpu, struct kvm_fpu *fpu)
{
	struct fxregs_state *fxsave;

	vcpu_load(vcpu);

	fxsave = &vcpu->arch.guest_fpu->state.fxsave;
	memcpy(fpu->fpr, fxsave->st_space, 128);
	fpu->fcw = fxsave->cwd;
	fpu->fsw = fxsave->swd;
	fpu->ftwx = fxsave->twd;
	fpu->last_opcode = fxsave->fop;
	fpu->last_ip = fxsave->rip;
	fpu->last_dp = fxsave->rdp;
	memcpy(fpu->xmm, fxsave->xmm_space, sizeof(fxsave->xmm_space));

	vcpu_put(vcpu);
	return 0;
}

int kvm_arch_vcpu_ioctl_set_fpu(struct kvm_vcpu *vcpu, struct kvm_fpu *fpu)
{
	struct fxregs_state *fxsave;

	vcpu_load(vcpu);

	fxsave = &vcpu->arch.guest_fpu->state.fxsave;

	memcpy(fxsave->st_space, fpu->fpr, 128);
	fxsave->cwd = fpu->fcw;
	fxsave->swd = fpu->fsw;
	fxsave->twd = fpu->ftwx;
	fxsave->fop = fpu->last_opcode;
	fxsave->rip = fpu->last_ip;
	fxsave->rdp = fpu->last_dp;
	memcpy(fxsave->xmm_space, fpu->xmm, sizeof(fxsave->xmm_space));

	vcpu_put(vcpu);
	return 0;
}

static void store_regs(struct kvm_vcpu *vcpu)
{
	BUILD_BUG_ON(sizeof(struct kvm_sync_regs) > SYNC_REGS_SIZE_BYTES);

	if (vcpu->run->kvm_valid_regs & KVM_SYNC_X86_REGS)
		__get_regs(vcpu, &vcpu->run->s.regs.regs);

	if (vcpu->run->kvm_valid_regs & KVM_SYNC_X86_SREGS)
		__get_sregs(vcpu, &vcpu->run->s.regs.sregs);

	if (vcpu->run->kvm_valid_regs & KVM_SYNC_X86_EVENTS)
		kvm_vcpu_ioctl_x86_get_vcpu_events(
				vcpu, &vcpu->run->s.regs.events);
}

static int sync_regs(struct kvm_vcpu *vcpu)
{
	if (vcpu->run->kvm_dirty_regs & ~KVM_SYNC_X86_VALID_FIELDS)
		return -EINVAL;

	if (vcpu->run->kvm_dirty_regs & KVM_SYNC_X86_REGS) {
		__set_regs(vcpu, &vcpu->run->s.regs.regs);
		vcpu->run->kvm_dirty_regs &= ~KVM_SYNC_X86_REGS;
	}
	if (vcpu->run->kvm_dirty_regs & KVM_SYNC_X86_SREGS) {
		if (__set_sregs(vcpu, &vcpu->run->s.regs.sregs))
			return -EINVAL;
		vcpu->run->kvm_dirty_regs &= ~KVM_SYNC_X86_SREGS;
	}
	if (vcpu->run->kvm_dirty_regs & KVM_SYNC_X86_EVENTS) {
		if (kvm_vcpu_ioctl_x86_set_vcpu_events(
				vcpu, &vcpu->run->s.regs.events))
			return -EINVAL;
		vcpu->run->kvm_dirty_regs &= ~KVM_SYNC_X86_EVENTS;
	}

	return 0;
}

static void fx_init(struct kvm_vcpu *vcpu)
{
	fpstate_init(&vcpu->arch.guest_fpu->state);
	if (boot_cpu_has(X86_FEATURE_XSAVES))
		vcpu->arch.guest_fpu->state.xsave.header.xcomp_bv =
			host_xcr0 | XSTATE_COMPACTION_ENABLED;

	/*
	 * Ensure guest xcr0 is valid for loading
	 */
	vcpu->arch.xcr0 = XFEATURE_MASK_FP;

	vcpu->arch.cr0 |= X86_CR0_ET;
}

void kvm_arch_vcpu_free(struct kvm_vcpu *vcpu)
{
	void *wbinvd_dirty_mask = vcpu->arch.wbinvd_dirty_mask;

	kvmclock_reset(vcpu);

	kvm_x86_ops->vcpu_free(vcpu);
	free_cpumask_var(wbinvd_dirty_mask);
}

struct kvm_vcpu *kvm_arch_vcpu_create(struct kvm *kvm,
						unsigned int id)
{
	struct kvm_vcpu *vcpu;

	if (kvm_check_tsc_unstable() && atomic_read(&kvm->online_vcpus) != 0)
		printk_once(KERN_WARNING
		"kvm: SMP vm created on host with unstable TSC; "
		"guest TSC will not be reliable\n");

	vcpu = kvm_x86_ops->vcpu_create(kvm, id);

	return vcpu;
}

int kvm_arch_vcpu_setup(struct kvm_vcpu *vcpu)
{
	vcpu->arch.arch_capabilities = kvm_get_arch_capabilities();
	vcpu->arch.msr_platform_info = MSR_PLATFORM_INFO_CPUID_FAULT;
	kvm_vcpu_mtrr_init(vcpu);
	vcpu_load(vcpu);
	kvm_vcpu_reset(vcpu, false);
	kvm_init_mmu(vcpu, false);
	vcpu_put(vcpu);
	return 0;
}

void kvm_arch_vcpu_postcreate(struct kvm_vcpu *vcpu)
{
	struct msr_data msr;
	struct kvm *kvm = vcpu->kvm;

	kvm_hv_vcpu_postcreate(vcpu);

	if (mutex_lock_killable(&vcpu->mutex))
		return;
	vcpu_load(vcpu);
	msr.data = 0x0;
	msr.index = MSR_IA32_TSC;
	msr.host_initiated = true;
	kvm_write_tsc(vcpu, &msr);
	vcpu_put(vcpu);
	mutex_unlock(&vcpu->mutex);

	if (!kvmclock_periodic_sync)
		return;

	schedule_delayed_work(&kvm->arch.kvmclock_sync_work,
					KVMCLOCK_SYNC_PERIOD);
}

void kvm_arch_vcpu_destroy(struct kvm_vcpu *vcpu)
{
	vcpu->arch.apf.msr_val = 0;

	vcpu_load(vcpu);
	kvm_mmu_unload(vcpu);
	vcpu_put(vcpu);

	kvm_x86_ops->vcpu_free(vcpu);
}

void kvm_vcpu_reset(struct kvm_vcpu *vcpu, bool init_event)
{
	kvm_lapic_reset(vcpu, init_event);

	vcpu->arch.hflags = 0;

	vcpu->arch.smi_pending = 0;
	vcpu->arch.smi_count = 0;
	atomic_set(&vcpu->arch.nmi_queued, 0);
	vcpu->arch.nmi_pending = 0;
	vcpu->arch.nmi_injected = false;
	kvm_clear_interrupt_queue(vcpu);
	kvm_clear_exception_queue(vcpu);
	vcpu->arch.exception.pending = false;

	memset(vcpu->arch.db, 0, sizeof(vcpu->arch.db));
	kvm_update_dr0123(vcpu);
	vcpu->arch.dr6 = DR6_INIT;
	kvm_update_dr6(vcpu);
	vcpu->arch.dr7 = DR7_FIXED_1;
	kvm_update_dr7(vcpu);

	vcpu->arch.cr2 = 0;

	kvm_make_request(KVM_REQ_EVENT, vcpu);
	vcpu->arch.apf.msr_val = 0;
	vcpu->arch.st.msr_val = 0;

	kvmclock_reset(vcpu);

	kvm_clear_async_pf_completion_queue(vcpu);
	kvm_async_pf_hash_reset(vcpu);
	vcpu->arch.apf.halted = false;

	if (kvm_mpx_supported()) {
		void *mpx_state_buffer;

		/*
		 * To avoid have the INIT path from kvm_apic_has_events() that be
		 * called with loaded FPU and does not let userspace fix the state.
		 */
		if (init_event)
			kvm_put_guest_fpu(vcpu);
		mpx_state_buffer = get_xsave_addr(&vcpu->arch.guest_fpu->state.xsave,
					XFEATURE_BNDREGS);
		if (mpx_state_buffer)
			memset(mpx_state_buffer, 0, sizeof(struct mpx_bndreg_state));
		mpx_state_buffer = get_xsave_addr(&vcpu->arch.guest_fpu->state.xsave,
					XFEATURE_BNDCSR);
		if (mpx_state_buffer)
			memset(mpx_state_buffer, 0, sizeof(struct mpx_bndcsr));
		if (init_event)
			kvm_load_guest_fpu(vcpu);
	}

	if (!init_event) {
		kvm_pmu_reset(vcpu);
		vcpu->arch.smbase = 0x30000;

		vcpu->arch.msr_misc_features_enables = 0;

		vcpu->arch.xcr0 = XFEATURE_MASK_FP;
	}

	memset(vcpu->arch.regs, 0, sizeof(vcpu->arch.regs));
	vcpu->arch.regs_avail = ~0;
	vcpu->arch.regs_dirty = ~0;

	vcpu->arch.ia32_xss = 0;

	kvm_x86_ops->vcpu_reset(vcpu, init_event);
}

void kvm_vcpu_deliver_sipi_vector(struct kvm_vcpu *vcpu, u8 vector)
{
	struct kvm_segment cs;

	kvm_get_segment(vcpu, &cs, VCPU_SREG_CS);
	cs.selector = vector << 8;
	cs.base = vector << 12;
	kvm_set_segment(vcpu, &cs, VCPU_SREG_CS);
	kvm_rip_write(vcpu, 0);
}

int kvm_arch_hardware_enable(void)
{
	struct kvm *kvm;
	struct kvm_vcpu *vcpu;
	int i;
	int ret;
	u64 local_tsc;
	u64 max_tsc = 0;
	bool stable, backwards_tsc = false;

	kvm_shared_msr_cpu_online();
	ret = kvm_x86_ops->hardware_enable();
	if (ret != 0)
		return ret;

	local_tsc = rdtsc();
	stable = !kvm_check_tsc_unstable();
	list_for_each_entry(kvm, &vm_list, vm_list) {
		kvm_for_each_vcpu(i, vcpu, kvm) {
			if (!stable && vcpu->cpu == smp_processor_id())
				kvm_make_request(KVM_REQ_CLOCK_UPDATE, vcpu);
			if (stable && vcpu->arch.last_host_tsc > local_tsc) {
				backwards_tsc = true;
				if (vcpu->arch.last_host_tsc > max_tsc)
					max_tsc = vcpu->arch.last_host_tsc;
			}
		}
	}

	/*
	 * Sometimes, even reliable TSCs go backwards.  This happens on
	 * platforms that reset TSC during suspend or hibernate actions, but
	 * maintain synchronization.  We must compensate.  Fortunately, we can
	 * detect that condition here, which happens early in CPU bringup,
	 * before any KVM threads can be running.  Unfortunately, we can't
	 * bring the TSCs fully up to date with real time, as we aren't yet far
	 * enough into CPU bringup that we know how much real time has actually
	 * elapsed; our helper function, ktime_get_boot_ns() will be using boot
	 * variables that haven't been updated yet.
	 *
	 * So we simply find the maximum observed TSC above, then record the
	 * adjustment to TSC in each VCPU.  When the VCPU later gets loaded,
	 * the adjustment will be applied.  Note that we accumulate
	 * adjustments, in case multiple suspend cycles happen before some VCPU
	 * gets a chance to run again.  In the event that no KVM threads get a
	 * chance to run, we will miss the entire elapsed period, as we'll have
	 * reset last_host_tsc, so VCPUs will not have the TSC adjusted and may
	 * loose cycle time.  This isn't too big a deal, since the loss will be
	 * uniform across all VCPUs (not to mention the scenario is extremely
	 * unlikely). It is possible that a second hibernate recovery happens
	 * much faster than a first, causing the observed TSC here to be
	 * smaller; this would require additional padding adjustment, which is
	 * why we set last_host_tsc to the local tsc observed here.
	 *
	 * N.B. - this code below runs only on platforms with reliable TSC,
	 * as that is the only way backwards_tsc is set above.  Also note
	 * that this runs for ALL vcpus, which is not a bug; all VCPUs should
	 * have the same delta_cyc adjustment applied if backwards_tsc
	 * is detected.  Note further, this adjustment is only done once,
	 * as we reset last_host_tsc on all VCPUs to stop this from being
	 * called multiple times (one for each physical CPU bringup).
	 *
	 * Platforms with unreliable TSCs don't have to deal with this, they
	 * will be compensated by the logic in vcpu_load, which sets the TSC to
	 * catchup mode.  This will catchup all VCPUs to real time, but cannot
	 * guarantee that they stay in perfect synchronization.
	 */
	if (backwards_tsc) {
		u64 delta_cyc = max_tsc - local_tsc;
		list_for_each_entry(kvm, &vm_list, vm_list) {
			kvm->arch.backwards_tsc_observed = true;
			kvm_for_each_vcpu(i, vcpu, kvm) {
				vcpu->arch.tsc_offset_adjustment += delta_cyc;
				vcpu->arch.last_host_tsc = local_tsc;
				kvm_make_request(KVM_REQ_MASTERCLOCK_UPDATE, vcpu);
			}

			/*
			 * We have to disable TSC offset matching.. if you were
			 * booting a VM while issuing an S4 host suspend....
			 * you may have some problem.  Solving this issue is
			 * left as an exercise to the reader.
			 */
			kvm->arch.last_tsc_nsec = 0;
			kvm->arch.last_tsc_write = 0;
		}

	}
	return 0;
}

void kvm_arch_hardware_disable(void)
{
	kvm_x86_ops->hardware_disable();
	drop_user_return_notifiers();
}

int kvm_arch_hardware_setup(void)
{
	int r;

	r = kvm_x86_ops->hardware_setup();
	if (r != 0)
		return r;

	if (kvm_has_tsc_control) {
		/*
		 * Make sure the user can only configure tsc_khz values that
		 * fit into a signed integer.
		 * A min value is not calculated because it will always
		 * be 1 on all machines.
		 */
		u64 max = min(0x7fffffffULL,
			      __scale_tsc(kvm_max_tsc_scaling_ratio, tsc_khz));
		kvm_max_guest_tsc_khz = max;

		kvm_default_tsc_scaling_ratio = 1ULL << kvm_tsc_scaling_ratio_frac_bits;
	}

	kvm_init_msr_list();
	return 0;
}

void kvm_arch_hardware_unsetup(void)
{
	kvm_x86_ops->hardware_unsetup();
}

void kvm_arch_check_processor_compat(void *rtn)
{
	kvm_x86_ops->check_processor_compatibility(rtn);
}

bool kvm_vcpu_is_reset_bsp(struct kvm_vcpu *vcpu)
{
	return vcpu->kvm->arch.bsp_vcpu_id == vcpu->vcpu_id;
}
EXPORT_SYMBOL_GPL(kvm_vcpu_is_reset_bsp);

bool kvm_vcpu_is_bsp(struct kvm_vcpu *vcpu)
{
	return (vcpu->arch.apic_base & MSR_IA32_APICBASE_BSP) != 0;
}

struct static_key kvm_no_apic_vcpu __read_mostly;
EXPORT_SYMBOL_GPL(kvm_no_apic_vcpu);

int kvm_arch_vcpu_init(struct kvm_vcpu *vcpu)
{
	struct page *page;
	int r;

	vcpu->arch.emulate_ctxt.ops = &emulate_ops;
	if (!irqchip_in_kernel(vcpu->kvm) || kvm_vcpu_is_reset_bsp(vcpu))
		vcpu->arch.mp_state = KVM_MP_STATE_RUNNABLE;
	else
		vcpu->arch.mp_state = KVM_MP_STATE_UNINITIALIZED;

	page = alloc_page(GFP_KERNEL | __GFP_ZERO);
	if (!page) {
		r = -ENOMEM;
		goto fail;
	}
	vcpu->arch.pio_data = page_address(page);

	kvm_set_tsc_khz(vcpu, max_tsc_khz);

	r = kvm_mmu_create(vcpu);
	if (r < 0)
		goto fail_free_pio_data;

	if (irqchip_in_kernel(vcpu->kvm)) {
		vcpu->arch.apicv_active = kvm_x86_ops->get_enable_apicv(vcpu);
		r = kvm_create_lapic(vcpu, lapic_timer_advance_ns);
		if (r < 0)
			goto fail_mmu_destroy;
	} else
		static_key_slow_inc(&kvm_no_apic_vcpu);

	vcpu->arch.mce_banks = kzalloc(KVM_MAX_MCE_BANKS * sizeof(u64) * 4,
				       GFP_KERNEL_ACCOUNT);
	if (!vcpu->arch.mce_banks) {
		r = -ENOMEM;
		goto fail_free_lapic;
	}
	vcpu->arch.mcg_cap = KVM_MAX_MCE_BANKS;

	if (!zalloc_cpumask_var(&vcpu->arch.wbinvd_dirty_mask,
				GFP_KERNEL_ACCOUNT)) {
		r = -ENOMEM;
		goto fail_free_mce_banks;
	}

	fx_init(vcpu);

	vcpu->arch.guest_xstate_size = XSAVE_HDR_SIZE + XSAVE_HDR_OFFSET;

	vcpu->arch.maxphyaddr = cpuid_query_maxphyaddr(vcpu);

	vcpu->arch.pat = MSR_IA32_CR_PAT_DEFAULT;

	kvm_async_pf_hash_reset(vcpu);
	kvm_pmu_init(vcpu);

	vcpu->arch.pending_external_vector = -1;
	vcpu->arch.preempted_in_kernel = false;

	kvm_hv_vcpu_init(vcpu);

	return 0;

fail_free_mce_banks:
	kfree(vcpu->arch.mce_banks);
fail_free_lapic:
	kvm_free_lapic(vcpu);
fail_mmu_destroy:
	kvm_mmu_destroy(vcpu);
fail_free_pio_data:
	free_page((unsigned long)vcpu->arch.pio_data);
fail:
	return r;
}

void kvm_arch_vcpu_uninit(struct kvm_vcpu *vcpu)
{
	int idx;

	kvm_hv_vcpu_uninit(vcpu);
	kvm_pmu_destroy(vcpu);
	kfree(vcpu->arch.mce_banks);
	kvm_free_lapic(vcpu);
	idx = srcu_read_lock(&vcpu->kvm->srcu);
	kvm_mmu_destroy(vcpu);
	srcu_read_unlock(&vcpu->kvm->srcu, idx);
	free_page((unsigned long)vcpu->arch.pio_data);
	if (!lapic_in_kernel(vcpu))
		static_key_slow_dec(&kvm_no_apic_vcpu);
}

void kvm_arch_sched_in(struct kvm_vcpu *vcpu, int cpu)
{
	vcpu->arch.l1tf_flush_l1d = true;
	kvm_x86_ops->sched_in(vcpu, cpu);
}

int kvm_arch_init_vm(struct kvm *kvm, unsigned long type)
{
	if (type)
		return -EINVAL;

	INIT_HLIST_HEAD(&kvm->arch.mask_notifier_list);
	INIT_LIST_HEAD(&kvm->arch.active_mmu_pages);
	INIT_LIST_HEAD(&kvm->arch.assigned_dev_head);
	atomic_set(&kvm->arch.noncoherent_dma_count, 0);

	/* Reserve bit 0 of irq_sources_bitmap for userspace irq source */
	set_bit(KVM_USERSPACE_IRQ_SOURCE_ID, &kvm->arch.irq_sources_bitmap);
	/* Reserve bit 1 of irq_sources_bitmap for irqfd-resampler */
	set_bit(KVM_IRQFD_RESAMPLE_IRQ_SOURCE_ID,
		&kvm->arch.irq_sources_bitmap);

	raw_spin_lock_init(&kvm->arch.tsc_write_lock);
	mutex_init(&kvm->arch.apic_map_lock);
	spin_lock_init(&kvm->arch.pvclock_gtod_sync_lock);

	kvm->arch.kvmclock_offset = -ktime_get_boot_ns();
	pvclock_update_vm_gtod_copy(kvm);

	kvm->arch.guest_can_read_msr_platform_info = true;

	INIT_DELAYED_WORK(&kvm->arch.kvmclock_update_work, kvmclock_update_fn);
	INIT_DELAYED_WORK(&kvm->arch.kvmclock_sync_work, kvmclock_sync_fn);

	kvm_hv_init_vm(kvm);
	kvm_page_track_init(kvm);
	kvm_mmu_init_vm(kvm);

	if (kvm_x86_ops->vm_init)
		return kvm_x86_ops->vm_init(kvm);

	return 0;
}

static void kvm_unload_vcpu_mmu(struct kvm_vcpu *vcpu)
{
	vcpu_load(vcpu);
	kvm_mmu_unload(vcpu);
	vcpu_put(vcpu);
}

static void kvm_free_vcpus(struct kvm *kvm)
{
	unsigned int i;
	struct kvm_vcpu *vcpu;

	/*
	 * Unpin any mmu pages first.
	 */
	kvm_for_each_vcpu(i, vcpu, kvm) {
		kvm_clear_async_pf_completion_queue(vcpu);
		kvm_unload_vcpu_mmu(vcpu);
	}
	kvm_for_each_vcpu(i, vcpu, kvm)
		kvm_arch_vcpu_free(vcpu);

	mutex_lock(&kvm->lock);
	for (i = 0; i < atomic_read(&kvm->online_vcpus); i++)
		kvm->vcpus[i] = NULL;

	atomic_set(&kvm->online_vcpus, 0);
	mutex_unlock(&kvm->lock);
}

void kvm_arch_sync_events(struct kvm *kvm)
{
	cancel_delayed_work_sync(&kvm->arch.kvmclock_sync_work);
	cancel_delayed_work_sync(&kvm->arch.kvmclock_update_work);
	kvm_free_pit(kvm);
}

int __x86_set_memory_region(struct kvm *kvm, int id, gpa_t gpa, u32 size)
{
	int i, r;
	unsigned long hva;
	struct kvm_memslots *slots = kvm_memslots(kvm);
	struct kvm_memory_slot *slot, old;

	/* Called with kvm->slots_lock held.  */
	if (WARN_ON(id >= KVM_MEM_SLOTS_NUM))
		return -EINVAL;

	slot = id_to_memslot(slots, id);
	if (size) {
		if (slot->npages)
			return -EEXIST;

		/*
		 * MAP_SHARED to prevent internal slot pages from being moved
		 * by fork()/COW.
		 */
		hva = vm_mmap(NULL, 0, size, PROT_READ | PROT_WRITE,
			      MAP_SHARED | MAP_ANONYMOUS, 0);
		if (IS_ERR((void *)hva))
			return PTR_ERR((void *)hva);
	} else {
		if (!slot->npages)
			return 0;

		hva = 0;
	}

	old = *slot;
	for (i = 0; i < KVM_ADDRESS_SPACE_NUM; i++) {
		struct kvm_userspace_memory_region m;

		m.slot = id | (i << 16);
		m.flags = 0;
		m.guest_phys_addr = gpa;
		m.userspace_addr = hva;
		m.memory_size = size;
		r = __kvm_set_memory_region(kvm, &m);
		if (r < 0)
			return r;
	}

	if (!size)
		vm_munmap(old.userspace_addr, old.npages * PAGE_SIZE);

	return 0;
}
EXPORT_SYMBOL_GPL(__x86_set_memory_region);

int x86_set_memory_region(struct kvm *kvm, int id, gpa_t gpa, u32 size)
{
	int r;

	mutex_lock(&kvm->slots_lock);
	r = __x86_set_memory_region(kvm, id, gpa, size);
	mutex_unlock(&kvm->slots_lock);

	return r;
}
EXPORT_SYMBOL_GPL(x86_set_memory_region);

void kvm_arch_destroy_vm(struct kvm *kvm)
{
	if (current->mm == kvm->mm) {
		/*
		 * Free memory regions allocated on behalf of userspace,
		 * unless the the memory map has changed due to process exit
		 * or fd copying.
		 */
		x86_set_memory_region(kvm, APIC_ACCESS_PAGE_PRIVATE_MEMSLOT, 0, 0);
		x86_set_memory_region(kvm, IDENTITY_PAGETABLE_PRIVATE_MEMSLOT, 0, 0);
		x86_set_memory_region(kvm, TSS_PRIVATE_MEMSLOT, 0, 0);
	}
	if (kvm_x86_ops->vm_destroy)
		kvm_x86_ops->vm_destroy(kvm);
	kvm_pic_destroy(kvm);
	kvm_ioapic_destroy(kvm);
	kvm_free_vcpus(kvm);
	kvfree(rcu_dereference_check(kvm->arch.apic_map, 1));
	kvm_mmu_uninit_vm(kvm);
	kvm_page_track_cleanup(kvm);
	kvm_hv_destroy_vm(kvm);
}

void kvm_arch_free_memslot(struct kvm *kvm, struct kvm_memory_slot *free,
			   struct kvm_memory_slot *dont)
{
	int i;

	for (i = 0; i < KVM_NR_PAGE_SIZES; ++i) {
		if (!dont || free->arch.rmap[i] != dont->arch.rmap[i]) {
			kvfree(free->arch.rmap[i]);
			free->arch.rmap[i] = NULL;
		}
		if (i == 0)
			continue;

		if (!dont || free->arch.lpage_info[i - 1] !=
			     dont->arch.lpage_info[i - 1]) {
			kvfree(free->arch.lpage_info[i - 1]);
			free->arch.lpage_info[i - 1] = NULL;
		}
	}

	kvm_page_track_free_memslot(free, dont);
}

int kvm_arch_create_memslot(struct kvm *kvm, struct kvm_memory_slot *slot,
			    unsigned long npages)
{
	int i;

	for (i = 0; i < KVM_NR_PAGE_SIZES; ++i) {
		struct kvm_lpage_info *linfo;
		unsigned long ugfn;
		int lpages;
		int level = i + 1;

		lpages = gfn_to_index(slot->base_gfn + npages - 1,
				      slot->base_gfn, level) + 1;

		slot->arch.rmap[i] =
			kvcalloc(lpages, sizeof(*slot->arch.rmap[i]),
				 GFP_KERNEL_ACCOUNT);
		if (!slot->arch.rmap[i])
			goto out_free;
		if (i == 0)
			continue;

		linfo = kvcalloc(lpages, sizeof(*linfo), GFP_KERNEL_ACCOUNT);
		if (!linfo)
			goto out_free;

		slot->arch.lpage_info[i - 1] = linfo;

		if (slot->base_gfn & (KVM_PAGES_PER_HPAGE(level) - 1))
			linfo[0].disallow_lpage = 1;
		if ((slot->base_gfn + npages) & (KVM_PAGES_PER_HPAGE(level) - 1))
			linfo[lpages - 1].disallow_lpage = 1;
		ugfn = slot->userspace_addr >> PAGE_SHIFT;
		/*
		 * If the gfn and userspace address are not aligned wrt each
		 * other, or if explicitly asked to, disable large page
		 * support for this slot
		 */
		if ((slot->base_gfn ^ ugfn) & (KVM_PAGES_PER_HPAGE(level) - 1) ||
		    !kvm_largepages_enabled()) {
			unsigned long j;

			for (j = 0; j < lpages; ++j)
				linfo[j].disallow_lpage = 1;
		}
	}

	if (kvm_page_track_create_memslot(slot, npages))
		goto out_free;

	return 0;

out_free:
	for (i = 0; i < KVM_NR_PAGE_SIZES; ++i) {
		kvfree(slot->arch.rmap[i]);
		slot->arch.rmap[i] = NULL;
		if (i == 0)
			continue;

		kvfree(slot->arch.lpage_info[i - 1]);
		slot->arch.lpage_info[i - 1] = NULL;
	}
	return -ENOMEM;
}

void kvm_arch_memslots_updated(struct kvm *kvm, u64 gen)
{
	/*
	 * memslots->generation has been incremented.
	 * mmio generation may have reached its maximum value.
	 */
	kvm_mmu_invalidate_mmio_sptes(kvm, gen);
}

int kvm_arch_prepare_memory_region(struct kvm *kvm,
				struct kvm_memory_slot *memslot,
				const struct kvm_userspace_memory_region *mem,
				enum kvm_mr_change change)
{
	return 0;
}

static void kvm_mmu_slot_apply_flags(struct kvm *kvm,
				     struct kvm_memory_slot *new)
{
	/* Still write protect RO slot */
	if (new->flags & KVM_MEM_READONLY) {
		kvm_mmu_slot_remove_write_access(kvm, new);
		return;
	}

	/*
	 * Call kvm_x86_ops dirty logging hooks when they are valid.
	 *
	 * kvm_x86_ops->slot_disable_log_dirty is called when:
	 *
	 *  - KVM_MR_CREATE with dirty logging is disabled
	 *  - KVM_MR_FLAGS_ONLY with dirty logging is disabled in new flag
	 *
	 * The reason is, in case of PML, we need to set D-bit for any slots
	 * with dirty logging disabled in order to eliminate unnecessary GPA
	 * logging in PML buffer (and potential PML buffer full VMEXT). This
	 * guarantees leaving PML enabled during guest's lifetime won't have
	 * any additional overhead from PML when guest is running with dirty
	 * logging disabled for memory slots.
	 *
	 * kvm_x86_ops->slot_enable_log_dirty is called when switching new slot
	 * to dirty logging mode.
	 *
	 * If kvm_x86_ops dirty logging hooks are invalid, use write protect.
	 *
	 * In case of write protect:
	 *
	 * Write protect all pages for dirty logging.
	 *
	 * All the sptes including the large sptes which point to this
	 * slot are set to readonly. We can not create any new large
	 * spte on this slot until the end of the logging.
	 *
	 * See the comments in fast_page_fault().
	 */
	if (new->flags & KVM_MEM_LOG_DIRTY_PAGES) {
		if (kvm_x86_ops->slot_enable_log_dirty)
			kvm_x86_ops->slot_enable_log_dirty(kvm, new);
		else
			kvm_mmu_slot_remove_write_access(kvm, new);
	} else {
		if (kvm_x86_ops->slot_disable_log_dirty)
			kvm_x86_ops->slot_disable_log_dirty(kvm, new);
	}
}

void kvm_arch_commit_memory_region(struct kvm *kvm,
				const struct kvm_userspace_memory_region *mem,
				const struct kvm_memory_slot *old,
				const struct kvm_memory_slot *new,
				enum kvm_mr_change change)
{
	if (!kvm->arch.n_requested_mmu_pages)
		kvm_mmu_change_mmu_pages(kvm,
				kvm_mmu_calculate_default_mmu_pages(kvm));

	/*
	 * Dirty logging tracks sptes in 4k granularity, meaning that large
	 * sptes have to be split.  If live migration is successful, the guest
	 * in the source machine will be destroyed and large sptes will be
	 * created in the destination. However, if the guest continues to run
	 * in the source machine (for example if live migration fails), small
	 * sptes will remain around and cause bad performance.
	 *
	 * Scan sptes if dirty logging has been stopped, dropping those
	 * which can be collapsed into a single large-page spte.  Later
	 * page faults will create the large-page sptes.
	 */
	if ((change != KVM_MR_DELETE) &&
		(old->flags & KVM_MEM_LOG_DIRTY_PAGES) &&
		!(new->flags & KVM_MEM_LOG_DIRTY_PAGES))
		kvm_mmu_zap_collapsible_sptes(kvm, new);

	/*
	 * Set up write protection and/or dirty logging for the new slot.
	 *
	 * For KVM_MR_DELETE and KVM_MR_MOVE, the shadow pages of old slot have
	 * been zapped so no dirty logging staff is needed for old slot. For
	 * KVM_MR_FLAGS_ONLY, the old slot is essentially the same one as the
	 * new and it's also covered when dealing with the new slot.
	 *
	 * FIXME: const-ify all uses of struct kvm_memory_slot.
	 */
	if (change != KVM_MR_DELETE)
		kvm_mmu_slot_apply_flags(kvm, (struct kvm_memory_slot *) new);
}

void kvm_arch_flush_shadow_all(struct kvm *kvm)
{
	kvm_mmu_zap_all(kvm);
}

void kvm_arch_flush_shadow_memslot(struct kvm *kvm,
				   struct kvm_memory_slot *slot)
{
	kvm_page_track_flush_slot(kvm, slot);
}

static inline bool kvm_guest_apic_has_interrupt(struct kvm_vcpu *vcpu)
{
	return (is_guest_mode(vcpu) &&
			kvm_x86_ops->guest_apic_has_interrupt &&
			kvm_x86_ops->guest_apic_has_interrupt(vcpu));
}

static inline bool kvm_vcpu_has_events(struct kvm_vcpu *vcpu)
{
	if (!list_empty_careful(&vcpu->async_pf.done))
		return true;

	if (kvm_apic_has_events(vcpu))
		return true;

	if (vcpu->arch.pv.pv_unhalted)
		return true;

	if (vcpu->arch.exception.pending)
		return true;

	if (kvm_test_request(KVM_REQ_NMI, vcpu) ||
	    (vcpu->arch.nmi_pending &&
	     kvm_x86_ops->nmi_allowed(vcpu)))
		return true;

	if (kvm_test_request(KVM_REQ_SMI, vcpu) ||
	    (vcpu->arch.smi_pending && !is_smm(vcpu)))
		return true;

	if (kvm_arch_interrupt_allowed(vcpu) &&
	    (kvm_cpu_has_interrupt(vcpu) ||
	    kvm_guest_apic_has_interrupt(vcpu)))
		return true;

	if (kvm_hv_has_stimer_pending(vcpu))
		return true;

	return false;
}

int kvm_arch_vcpu_runnable(struct kvm_vcpu *vcpu)
{
	return kvm_vcpu_running(vcpu) || kvm_vcpu_has_events(vcpu);
}

bool kvm_arch_vcpu_in_kernel(struct kvm_vcpu *vcpu)
{
	return vcpu->arch.preempted_in_kernel;
}

int kvm_arch_vcpu_should_kick(struct kvm_vcpu *vcpu)
{
	return kvm_vcpu_exiting_guest_mode(vcpu) == IN_GUEST_MODE;
}

int kvm_arch_interrupt_allowed(struct kvm_vcpu *vcpu)
{
	return kvm_x86_ops->interrupt_allowed(vcpu);
}

unsigned long kvm_get_linear_rip(struct kvm_vcpu *vcpu)
{
	if (is_64_bit_mode(vcpu))
		return kvm_rip_read(vcpu);
	return (u32)(get_segment_base(vcpu, VCPU_SREG_CS) +
		     kvm_rip_read(vcpu));
}
EXPORT_SYMBOL_GPL(kvm_get_linear_rip);

bool kvm_is_linear_rip(struct kvm_vcpu *vcpu, unsigned long linear_rip)
{
	return kvm_get_linear_rip(vcpu) == linear_rip;
}
EXPORT_SYMBOL_GPL(kvm_is_linear_rip);

unsigned long kvm_get_rflags(struct kvm_vcpu *vcpu)
{
	unsigned long rflags;

	rflags = kvm_x86_ops->get_rflags(vcpu);
	if (vcpu->guest_debug & KVM_GUESTDBG_SINGLESTEP)
		rflags &= ~X86_EFLAGS_TF;
	return rflags;
}
EXPORT_SYMBOL_GPL(kvm_get_rflags);

static void __kvm_set_rflags(struct kvm_vcpu *vcpu, unsigned long rflags)
{
	if (vcpu->guest_debug & KVM_GUESTDBG_SINGLESTEP &&
	    kvm_is_linear_rip(vcpu, vcpu->arch.singlestep_rip))
		rflags |= X86_EFLAGS_TF;
	kvm_x86_ops->set_rflags(vcpu, rflags);
}

void kvm_set_rflags(struct kvm_vcpu *vcpu, unsigned long rflags)
{
	__kvm_set_rflags(vcpu, rflags);
	kvm_make_request(KVM_REQ_EVENT, vcpu);
}
EXPORT_SYMBOL_GPL(kvm_set_rflags);

void kvm_arch_async_page_ready(struct kvm_vcpu *vcpu, struct kvm_async_pf *work)
{
	int r;

	if ((vcpu->arch.mmu->direct_map != work->arch.direct_map) ||
	      work->wakeup_all)
		return;

	r = kvm_mmu_reload(vcpu);
	if (unlikely(r))
		return;

	if (!vcpu->arch.mmu->direct_map &&
	      work->arch.cr3 != vcpu->arch.mmu->get_cr3(vcpu))
		return;

	vcpu->arch.mmu->page_fault(vcpu, work->gva, 0, true);
}

static inline u32 kvm_async_pf_hash_fn(gfn_t gfn)
{
	return hash_32(gfn & 0xffffffff, order_base_2(ASYNC_PF_PER_VCPU));
}

static inline u32 kvm_async_pf_next_probe(u32 key)
{
	return (key + 1) & (roundup_pow_of_two(ASYNC_PF_PER_VCPU) - 1);
}

static void kvm_add_async_pf_gfn(struct kvm_vcpu *vcpu, gfn_t gfn)
{
	u32 key = kvm_async_pf_hash_fn(gfn);

	while (vcpu->arch.apf.gfns[key] != ~0)
		key = kvm_async_pf_next_probe(key);

	vcpu->arch.apf.gfns[key] = gfn;
}

static u32 kvm_async_pf_gfn_slot(struct kvm_vcpu *vcpu, gfn_t gfn)
{
	int i;
	u32 key = kvm_async_pf_hash_fn(gfn);

	for (i = 0; i < roundup_pow_of_two(ASYNC_PF_PER_VCPU) &&
		     (vcpu->arch.apf.gfns[key] != gfn &&
		      vcpu->arch.apf.gfns[key] != ~0); i++)
		key = kvm_async_pf_next_probe(key);

	return key;
}

bool kvm_find_async_pf_gfn(struct kvm_vcpu *vcpu, gfn_t gfn)
{
	return vcpu->arch.apf.gfns[kvm_async_pf_gfn_slot(vcpu, gfn)] == gfn;
}

static void kvm_del_async_pf_gfn(struct kvm_vcpu *vcpu, gfn_t gfn)
{
	u32 i, j, k;

	i = j = kvm_async_pf_gfn_slot(vcpu, gfn);
	while (true) {
		vcpu->arch.apf.gfns[i] = ~0;
		do {
			j = kvm_async_pf_next_probe(j);
			if (vcpu->arch.apf.gfns[j] == ~0)
				return;
			k = kvm_async_pf_hash_fn(vcpu->arch.apf.gfns[j]);
			/*
			 * k lies cyclically in ]i,j]
			 * |    i.k.j |
			 * |....j i.k.| or  |.k..j i...|
			 */
		} while ((i <= j) ? (i < k && k <= j) : (i < k || k <= j));
		vcpu->arch.apf.gfns[i] = vcpu->arch.apf.gfns[j];
		i = j;
	}
}

static int apf_put_user(struct kvm_vcpu *vcpu, u32 val)
{

	return kvm_write_guest_cached(vcpu->kvm, &vcpu->arch.apf.data, &val,
				      sizeof(val));
}

static int apf_get_user(struct kvm_vcpu *vcpu, u32 *val)
{

	return kvm_read_guest_cached(vcpu->kvm, &vcpu->arch.apf.data, val,
				      sizeof(u32));
}

void kvm_arch_async_page_not_present(struct kvm_vcpu *vcpu,
				     struct kvm_async_pf *work)
{
	struct x86_exception fault;

	trace_kvm_async_pf_not_present(work->arch.token, work->gva);
	kvm_add_async_pf_gfn(vcpu, work->arch.gfn);

	if (!(vcpu->arch.apf.msr_val & KVM_ASYNC_PF_ENABLED) ||
	    (vcpu->arch.apf.send_user_only &&
	     kvm_x86_ops->get_cpl(vcpu) == 0))
		kvm_make_request(KVM_REQ_APF_HALT, vcpu);
	else if (!apf_put_user(vcpu, KVM_PV_REASON_PAGE_NOT_PRESENT)) {
		fault.vector = PF_VECTOR;
		fault.error_code_valid = true;
		fault.error_code = 0;
		fault.nested_page_fault = false;
		fault.address = work->arch.token;
		fault.async_page_fault = true;
		kvm_inject_page_fault(vcpu, &fault);
	}
}

void kvm_arch_async_page_present(struct kvm_vcpu *vcpu,
				 struct kvm_async_pf *work)
{
	struct x86_exception fault;
	u32 val;

	if (work->wakeup_all)
		work->arch.token = ~0; /* broadcast wakeup */
	else
		kvm_del_async_pf_gfn(vcpu, work->arch.gfn);
	trace_kvm_async_pf_ready(work->arch.token, work->gva);

	if (vcpu->arch.apf.msr_val & KVM_ASYNC_PF_ENABLED &&
	    !apf_get_user(vcpu, &val)) {
		if (val == KVM_PV_REASON_PAGE_NOT_PRESENT &&
		    vcpu->arch.exception.pending &&
		    vcpu->arch.exception.nr == PF_VECTOR &&
		    !apf_put_user(vcpu, 0)) {
			vcpu->arch.exception.injected = false;
			vcpu->arch.exception.pending = false;
			vcpu->arch.exception.nr = 0;
			vcpu->arch.exception.has_error_code = false;
			vcpu->arch.exception.error_code = 0;
			vcpu->arch.exception.has_payload = false;
			vcpu->arch.exception.payload = 0;
		} else if (!apf_put_user(vcpu, KVM_PV_REASON_PAGE_READY)) {
			fault.vector = PF_VECTOR;
			fault.error_code_valid = true;
			fault.error_code = 0;
			fault.nested_page_fault = false;
			fault.address = work->arch.token;
			fault.async_page_fault = true;
			kvm_inject_page_fault(vcpu, &fault);
		}
	}
	vcpu->arch.apf.halted = false;
	vcpu->arch.mp_state = KVM_MP_STATE_RUNNABLE;
}

bool kvm_arch_can_inject_async_page_present(struct kvm_vcpu *vcpu)
{
	if (!(vcpu->arch.apf.msr_val & KVM_ASYNC_PF_ENABLED))
		return true;
	else
		return kvm_can_do_async_pf(vcpu);
}

void kvm_arch_start_assignment(struct kvm *kvm)
{
	atomic_inc(&kvm->arch.assigned_device_count);
}
EXPORT_SYMBOL_GPL(kvm_arch_start_assignment);

void kvm_arch_end_assignment(struct kvm *kvm)
{
	atomic_dec(&kvm->arch.assigned_device_count);
}
EXPORT_SYMBOL_GPL(kvm_arch_end_assignment);

bool kvm_arch_has_assigned_device(struct kvm *kvm)
{
	return atomic_read(&kvm->arch.assigned_device_count);
}
EXPORT_SYMBOL_GPL(kvm_arch_has_assigned_device);

void kvm_arch_register_noncoherent_dma(struct kvm *kvm)
{
	atomic_inc(&kvm->arch.noncoherent_dma_count);
}
EXPORT_SYMBOL_GPL(kvm_arch_register_noncoherent_dma);

void kvm_arch_unregister_noncoherent_dma(struct kvm *kvm)
{
	atomic_dec(&kvm->arch.noncoherent_dma_count);
}
EXPORT_SYMBOL_GPL(kvm_arch_unregister_noncoherent_dma);

bool kvm_arch_has_noncoherent_dma(struct kvm *kvm)
{
	return atomic_read(&kvm->arch.noncoherent_dma_count);
}
EXPORT_SYMBOL_GPL(kvm_arch_has_noncoherent_dma);

bool kvm_arch_has_irq_bypass(void)
{
	return kvm_x86_ops->update_pi_irte != NULL;
}

int kvm_arch_irq_bypass_add_producer(struct irq_bypass_consumer *cons,
				      struct irq_bypass_producer *prod)
{
	struct kvm_kernel_irqfd *irqfd =
		container_of(cons, struct kvm_kernel_irqfd, consumer);

	irqfd->producer = prod;

	return kvm_x86_ops->update_pi_irte(irqfd->kvm,
					   prod->irq, irqfd->gsi, 1);
}

void kvm_arch_irq_bypass_del_producer(struct irq_bypass_consumer *cons,
				      struct irq_bypass_producer *prod)
{
	int ret;
	struct kvm_kernel_irqfd *irqfd =
		container_of(cons, struct kvm_kernel_irqfd, consumer);

	WARN_ON(irqfd->producer != prod);
	irqfd->producer = NULL;

	/*
	 * When producer of consumer is unregistered, we change back to
	 * remapped mode, so we can re-use the current implementation
	 * when the irq is masked/disabled or the consumer side (KVM
	 * int this case doesn't want to receive the interrupts.
	*/
	ret = kvm_x86_ops->update_pi_irte(irqfd->kvm, prod->irq, irqfd->gsi, 0);
	if (ret)
		printk(KERN_INFO "irq bypass consumer (token %p) unregistration"
		       " fails: %d\n", irqfd->consumer.token, ret);
}

int kvm_arch_update_irqfd_routing(struct kvm *kvm, unsigned int host_irq,
				   uint32_t guest_irq, bool set)
{
	if (!kvm_x86_ops->update_pi_irte)
		return -EINVAL;

	return kvm_x86_ops->update_pi_irte(kvm, host_irq, guest_irq, set);
}

bool kvm_vector_hashing_enabled(void)
{
	return vector_hashing;
}
EXPORT_SYMBOL_GPL(kvm_vector_hashing_enabled);

EXPORT_TRACEPOINT_SYMBOL_GPL(kvm_exit);
EXPORT_TRACEPOINT_SYMBOL_GPL(kvm_fast_mmio);
EXPORT_TRACEPOINT_SYMBOL_GPL(kvm_inj_virq);
EXPORT_TRACEPOINT_SYMBOL_GPL(kvm_page_fault);
EXPORT_TRACEPOINT_SYMBOL_GPL(kvm_msr);
EXPORT_TRACEPOINT_SYMBOL_GPL(kvm_cr);
EXPORT_TRACEPOINT_SYMBOL_GPL(kvm_nested_vmrun);
EXPORT_TRACEPOINT_SYMBOL_GPL(kvm_nested_vmexit);
EXPORT_TRACEPOINT_SYMBOL_GPL(kvm_nested_vmexit_inject);
EXPORT_TRACEPOINT_SYMBOL_GPL(kvm_nested_intr_vmexit);
EXPORT_TRACEPOINT_SYMBOL_GPL(kvm_invlpga);
EXPORT_TRACEPOINT_SYMBOL_GPL(kvm_skinit);
EXPORT_TRACEPOINT_SYMBOL_GPL(kvm_nested_intercepts);
EXPORT_TRACEPOINT_SYMBOL_GPL(kvm_write_tsc_offset);
EXPORT_TRACEPOINT_SYMBOL_GPL(kvm_ple_window);
EXPORT_TRACEPOINT_SYMBOL_GPL(kvm_pml_full);
EXPORT_TRACEPOINT_SYMBOL_GPL(kvm_pi_irte_update);
EXPORT_TRACEPOINT_SYMBOL_GPL(kvm_avic_unaccelerated_access);
EXPORT_TRACEPOINT_SYMBOL_GPL(kvm_avic_incomplete_ipi);<|MERGE_RESOLUTION|>--- conflicted
+++ resolved
@@ -140,11 +140,7 @@
  * tuning, i.e. allows priveleged userspace to set an exact advancement time.
  */
 static int __read_mostly lapic_timer_advance_ns = -1;
-<<<<<<< HEAD
-module_param(lapic_timer_advance_ns, uint, S_IRUGO | S_IWUSR);
-=======
 module_param(lapic_timer_advance_ns, int, S_IRUGO | S_IWUSR);
->>>>>>> 4b972a01
 
 static bool __read_mostly vector_hashing = true;
 module_param(vector_hashing, bool, S_IRUGO);
@@ -1299,11 +1295,7 @@
 	u64 efer = msr_info->data;
 
 	if (efer & efer_reserved_bits)
-<<<<<<< HEAD
-		return false;
-=======
 		return 1;
->>>>>>> 4b972a01
 
 	if (!msr_info->host_initiated) {
 		if (!__kvm_valid_efer(vcpu, efer))
@@ -3127,12 +3119,9 @@
 	case KVM_CAP_MAX_VCPUS:
 		r = KVM_MAX_VCPUS;
 		break;
-<<<<<<< HEAD
-=======
 	case KVM_CAP_MAX_VCPU_ID:
 		r = KVM_MAX_VCPU_ID;
 		break;
->>>>>>> 4b972a01
 	case KVM_CAP_PV_MMU:	/* obsolete */
 		r = 0;
 		break;
