--- conflicted
+++ resolved
@@ -308,12 +308,7 @@
 
 static void __init at91sam9263_initialize(void)
 {
-<<<<<<< HEAD
-	at91_arch_reset = at91sam9_alt_reset;
-=======
 	arm_pm_restart = at91sam9_alt_restart;
-	pm_power_off = at91sam9263_poweroff;
->>>>>>> 0575fb75
 	at91_extern_irq = (1 << AT91SAM9263_ID_IRQ0) | (1 << AT91SAM9263_ID_IRQ1);
 
 	/* Register GPIO subsystem */
