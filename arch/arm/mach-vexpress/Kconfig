config ARCH_VEXPRESS
	bool "ARM Ltd. Versatile Express family" if ARCH_MULTI_V7
	select ARCH_REQUIRE_GPIOLIB
	select ARCH_SUPPORTS_BIG_ENDIAN
	select ARM_AMBA
	select ARM_GIC
	select ARM_TIMER_SP804
	select COMMON_CLK
	select COMMON_CLK_VERSATILE
	select CPU_V7
	select GENERIC_CLOCKEVENTS
	select HAVE_ARM_SCU if SMP
	select HAVE_ARM_TWD if SMP
<<<<<<< HEAD
	select HAVE_CLK
=======
>>>>>>> d8ec26d7
	select HAVE_PATA_PLATFORM
	select HAVE_SMP
	select ICST
	select MIGHT_HAVE_CACHE_L2X0
	select NO_IOPORT
	select PLAT_VERSATILE
	select PLAT_VERSATILE_CLCD
	select POWER_RESET
	select POWER_RESET_VEXPRESS
	select POWER_SUPPLY
	select REGULATOR_FIXED_VOLTAGE if REGULATOR
	select VEXPRESS_CONFIG
	help
	  This option enables support for systems using Cortex processor based
	  ARM core and logic (FPGA) tiles on the Versatile Express motherboard,
	  for example:

	  - CoreTile Express A5x2 (V2P-CA5s)
	  - CoreTile Express A9x4 (V2P-CA9)
	  - CoreTile Express A15x2 (V2P-CA15)
	  - LogicTile Express 13MG (V2F-2XV6) with A5, A7, A9 or A15 SMMs
	    (Soft Macrocell Models)
	  - Versatile Express RTSMs (Models)

	  You must boot using a Flattened Device Tree in order to use these
	  platforms. The traditional (ATAGs) boot method is not usable on
	  these boards with this option.

menu "Versatile Express platform type"
	depends on ARCH_VEXPRESS

config ARCH_VEXPRESS_CORTEX_A5_A9_ERRATA
	bool "Enable A5 and A9 only errata work-arounds"
	default y
	select ARM_ERRATA_720789
	select PL310_ERRATA_753970 if CACHE_PL310
	help
	  Provides common dependencies for Versatile Express platforms
	  based on Cortex-A5 and Cortex-A9 processors. In order to
	  build a working kernel, you must also enable relevant core
	  tile support or Flattened Device Tree based support options.

config ARCH_VEXPRESS_CA9X4
	bool "Versatile Express Cortex-A9x4 tile"

config ARCH_VEXPRESS_DCSCB
	bool "Dual Cluster System Control Block (DCSCB) support"
	depends on MCPM
	select ARM_CCI
	help
	  Support for the Dual Cluster System Configuration Block (DCSCB).
	  This is needed to provide CPU and cluster power management
	  on RTSM implementing big.LITTLE.

<<<<<<< HEAD
=======
config ARCH_VEXPRESS_SPC
	bool "Versatile Express Serial Power Controller (SPC)"
	select ARCH_HAS_CPUFREQ
	select ARCH_HAS_OPP
	select PM_OPP
	help
	  The TC2 (A15x2 A7x3) versatile express core tile integrates a logic
	  block called Serial Power Controller (SPC) that provides the interface
	  between the dual cluster test-chip and the M3 microcontroller that
	  carries out power management.

>>>>>>> d8ec26d7
config ARCH_VEXPRESS_TC2_PM
	bool "Versatile Express TC2 power management"
	depends on MCPM
	select ARM_CCI
<<<<<<< HEAD
=======
	select ARCH_VEXPRESS_SPC
>>>>>>> d8ec26d7
	help
	  Support for CPU and cluster power management on Versatile Express
	  with a TC2 (A15x2 A7x3) big.LITTLE core tile.

endmenu<|MERGE_RESOLUTION|>--- conflicted
+++ resolved
@@ -11,10 +11,6 @@
 	select GENERIC_CLOCKEVENTS
 	select HAVE_ARM_SCU if SMP
 	select HAVE_ARM_TWD if SMP
-<<<<<<< HEAD
-	select HAVE_CLK
-=======
->>>>>>> d8ec26d7
 	select HAVE_PATA_PLATFORM
 	select HAVE_SMP
 	select ICST
@@ -69,8 +65,6 @@
 	  This is needed to provide CPU and cluster power management
 	  on RTSM implementing big.LITTLE.
 
-<<<<<<< HEAD
-=======
 config ARCH_VEXPRESS_SPC
 	bool "Versatile Express Serial Power Controller (SPC)"
 	select ARCH_HAS_CPUFREQ
@@ -82,15 +76,11 @@
 	  between the dual cluster test-chip and the M3 microcontroller that
 	  carries out power management.
 
->>>>>>> d8ec26d7
 config ARCH_VEXPRESS_TC2_PM
 	bool "Versatile Express TC2 power management"
 	depends on MCPM
 	select ARM_CCI
-<<<<<<< HEAD
-=======
 	select ARCH_VEXPRESS_SPC
->>>>>>> d8ec26d7
 	help
 	  Support for CPU and cluster power management on Versatile Express
 	  with a TC2 (A15x2 A7x3) big.LITTLE core tile.
