/* SPDX-License-Identifier: (GPL-2.0 WITH Linux-syscall-note) OR MIT */
/*
 * Header file for the io_uring interface.
 *
 * Copyright (C) 2019 Jens Axboe
 * Copyright (C) 2019 Christoph Hellwig
 */
#ifndef LINUX_IO_URING_H
#define LINUX_IO_URING_H

#include <linux/fs.h>
#include <linux/types.h>

/*
 * IO submission data structure (Submission Queue Entry)
 */
struct io_uring_sqe {
	__u8	opcode;		/* type of operation for this sqe */
	__u8	flags;		/* IOSQE_ flags */
	__u16	ioprio;		/* ioprio for the request */
	__s32	fd;		/* file descriptor to do IO on */
	union {
		__u64	off;	/* offset into file */
		__u64	addr2;
	};
	union {
		__u64	addr;	/* pointer to buffer or iovecs */
		__u64	splice_off_in;
	};
	__u32	len;		/* buffer size or number of iovecs */
	union {
		__kernel_rwf_t	rw_flags;
		__u32		fsync_flags;
		__u16		poll_events;
		__u32		sync_range_flags;
		__u32		msg_flags;
		__u32		timeout_flags;
		__u32		accept_flags;
		__u32		cancel_flags;
		__u32		open_flags;
		__u32		statx_flags;
		__u32		fadvise_advice;
<<<<<<< HEAD
=======
		__u32		splice_flags;
>>>>>>> 04d5ce62
	};
	__u64	user_data;	/* data to be passed back at completion time */
	union {
		struct {
<<<<<<< HEAD
			/* index into fixed buffers, if used */
			__u16	buf_index;
			/* personality to use, if used */
			__u16	personality;
=======
			/* pack this to avoid bogus arm OABI complaints */
			union {
				/* index into fixed buffers, if used */
				__u16	buf_index;
				/* for grouped buffer selection */
				__u16	buf_group;
			} __attribute__((packed));
			/* personality to use, if used */
			__u16	personality;
			__s32	splice_fd_in;
>>>>>>> 04d5ce62
		};
		__u64	__pad2[3];
	};
};

enum {
	IOSQE_FIXED_FILE_BIT,
	IOSQE_IO_DRAIN_BIT,
	IOSQE_IO_LINK_BIT,
	IOSQE_IO_HARDLINK_BIT,
	IOSQE_ASYNC_BIT,
<<<<<<< HEAD
=======
	IOSQE_BUFFER_SELECT_BIT,
>>>>>>> 04d5ce62
};

/*
 * sqe->flags
 */
/* use fixed fileset */
#define IOSQE_FIXED_FILE	(1U << IOSQE_FIXED_FILE_BIT)
/* issue after inflight IO */
#define IOSQE_IO_DRAIN		(1U << IOSQE_IO_DRAIN_BIT)
/* links next sqe */
#define IOSQE_IO_LINK		(1U << IOSQE_IO_LINK_BIT)
/* like LINK, but stronger */
#define IOSQE_IO_HARDLINK	(1U << IOSQE_IO_HARDLINK_BIT)
/* always go async */
#define IOSQE_ASYNC		(1U << IOSQE_ASYNC_BIT)
<<<<<<< HEAD
=======
/* select buffer from sqe->buf_group */
#define IOSQE_BUFFER_SELECT	(1U << IOSQE_BUFFER_SELECT_BIT)
>>>>>>> 04d5ce62

/*
 * io_uring_setup() flags
 */
#define IORING_SETUP_IOPOLL	(1U << 0)	/* io_context is polled */
#define IORING_SETUP_SQPOLL	(1U << 1)	/* SQ poll thread */
#define IORING_SETUP_SQ_AFF	(1U << 2)	/* sq_thread_cpu is valid */
#define IORING_SETUP_CQSIZE	(1U << 3)	/* app defines CQ size */
#define IORING_SETUP_CLAMP	(1U << 4)	/* clamp SQ/CQ ring sizes */
#define IORING_SETUP_ATTACH_WQ	(1U << 5)	/* attach to existing wq */

enum {
	IORING_OP_NOP,
	IORING_OP_READV,
	IORING_OP_WRITEV,
	IORING_OP_FSYNC,
	IORING_OP_READ_FIXED,
	IORING_OP_WRITE_FIXED,
	IORING_OP_POLL_ADD,
	IORING_OP_POLL_REMOVE,
	IORING_OP_SYNC_FILE_RANGE,
	IORING_OP_SENDMSG,
	IORING_OP_RECVMSG,
	IORING_OP_TIMEOUT,
	IORING_OP_TIMEOUT_REMOVE,
	IORING_OP_ACCEPT,
	IORING_OP_ASYNC_CANCEL,
	IORING_OP_LINK_TIMEOUT,
	IORING_OP_CONNECT,
	IORING_OP_FALLOCATE,
	IORING_OP_OPENAT,
	IORING_OP_CLOSE,
	IORING_OP_FILES_UPDATE,
	IORING_OP_STATX,
	IORING_OP_READ,
	IORING_OP_WRITE,
	IORING_OP_FADVISE,
	IORING_OP_MADVISE,
	IORING_OP_SEND,
	IORING_OP_RECV,
	IORING_OP_OPENAT2,
	IORING_OP_EPOLL_CTL,
<<<<<<< HEAD
=======
	IORING_OP_SPLICE,
	IORING_OP_PROVIDE_BUFFERS,
	IORING_OP_REMOVE_BUFFERS,
>>>>>>> 04d5ce62

	/* this goes last, obviously */
	IORING_OP_LAST,
};

/*
 * sqe->fsync_flags
 */
#define IORING_FSYNC_DATASYNC	(1U << 0)

/*
 * sqe->timeout_flags
 */
#define IORING_TIMEOUT_ABS	(1U << 0)

/*
 * sqe->splice_flags
 * extends splice(2) flags
 */
#define SPLICE_F_FD_IN_FIXED	(1U << 31) /* the last bit of __u32 */

/*
 * IO completion data structure (Completion Queue Entry)
 */
struct io_uring_cqe {
	__u64	user_data;	/* sqe->data submission passed back */
	__s32	res;		/* result code for this event */
	__u32	flags;
};

/*
 * cqe->flags
 *
 * IORING_CQE_F_BUFFER	If set, the upper 16 bits are the buffer ID
 */
#define IORING_CQE_F_BUFFER		(1U << 0)

enum {
	IORING_CQE_BUFFER_SHIFT		= 16,
};

/*
 * Magic offsets for the application to mmap the data it needs
 */
#define IORING_OFF_SQ_RING		0ULL
#define IORING_OFF_CQ_RING		0x8000000ULL
#define IORING_OFF_SQES			0x10000000ULL

/*
 * Filled with the offset for mmap(2)
 */
struct io_sqring_offsets {
	__u32 head;
	__u32 tail;
	__u32 ring_mask;
	__u32 ring_entries;
	__u32 flags;
	__u32 dropped;
	__u32 array;
	__u32 resv1;
	__u64 resv2;
};

/*
 * sq_ring->flags
 */
#define IORING_SQ_NEED_WAKEUP	(1U << 0) /* needs io_uring_enter wakeup */

struct io_cqring_offsets {
	__u32 head;
	__u32 tail;
	__u32 ring_mask;
	__u32 ring_entries;
	__u32 overflow;
	__u32 cqes;
	__u64 resv[2];
};

/*
 * io_uring_enter(2) flags
 */
#define IORING_ENTER_GETEVENTS	(1U << 0)
#define IORING_ENTER_SQ_WAKEUP	(1U << 1)

/*
 * Passed in for io_uring_setup(2). Copied back with updated info on success
 */
struct io_uring_params {
	__u32 sq_entries;
	__u32 cq_entries;
	__u32 flags;
	__u32 sq_thread_cpu;
	__u32 sq_thread_idle;
	__u32 features;
	__u32 wq_fd;
	__u32 resv[3];
	struct io_sqring_offsets sq_off;
	struct io_cqring_offsets cq_off;
};

/*
 * io_uring_params->features flags
 */
#define IORING_FEAT_SINGLE_MMAP		(1U << 0)
#define IORING_FEAT_NODROP		(1U << 1)
#define IORING_FEAT_SUBMIT_STABLE	(1U << 2)
#define IORING_FEAT_RW_CUR_POS		(1U << 3)
#define IORING_FEAT_CUR_PERSONALITY	(1U << 4)
<<<<<<< HEAD
=======
#define IORING_FEAT_FAST_POLL		(1U << 5)
>>>>>>> 04d5ce62

/*
 * io_uring_register(2) opcodes and arguments
 */
#define IORING_REGISTER_BUFFERS		0
#define IORING_UNREGISTER_BUFFERS	1
#define IORING_REGISTER_FILES		2
#define IORING_UNREGISTER_FILES		3
#define IORING_REGISTER_EVENTFD		4
#define IORING_UNREGISTER_EVENTFD	5
#define IORING_REGISTER_FILES_UPDATE	6
#define IORING_REGISTER_EVENTFD_ASYNC	7
#define IORING_REGISTER_PROBE		8
#define IORING_REGISTER_PERSONALITY	9
#define IORING_UNREGISTER_PERSONALITY	10

struct io_uring_files_update {
	__u32 offset;
	__u32 resv;
	__aligned_u64 /* __s32 * */ fds;
};

#define IO_URING_OP_SUPPORTED	(1U << 0)

struct io_uring_probe_op {
	__u8 op;
	__u8 resv;
	__u16 flags;	/* IO_URING_OP_* flags */
	__u32 resv2;
};

struct io_uring_probe {
	__u8 last_op;	/* last opcode supported */
	__u8 ops_len;	/* length of ops[] array below */
	__u16 resv;
	__u32 resv2[3];
	struct io_uring_probe_op ops[0];
};

#endif<|MERGE_RESOLUTION|>--- conflicted
+++ resolved
@@ -40,20 +40,11 @@
 		__u32		open_flags;
 		__u32		statx_flags;
 		__u32		fadvise_advice;
-<<<<<<< HEAD
-=======
 		__u32		splice_flags;
->>>>>>> 04d5ce62
 	};
 	__u64	user_data;	/* data to be passed back at completion time */
 	union {
 		struct {
-<<<<<<< HEAD
-			/* index into fixed buffers, if used */
-			__u16	buf_index;
-			/* personality to use, if used */
-			__u16	personality;
-=======
 			/* pack this to avoid bogus arm OABI complaints */
 			union {
 				/* index into fixed buffers, if used */
@@ -64,7 +55,6 @@
 			/* personality to use, if used */
 			__u16	personality;
 			__s32	splice_fd_in;
->>>>>>> 04d5ce62
 		};
 		__u64	__pad2[3];
 	};
@@ -76,10 +66,7 @@
 	IOSQE_IO_LINK_BIT,
 	IOSQE_IO_HARDLINK_BIT,
 	IOSQE_ASYNC_BIT,
-<<<<<<< HEAD
-=======
 	IOSQE_BUFFER_SELECT_BIT,
->>>>>>> 04d5ce62
 };
 
 /*
@@ -95,11 +82,8 @@
 #define IOSQE_IO_HARDLINK	(1U << IOSQE_IO_HARDLINK_BIT)
 /* always go async */
 #define IOSQE_ASYNC		(1U << IOSQE_ASYNC_BIT)
-<<<<<<< HEAD
-=======
 /* select buffer from sqe->buf_group */
 #define IOSQE_BUFFER_SELECT	(1U << IOSQE_BUFFER_SELECT_BIT)
->>>>>>> 04d5ce62
 
 /*
  * io_uring_setup() flags
@@ -142,12 +126,9 @@
 	IORING_OP_RECV,
 	IORING_OP_OPENAT2,
 	IORING_OP_EPOLL_CTL,
-<<<<<<< HEAD
-=======
 	IORING_OP_SPLICE,
 	IORING_OP_PROVIDE_BUFFERS,
 	IORING_OP_REMOVE_BUFFERS,
->>>>>>> 04d5ce62
 
 	/* this goes last, obviously */
 	IORING_OP_LAST,
@@ -256,10 +237,7 @@
 #define IORING_FEAT_SUBMIT_STABLE	(1U << 2)
 #define IORING_FEAT_RW_CUR_POS		(1U << 3)
 #define IORING_FEAT_CUR_PERSONALITY	(1U << 4)
-<<<<<<< HEAD
-=======
 #define IORING_FEAT_FAST_POLL		(1U << 5)
->>>>>>> 04d5ce62
 
 /*
  * io_uring_register(2) opcodes and arguments
