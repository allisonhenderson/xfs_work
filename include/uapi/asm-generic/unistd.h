--- conflicted
+++ resolved
@@ -730,13 +730,6 @@
 __SYSCALL(__NR_pkey_alloc,    sys_pkey_alloc)
 #define __NR_pkey_free 290
 __SYSCALL(__NR_pkey_free,     sys_pkey_free)
-<<<<<<< HEAD
-#define __NR_pkey_get 291
-//__SYSCALL(__NR_pkey_get,      sys_pkey_get)
-#define __NR_pkey_set 292
-//__SYSCALL(__NR_pkey_set,      sys_pkey_set)
-=======
->>>>>>> d06e622d
 
 #undef __NR_syscalls
 #define __NR_syscalls 291
