--- conflicted
+++ resolved
@@ -410,11 +410,6 @@
 
 static const struct drm_crtc_helper_funcs malidp_crtc_helper_funcs = {
 	.mode_valid = malidp_crtc_mode_valid,
-<<<<<<< HEAD
-	.enable = malidp_crtc_enable,
-	.disable = malidp_crtc_disable,
-=======
->>>>>>> bb176f67
 	.atomic_check = malidp_crtc_atomic_check,
 	.atomic_enable = malidp_crtc_atomic_enable,
 	.atomic_disable = malidp_crtc_atomic_disable,
