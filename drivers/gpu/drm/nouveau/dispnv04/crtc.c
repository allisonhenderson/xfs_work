--- conflicted
+++ resolved
@@ -844,12 +844,8 @@
 		drm_fb = crtc->primary->fb;
 	}
 
-<<<<<<< HEAD
-	nv_crtc->fb.offset = fb->nvbo->offset;
-=======
 	nvbo = nouveau_gem_object(drm_fb->obj[0]);
-	nv_crtc->fb.offset = nvbo->bo.offset;
->>>>>>> 0a19b068
+	nv_crtc->fb.offset = nvbo->offset;
 
 	if (nv_crtc->lut.depth != drm_fb->format->depth) {
 		nv_crtc->lut.depth = drm_fb->format->depth;
