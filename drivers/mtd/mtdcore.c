--- conflicted
+++ resolved
@@ -1146,11 +1146,7 @@
 	if (!ops->oobbuf)
 		ops->ooblen = 0;
 
-<<<<<<< HEAD
-	if (offs < 0 || offs + ops->len >= mtd->size)
-=======
 	if (offs < 0 || offs + ops->len > mtd->size)
->>>>>>> 5fa4ec9c
 		return -EINVAL;
 
 	if (ops->ooblen) {
