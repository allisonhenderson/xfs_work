--- conflicted
+++ resolved
@@ -68,13 +68,10 @@
  */
 enum iwl_mac_conf_subcmd_ids {
 	/**
-<<<<<<< HEAD
-=======
 	 * @LOW_LATENCY_CMD: &struct iwl_mac_low_latency_cmd
 	 */
 	LOW_LATENCY_CMD = 0x3,
 	/**
->>>>>>> 661e50bc
 	 * @CHANNEL_SWITCH_NOA_NOTIF: &struct iwl_channel_switch_noa_notif
 	 */
 	CHANNEL_SWITCH_NOA_NOTIF = 0xFF,
