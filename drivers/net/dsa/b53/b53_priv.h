/*
 * B53 common definitions
 *
 * Copyright (C) 2011-2013 Jonas Gorski <jogo@openwrt.org>
 *
 * Permission to use, copy, modify, and/or distribute this software for any
 * purpose with or without fee is hereby granted, provided that the above
 * copyright notice and this permission notice appear in all copies.
 *
 * THE SOFTWARE IS PROVIDED "AS IS" AND THE AUTHOR DISCLAIMS ALL WARRANTIES
 * WITH REGARD TO THIS SOFTWARE INCLUDING ALL IMPLIED WARRANTIES OF
 * MERCHANTABILITY AND FITNESS. IN NO EVENT SHALL THE AUTHOR BE LIABLE FOR
 * ANY SPECIAL, DIRECT, INDIRECT, OR CONSEQUENTIAL DAMAGES OR ANY DAMAGES
 * WHATSOEVER RESULTING FROM LOSS OF USE, DATA OR PROFITS, WHETHER IN AN
 * ACTION OF CONTRACT, NEGLIGENCE OR OTHER TORTIOUS ACTION, ARISING OUT OF
 * OR IN CONNECTION WITH THE USE OR PERFORMANCE OF THIS SOFTWARE.
 */

#ifndef __B53_PRIV_H
#define __B53_PRIV_H

#include <linux/kernel.h>
#include <linux/mutex.h>
#include <linux/phy.h>
#include <linux/etherdevice.h>
#include <net/dsa.h>

#include "b53_regs.h"

struct b53_device;
struct net_device;
struct phylink_link_state;

struct b53_io_ops {
	int (*read8)(struct b53_device *dev, u8 page, u8 reg, u8 *value);
	int (*read16)(struct b53_device *dev, u8 page, u8 reg, u16 *value);
	int (*read32)(struct b53_device *dev, u8 page, u8 reg, u32 *value);
	int (*read48)(struct b53_device *dev, u8 page, u8 reg, u64 *value);
	int (*read64)(struct b53_device *dev, u8 page, u8 reg, u64 *value);
	int (*write8)(struct b53_device *dev, u8 page, u8 reg, u8 value);
	int (*write16)(struct b53_device *dev, u8 page, u8 reg, u16 value);
	int (*write32)(struct b53_device *dev, u8 page, u8 reg, u32 value);
	int (*write48)(struct b53_device *dev, u8 page, u8 reg, u64 value);
	int (*write64)(struct b53_device *dev, u8 page, u8 reg, u64 value);
	int (*phy_read16)(struct b53_device *dev, int addr, int reg, u16 *value);
	int (*phy_write16)(struct b53_device *dev, int addr, int reg, u16 value);
	int (*irq_enable)(struct b53_device *dev, int port);
	void (*irq_disable)(struct b53_device *dev, int port);
	u8 (*serdes_map_lane)(struct b53_device *dev, int port);
	int (*serdes_link_state)(struct b53_device *dev, int port,
				 struct phylink_link_state *state);
	void (*serdes_config)(struct b53_device *dev, int port,
			      unsigned int mode,
			      const struct phylink_link_state *state);
	void (*serdes_an_restart)(struct b53_device *dev, int port);
	void (*serdes_link_set)(struct b53_device *dev, int port,
				unsigned int mode, phy_interface_t interface,
				bool link_up);
	void (*serdes_phylink_validate)(struct b53_device *dev, int port,
					unsigned long *supported,
					struct phylink_link_state *state);
};

#define B53_INVALID_LANE	0xff

enum {
	BCM4908_DEVICE_ID = 0x4908,
	BCM5325_DEVICE_ID = 0x25,
	BCM5365_DEVICE_ID = 0x65,
	BCM5389_DEVICE_ID = 0x89,
	BCM5395_DEVICE_ID = 0x95,
	BCM5397_DEVICE_ID = 0x97,
	BCM5398_DEVICE_ID = 0x98,
	BCM53115_DEVICE_ID = 0x53115,
	BCM53125_DEVICE_ID = 0x53125,
	BCM53128_DEVICE_ID = 0x53128,
	BCM63XX_DEVICE_ID = 0x6300,
	BCM53010_DEVICE_ID = 0x53010,
	BCM53011_DEVICE_ID = 0x53011,
	BCM53012_DEVICE_ID = 0x53012,
	BCM53018_DEVICE_ID = 0x53018,
	BCM53019_DEVICE_ID = 0x53019,
	BCM58XX_DEVICE_ID = 0x5800,
	BCM583XX_DEVICE_ID = 0x58300,
	BCM7445_DEVICE_ID = 0x7445,
	BCM7278_DEVICE_ID = 0x7278,
};

#define B53_N_PORTS	9
#define B53_N_PORTS_25	6

struct b53_port {
	u16		vlan_ctl_mask;
	struct ethtool_eee eee;
};

struct b53_vlan {
	u16 members;
	u16 untag;
	bool valid;
};

struct b53_device {
	struct dsa_switch *ds;
	struct b53_platform_data *pdata;
	const char *name;

	struct mutex reg_mutex;
	struct mutex stats_mutex;
	struct mutex arl_mutex;
	const struct b53_io_ops *ops;

	/* chip specific data */
	u32 chip_id;
	u8 core_rev;
	u8 vta_regs[3];
	u8 duplex_reg;
	u8 jumbo_pm_reg;
	u8 jumbo_size_reg;
	int reset_gpio;
	u8 num_arl_bins;
	u16 num_arl_buckets;
	enum dsa_tag_protocol tag_protocol;

	/* used ports mask */
	u16 enabled_ports;
	unsigned int imp_port;
<<<<<<< HEAD
	unsigned int cpu_port;
=======
>>>>>>> df0cc57e

	/* connect specific data */
	u8 current_page;
	struct device *dev;
	u8 serdes_lane;

	/* Master MDIO bus we got probed from */
	struct mii_bus *bus;

	void *priv;

	/* run time configuration */
	bool enable_jumbo;

	unsigned int num_vlans;
	struct b53_vlan *vlans;
	bool vlan_enabled;
	unsigned int num_ports;
	struct b53_port *ports;
};

#define b53_for_each_port(dev, i) \
	for (i = 0; i < B53_N_PORTS; i++) \
		if (dev->enabled_ports & BIT(i))


static inline int is5325(struct b53_device *dev)
{
	return dev->chip_id == BCM5325_DEVICE_ID;
}

static inline int is5365(struct b53_device *dev)
{
#ifdef CONFIG_BCM47XX
	return dev->chip_id == BCM5365_DEVICE_ID;
#else
	return 0;
#endif
}

static inline int is5397_98(struct b53_device *dev)
{
	return dev->chip_id == BCM5397_DEVICE_ID ||
		dev->chip_id == BCM5398_DEVICE_ID;
}

static inline int is539x(struct b53_device *dev)
{
	return dev->chip_id == BCM5395_DEVICE_ID ||
		dev->chip_id == BCM5397_DEVICE_ID ||
		dev->chip_id == BCM5398_DEVICE_ID;
}

static inline int is531x5(struct b53_device *dev)
{
	return dev->chip_id == BCM53115_DEVICE_ID ||
		dev->chip_id == BCM53125_DEVICE_ID ||
		dev->chip_id == BCM53128_DEVICE_ID;
}

static inline int is63xx(struct b53_device *dev)
{
	return dev->chip_id == BCM63XX_DEVICE_ID;
}

static inline int is5301x(struct b53_device *dev)
{
	return dev->chip_id == BCM53010_DEVICE_ID ||
		dev->chip_id == BCM53011_DEVICE_ID ||
		dev->chip_id == BCM53012_DEVICE_ID ||
		dev->chip_id == BCM53018_DEVICE_ID ||
		dev->chip_id == BCM53019_DEVICE_ID;
}

static inline int is58xx(struct b53_device *dev)
{
	return dev->chip_id == BCM58XX_DEVICE_ID ||
		dev->chip_id == BCM583XX_DEVICE_ID ||
		dev->chip_id == BCM7445_DEVICE_ID ||
		dev->chip_id == BCM7278_DEVICE_ID;
}

#define B53_CPU_PORT_25	5
#define B53_CPU_PORT	8

static inline unsigned int b53_max_arl_entries(struct b53_device *dev)
{
	return dev->num_arl_buckets * dev->num_arl_bins;
}

struct b53_device *b53_switch_alloc(struct device *base,
				    const struct b53_io_ops *ops,
				    void *priv);

int b53_switch_detect(struct b53_device *dev);

int b53_switch_register(struct b53_device *dev);

static inline void b53_switch_remove(struct b53_device *dev)
{
	dsa_unregister_switch(dev->ds);
}

static inline void b53_switch_shutdown(struct b53_device *dev)
{
	dsa_switch_shutdown(dev->ds);
}

#define b53_build_op(type_op_size, val_type)				\
static inline int b53_##type_op_size(struct b53_device *dev, u8 page,	\
				     u8 reg, val_type val)		\
{									\
	int ret;							\
									\
	mutex_lock(&dev->reg_mutex);					\
	ret = dev->ops->type_op_size(dev, page, reg, val);		\
	mutex_unlock(&dev->reg_mutex);					\
									\
	return ret;							\
}

b53_build_op(read8, u8 *);
b53_build_op(read16, u16 *);
b53_build_op(read32, u32 *);
b53_build_op(read48, u64 *);
b53_build_op(read64, u64 *);

b53_build_op(write8, u8);
b53_build_op(write16, u16);
b53_build_op(write32, u32);
b53_build_op(write48, u64);
b53_build_op(write64, u64);

struct b53_arl_entry {
	u16 port;
	u8 mac[ETH_ALEN];
	u16 vid;
	u8 is_valid:1;
	u8 is_age:1;
	u8 is_static:1;
};

static inline void b53_arl_to_entry(struct b53_arl_entry *ent,
				    u64 mac_vid, u32 fwd_entry)
{
	memset(ent, 0, sizeof(*ent));
	ent->port = fwd_entry & ARLTBL_DATA_PORT_ID_MASK;
	ent->is_valid = !!(fwd_entry & ARLTBL_VALID);
	ent->is_age = !!(fwd_entry & ARLTBL_AGE);
	ent->is_static = !!(fwd_entry & ARLTBL_STATIC);
	u64_to_ether_addr(mac_vid, ent->mac);
	ent->vid = mac_vid >> ARLTBL_VID_S;
}

static inline void b53_arl_from_entry(u64 *mac_vid, u32 *fwd_entry,
				      const struct b53_arl_entry *ent)
{
	*mac_vid = ether_addr_to_u64(ent->mac);
	*mac_vid |= (u64)(ent->vid & ARLTBL_VID_MASK) << ARLTBL_VID_S;
	*fwd_entry = ent->port & ARLTBL_DATA_PORT_ID_MASK;
	if (ent->is_valid)
		*fwd_entry |= ARLTBL_VALID;
	if (ent->is_static)
		*fwd_entry |= ARLTBL_STATIC;
	if (ent->is_age)
		*fwd_entry |= ARLTBL_AGE;
}

#ifdef CONFIG_BCM47XX

#include <linux/bcm47xx_nvram.h>
#include <bcm47xx_board.h>
static inline int b53_switch_get_reset_gpio(struct b53_device *dev)
{
	enum bcm47xx_board board = bcm47xx_board_get();

	switch (board) {
	case BCM47XX_BOARD_LINKSYS_WRT300NV11:
	case BCM47XX_BOARD_LINKSYS_WRT310NV1:
		return 8;
	default:
		return bcm47xx_nvram_gpio_pin("robo_reset");
	}
}
#else
static inline int b53_switch_get_reset_gpio(struct b53_device *dev)
{
	return -ENOENT;
}
#endif

/* Exported functions towards other drivers */
void b53_imp_vlan_setup(struct dsa_switch *ds, int cpu_port);
int b53_configure_vlan(struct dsa_switch *ds);
void b53_get_strings(struct dsa_switch *ds, int port, u32 stringset,
		     uint8_t *data);
void b53_get_ethtool_stats(struct dsa_switch *ds, int port, uint64_t *data);
int b53_get_sset_count(struct dsa_switch *ds, int port, int sset);
void b53_get_ethtool_phy_stats(struct dsa_switch *ds, int port, uint64_t *data);
int b53_br_join(struct dsa_switch *ds, int port, struct net_device *bridge);
void b53_br_leave(struct dsa_switch *ds, int port, struct net_device *bridge);
void b53_br_set_stp_state(struct dsa_switch *ds, int port, u8 state);
void b53_br_fast_age(struct dsa_switch *ds, int port);
int b53_br_flags_pre(struct dsa_switch *ds, int port,
		     struct switchdev_brport_flags flags,
		     struct netlink_ext_ack *extack);
int b53_br_flags(struct dsa_switch *ds, int port,
		 struct switchdev_brport_flags flags,
		 struct netlink_ext_ack *extack);
int b53_setup_devlink_resources(struct dsa_switch *ds);
void b53_port_event(struct dsa_switch *ds, int port);
void b53_phylink_validate(struct dsa_switch *ds, int port,
			  unsigned long *supported,
			  struct phylink_link_state *state);
int b53_phylink_mac_link_state(struct dsa_switch *ds, int port,
			       struct phylink_link_state *state);
void b53_phylink_mac_config(struct dsa_switch *ds, int port,
			    unsigned int mode,
			    const struct phylink_link_state *state);
void b53_phylink_mac_an_restart(struct dsa_switch *ds, int port);
void b53_phylink_mac_link_down(struct dsa_switch *ds, int port,
			       unsigned int mode,
			       phy_interface_t interface);
void b53_phylink_mac_link_up(struct dsa_switch *ds, int port,
			     unsigned int mode,
			     phy_interface_t interface,
			     struct phy_device *phydev,
			     int speed, int duplex,
			     bool tx_pause, bool rx_pause);
int b53_vlan_filtering(struct dsa_switch *ds, int port, bool vlan_filtering,
		       struct netlink_ext_ack *extack);
int b53_vlan_add(struct dsa_switch *ds, int port,
		 const struct switchdev_obj_port_vlan *vlan,
		 struct netlink_ext_ack *extack);
int b53_vlan_del(struct dsa_switch *ds, int port,
		 const struct switchdev_obj_port_vlan *vlan);
int b53_fdb_add(struct dsa_switch *ds, int port,
		const unsigned char *addr, u16 vid);
int b53_fdb_del(struct dsa_switch *ds, int port,
		const unsigned char *addr, u16 vid);
int b53_fdb_dump(struct dsa_switch *ds, int port,
		 dsa_fdb_dump_cb_t *cb, void *data);
int b53_mdb_add(struct dsa_switch *ds, int port,
		const struct switchdev_obj_port_mdb *mdb);
int b53_mdb_del(struct dsa_switch *ds, int port,
		const struct switchdev_obj_port_mdb *mdb);
int b53_mirror_add(struct dsa_switch *ds, int port,
		   struct dsa_mall_mirror_tc_entry *mirror, bool ingress);
enum dsa_tag_protocol b53_get_tag_protocol(struct dsa_switch *ds, int port,
					   enum dsa_tag_protocol mprot);
void b53_mirror_del(struct dsa_switch *ds, int port,
		    struct dsa_mall_mirror_tc_entry *mirror);
int b53_enable_port(struct dsa_switch *ds, int port, struct phy_device *phy);
void b53_disable_port(struct dsa_switch *ds, int port);
void b53_brcm_hdr_setup(struct dsa_switch *ds, int port);
void b53_eee_enable_set(struct dsa_switch *ds, int port, bool enable);
int b53_eee_init(struct dsa_switch *ds, int port, struct phy_device *phy);
int b53_get_mac_eee(struct dsa_switch *ds, int port, struct ethtool_eee *e);
int b53_set_mac_eee(struct dsa_switch *ds, int port, struct ethtool_eee *e);

#endif<|MERGE_RESOLUTION|>--- conflicted
+++ resolved
@@ -125,10 +125,6 @@
 	/* used ports mask */
 	u16 enabled_ports;
 	unsigned int imp_port;
-<<<<<<< HEAD
-	unsigned int cpu_port;
-=======
->>>>>>> df0cc57e
 
 	/* connect specific data */
 	u8 current_page;
