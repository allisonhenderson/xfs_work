--- conflicted
+++ resolved
@@ -1742,8 +1742,6 @@
 		       sizeof(priv->serdes_dfe_tap_ena));
 	}
 
-<<<<<<< HEAD
-=======
 	/* Initialize supported features */
 	phydev->supported = SUPPORTED_Autoneg;
 	phydev->supported |= SUPPORTED_Pause | SUPPORTED_Asym_Pause;
@@ -1767,7 +1765,6 @@
 
 	phydev->advertising = phydev->supported;
 
->>>>>>> 01e97e65
 	phydev->priv = priv;
 
 	if (!priv->adev || acpi_disabled)
