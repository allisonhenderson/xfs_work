/*
 * Copyright (c) 2015, Mellanox Technologies. All rights reserved.
 *
 * This software is available to you under a choice of one of two
 * licenses.  You may choose to be licensed under the terms of the GNU
 * General Public License (GPL) Version 2, available from the file
 * COPYING in the main directory of this source tree, or the
 * OpenIB.org BSD license below:
 *
 *     Redistribution and use in source and binary forms, with or
 *     without modification, are permitted provided that the following
 *     conditions are met:
 *
 *      - Redistributions of source code must retain the above
 *        copyright notice, this list of conditions and the following
 *        disclaimer.
 *
 *      - Redistributions in binary form must reproduce the above
 *        copyright notice, this list of conditions and the following
 *        disclaimer in the documentation and/or other materials
 *        provided with the distribution.
 *
 * THE SOFTWARE IS PROVIDED "AS IS", WITHOUT WARRANTY OF ANY KIND,
 * EXPRESS OR IMPLIED, INCLUDING BUT NOT LIMITED TO THE WARRANTIES OF
 * MERCHANTABILITY, FITNESS FOR A PARTICULAR PURPOSE AND
 * NONINFRINGEMENT. IN NO EVENT SHALL THE AUTHORS OR COPYRIGHT HOLDERS
 * BE LIABLE FOR ANY CLAIM, DAMAGES OR OTHER LIABILITY, WHETHER IN AN
 * ACTION OF CONTRACT, TORT OR OTHERWISE, ARISING FROM, OUT OF OR IN
 * CONNECTION WITH THE SOFTWARE OR THE USE OR OTHER DEALINGS IN THE
 * SOFTWARE.
 */

#include <linux/prefetch.h>
#include <linux/ip.h>
#include <linux/ipv6.h>
#include <linux/tcp.h>
#include <linux/bpf_trace.h>
#include <net/busy_poll.h>
#include <net/ip6_checksum.h>
#include "en.h"
#include "en_tc.h"
#include "eswitch.h"
#include "en_rep.h"
#include "ipoib/ipoib.h"
#include "en_accel/ipsec_rxtx.h"
#include "lib/clock.h"

static inline bool mlx5e_rx_hw_stamp(struct hwtstamp_config *config)
{
	return config->rx_filter == HWTSTAMP_FILTER_ALL;
}

static inline void mlx5e_read_cqe_slot(struct mlx5e_cq *cq, u32 cqcc,
				       void *data)
{
	u32 ci = cqcc & cq->wq.sz_m1;

	memcpy(data, mlx5_cqwq_get_wqe(&cq->wq, ci), sizeof(struct mlx5_cqe64));
}

static inline void mlx5e_read_title_slot(struct mlx5e_rq *rq,
					 struct mlx5e_cq *cq, u32 cqcc)
{
	mlx5e_read_cqe_slot(cq, cqcc, &cq->title);
	cq->decmprs_left        = be32_to_cpu(cq->title.byte_cnt);
	cq->decmprs_wqe_counter = be16_to_cpu(cq->title.wqe_counter);
	rq->stats.cqe_compress_blks++;
}

static inline void mlx5e_read_mini_arr_slot(struct mlx5e_cq *cq, u32 cqcc)
{
	mlx5e_read_cqe_slot(cq, cqcc, cq->mini_arr);
	cq->mini_arr_idx = 0;
}

static inline void mlx5e_cqes_update_owner(struct mlx5e_cq *cq, u32 cqcc, int n)
{
	u8 op_own = (cqcc >> cq->wq.log_sz) & 1;
	u32 wq_sz = 1 << cq->wq.log_sz;
	u32 ci = cqcc & cq->wq.sz_m1;
	u32 ci_top = min_t(u32, wq_sz, ci + n);

	for (; ci < ci_top; ci++, n--) {
		struct mlx5_cqe64 *cqe = mlx5_cqwq_get_wqe(&cq->wq, ci);

		cqe->op_own = op_own;
	}

	if (unlikely(ci == wq_sz)) {
		op_own = !op_own;
		for (ci = 0; ci < n; ci++) {
			struct mlx5_cqe64 *cqe = mlx5_cqwq_get_wqe(&cq->wq, ci);

			cqe->op_own = op_own;
		}
	}
}

static inline void mlx5e_decompress_cqe(struct mlx5e_rq *rq,
					struct mlx5e_cq *cq, u32 cqcc)
{
	cq->title.byte_cnt     = cq->mini_arr[cq->mini_arr_idx].byte_cnt;
	cq->title.check_sum    = cq->mini_arr[cq->mini_arr_idx].checksum;
	cq->title.op_own      &= 0xf0;
	cq->title.op_own      |= 0x01 & (cqcc >> cq->wq.log_sz);
	cq->title.wqe_counter  = cpu_to_be16(cq->decmprs_wqe_counter);

	if (rq->wq_type == MLX5_WQ_TYPE_LINKED_LIST_STRIDING_RQ)
		cq->decmprs_wqe_counter +=
			mpwrq_get_cqe_consumed_strides(&cq->title);
	else
		cq->decmprs_wqe_counter =
			(cq->decmprs_wqe_counter + 1) & rq->wq.sz_m1;
}

static inline void mlx5e_decompress_cqe_no_hash(struct mlx5e_rq *rq,
						struct mlx5e_cq *cq, u32 cqcc)
{
	mlx5e_decompress_cqe(rq, cq, cqcc);
	cq->title.rss_hash_type   = 0;
	cq->title.rss_hash_result = 0;
}

static inline u32 mlx5e_decompress_cqes_cont(struct mlx5e_rq *rq,
					     struct mlx5e_cq *cq,
					     int update_owner_only,
					     int budget_rem)
{
	u32 cqcc = cq->wq.cc + update_owner_only;
	u32 cqe_count;
	u32 i;

	cqe_count = min_t(u32, cq->decmprs_left, budget_rem);

	for (i = update_owner_only; i < cqe_count;
	     i++, cq->mini_arr_idx++, cqcc++) {
		if (cq->mini_arr_idx == MLX5_MINI_CQE_ARRAY_SIZE)
			mlx5e_read_mini_arr_slot(cq, cqcc);

		mlx5e_decompress_cqe_no_hash(rq, cq, cqcc);
		rq->handle_rx_cqe(rq, &cq->title);
	}
	mlx5e_cqes_update_owner(cq, cq->wq.cc, cqcc - cq->wq.cc);
	cq->wq.cc = cqcc;
	cq->decmprs_left -= cqe_count;
	rq->stats.cqe_compress_pkts += cqe_count;

	return cqe_count;
}

static inline u32 mlx5e_decompress_cqes_start(struct mlx5e_rq *rq,
					      struct mlx5e_cq *cq,
					      int budget_rem)
{
	mlx5e_read_title_slot(rq, cq, cq->wq.cc);
	mlx5e_read_mini_arr_slot(cq, cq->wq.cc + 1);
	mlx5e_decompress_cqe(rq, cq, cq->wq.cc);
	rq->handle_rx_cqe(rq, &cq->title);
	cq->mini_arr_idx++;

	return mlx5e_decompress_cqes_cont(rq, cq, 1, budget_rem) - 1;
}

#define RQ_PAGE_SIZE(rq) ((1 << rq->buff.page_order) << PAGE_SHIFT)

static inline bool mlx5e_page_is_reserved(struct page *page)
{
	return page_is_pfmemalloc(page) || page_to_nid(page) != numa_mem_id();
}

static inline bool mlx5e_rx_cache_put(struct mlx5e_rq *rq,
				      struct mlx5e_dma_info *dma_info)
{
	struct mlx5e_page_cache *cache = &rq->page_cache;
	u32 tail_next = (cache->tail + 1) & (MLX5E_CACHE_SIZE - 1);

	if (tail_next == cache->head) {
		rq->stats.cache_full++;
		return false;
	}

	if (unlikely(mlx5e_page_is_reserved(dma_info->page))) {
		rq->stats.cache_waive++;
		return false;
	}

	cache->page_cache[cache->tail] = *dma_info;
	cache->tail = tail_next;
	return true;
}

static inline bool mlx5e_rx_cache_get(struct mlx5e_rq *rq,
				      struct mlx5e_dma_info *dma_info)
{
	struct mlx5e_page_cache *cache = &rq->page_cache;

	if (unlikely(cache->head == cache->tail)) {
		rq->stats.cache_empty++;
		return false;
	}

	if (page_ref_count(cache->page_cache[cache->head].page) != 1) {
		rq->stats.cache_busy++;
		return false;
	}

	*dma_info = cache->page_cache[cache->head];
	cache->head = (cache->head + 1) & (MLX5E_CACHE_SIZE - 1);
	rq->stats.cache_reuse++;

	dma_sync_single_for_device(rq->pdev, dma_info->addr,
				   RQ_PAGE_SIZE(rq),
				   DMA_FROM_DEVICE);
	return true;
}

static inline int mlx5e_page_alloc_mapped(struct mlx5e_rq *rq,
					  struct mlx5e_dma_info *dma_info)
{
	if (mlx5e_rx_cache_get(rq, dma_info))
		return 0;

	dma_info->page = dev_alloc_pages(rq->buff.page_order);
	if (unlikely(!dma_info->page))
		return -ENOMEM;

	dma_info->addr = dma_map_page(rq->pdev, dma_info->page, 0,
				      RQ_PAGE_SIZE(rq), rq->buff.map_dir);
	if (unlikely(dma_mapping_error(rq->pdev, dma_info->addr))) {
		put_page(dma_info->page);
		dma_info->page = NULL;
		return -ENOMEM;
	}

	return 0;
}

void mlx5e_page_release(struct mlx5e_rq *rq, struct mlx5e_dma_info *dma_info,
			bool recycle)
{
	if (likely(recycle) && mlx5e_rx_cache_put(rq, dma_info))
		return;

	dma_unmap_page(rq->pdev, dma_info->addr, RQ_PAGE_SIZE(rq),
		       rq->buff.map_dir);
	put_page(dma_info->page);
}

static inline bool mlx5e_page_reuse(struct mlx5e_rq *rq,
				    struct mlx5e_wqe_frag_info *wi)
{
	return rq->wqe.page_reuse && wi->di.page &&
		(wi->offset + rq->wqe.frag_sz <= RQ_PAGE_SIZE(rq)) &&
		!mlx5e_page_is_reserved(wi->di.page);
}

static int mlx5e_alloc_rx_wqe(struct mlx5e_rq *rq, struct mlx5e_rx_wqe *wqe, u16 ix)
{
	struct mlx5e_wqe_frag_info *wi = &rq->wqe.frag_info[ix];

	/* check if page exists, hence can be reused */
	if (!wi->di.page) {
		if (unlikely(mlx5e_page_alloc_mapped(rq, &wi->di)))
			return -ENOMEM;
		wi->offset = 0;
	}

	wqe->data.addr = cpu_to_be64(wi->di.addr + wi->offset + rq->buff.headroom);
	return 0;
}

static inline void mlx5e_free_rx_wqe(struct mlx5e_rq *rq,
				     struct mlx5e_wqe_frag_info *wi)
{
	mlx5e_page_release(rq, &wi->di, true);
	wi->di.page = NULL;
}

static inline void mlx5e_free_rx_wqe_reuse(struct mlx5e_rq *rq,
					   struct mlx5e_wqe_frag_info *wi)
{
	if (mlx5e_page_reuse(rq, wi)) {
		rq->stats.page_reuse++;
		return;
	}

	mlx5e_free_rx_wqe(rq, wi);
}

void mlx5e_dealloc_rx_wqe(struct mlx5e_rq *rq, u16 ix)
{
	struct mlx5e_wqe_frag_info *wi = &rq->wqe.frag_info[ix];

	if (wi->di.page)
		mlx5e_free_rx_wqe(rq, wi);
}

static inline int mlx5e_mpwqe_strides_per_page(struct mlx5e_rq *rq)
{
	return rq->mpwqe.num_strides >> MLX5_MPWRQ_WQE_PAGE_ORDER;
}

static inline void mlx5e_add_skb_frag_mpwqe(struct mlx5e_rq *rq,
					    struct sk_buff *skb,
					    struct mlx5e_mpw_info *wi,
					    u32 page_idx, u32 frag_offset,
					    u32 len)
{
	unsigned int truesize = ALIGN(len, BIT(rq->mpwqe.log_stride_sz));

	dma_sync_single_for_cpu(rq->pdev,
				wi->umr.dma_info[page_idx].addr + frag_offset,
				len, DMA_FROM_DEVICE);
	wi->skbs_frags[page_idx]++;
	skb_add_rx_frag(skb, skb_shinfo(skb)->nr_frags,
			wi->umr.dma_info[page_idx].page, frag_offset,
			len, truesize);
}

static inline void
mlx5e_copy_skb_header_mpwqe(struct device *pdev,
			    struct sk_buff *skb,
			    struct mlx5e_mpw_info *wi,
			    u32 page_idx, u32 offset,
			    u32 headlen)
{
	u16 headlen_pg = min_t(u32, headlen, PAGE_SIZE - offset);
	struct mlx5e_dma_info *dma_info = &wi->umr.dma_info[page_idx];
	unsigned int len;

	 /* Aligning len to sizeof(long) optimizes memcpy performance */
	len = ALIGN(headlen_pg, sizeof(long));
	dma_sync_single_for_cpu(pdev, dma_info->addr + offset, len,
				DMA_FROM_DEVICE);
	skb_copy_to_linear_data_offset(skb, 0,
				       page_address(dma_info->page) + offset,
				       len);
	if (unlikely(offset + headlen > PAGE_SIZE)) {
		dma_info++;
		headlen_pg = len;
		len = ALIGN(headlen - headlen_pg, sizeof(long));
		dma_sync_single_for_cpu(pdev, dma_info->addr, len,
					DMA_FROM_DEVICE);
		skb_copy_to_linear_data_offset(skb, headlen_pg,
					       page_address(dma_info->page),
					       len);
	}
}

static inline void mlx5e_post_umr_wqe(struct mlx5e_rq *rq, u16 ix)
{
	struct mlx5e_mpw_info *wi = &rq->mpwqe.info[ix];
	struct mlx5e_icosq *sq = &rq->channel->icosq;
	struct mlx5_wq_cyc *wq = &sq->wq;
	struct mlx5e_umr_wqe *wqe;
	u8 num_wqebbs = DIV_ROUND_UP(sizeof(*wqe), MLX5_SEND_WQE_BB);
	u16 pi;

	/* fill sq edge with nops to avoid wqe wrap around */
	while ((pi = (sq->pc & wq->sz_m1)) > sq->edge) {
		sq->db.ico_wqe[pi].opcode = MLX5_OPCODE_NOP;
		mlx5e_post_nop(wq, sq->sqn, &sq->pc);
	}

	wqe = mlx5_wq_cyc_get_wqe(wq, pi);
	memcpy(wqe, &wi->umr.wqe, sizeof(*wqe));
	wqe->ctrl.opmod_idx_opcode =
		cpu_to_be32((sq->pc << MLX5_WQE_CTRL_WQE_INDEX_SHIFT) |
			    MLX5_OPCODE_UMR);

	sq->db.ico_wqe[pi].opcode = MLX5_OPCODE_UMR;
	sq->pc += num_wqebbs;
	mlx5e_notify_hw(&sq->wq, sq->pc, sq->uar_map, &wqe->ctrl);
}

static int mlx5e_alloc_rx_umr_mpwqe(struct mlx5e_rq *rq,
				    u16 ix)
{
	struct mlx5e_mpw_info *wi = &rq->mpwqe.info[ix];
	int pg_strides = mlx5e_mpwqe_strides_per_page(rq);
	struct mlx5e_dma_info *dma_info = &wi->umr.dma_info[0];
	int err;
	int i;

	for (i = 0; i < MLX5_MPWRQ_PAGES_PER_WQE; i++, dma_info++) {
		err = mlx5e_page_alloc_mapped(rq, dma_info);
		if (unlikely(err))
			goto err_unmap;
		wi->umr.mtt[i] = cpu_to_be64(dma_info->addr | MLX5_EN_WR);
		page_ref_add(dma_info->page, pg_strides);
	}

	memset(wi->skbs_frags, 0, sizeof(*wi->skbs_frags) * MLX5_MPWRQ_PAGES_PER_WQE);
	wi->consumed_strides = 0;

	return 0;

err_unmap:
	while (--i >= 0) {
		dma_info--;
		page_ref_sub(dma_info->page, pg_strides);
		mlx5e_page_release(rq, dma_info, true);
	}

	return err;
}

void mlx5e_free_rx_mpwqe(struct mlx5e_rq *rq, struct mlx5e_mpw_info *wi)
{
	int pg_strides = mlx5e_mpwqe_strides_per_page(rq);
	struct mlx5e_dma_info *dma_info = &wi->umr.dma_info[0];
	int i;

	for (i = 0; i < MLX5_MPWRQ_PAGES_PER_WQE; i++, dma_info++) {
		page_ref_sub(dma_info->page, pg_strides - wi->skbs_frags[i]);
		mlx5e_page_release(rq, dma_info, true);
	}
}

static void mlx5e_post_rx_mpwqe(struct mlx5e_rq *rq)
{
	struct mlx5_wq_ll *wq = &rq->wq;
	struct mlx5e_rx_wqe *wqe = mlx5_wq_ll_get_wqe(wq, wq->head);

	rq->mpwqe.umr_in_progress = false;

	mlx5_wq_ll_push(wq, be16_to_cpu(wqe->next.next_wqe_index));

	/* ensure wqes are visible to device before updating doorbell record */
	dma_wmb();

	mlx5_wq_ll_update_db_record(wq);
}

static int mlx5e_alloc_rx_mpwqe(struct mlx5e_rq *rq, u16 ix)
{
	int err;

	err = mlx5e_alloc_rx_umr_mpwqe(rq, ix);
	if (unlikely(err)) {
		rq->stats.buff_alloc_err++;
		return err;
	}
	rq->mpwqe.umr_in_progress = true;
	mlx5e_post_umr_wqe(rq, ix);
	return 0;
}

void mlx5e_dealloc_rx_mpwqe(struct mlx5e_rq *rq, u16 ix)
{
	struct mlx5e_mpw_info *wi = &rq->mpwqe.info[ix];

	mlx5e_free_rx_mpwqe(rq, wi);
}

bool mlx5e_post_rx_wqes(struct mlx5e_rq *rq)
{
	struct mlx5_wq_ll *wq = &rq->wq;
	int err;

	if (unlikely(!MLX5E_TEST_BIT(rq->state, MLX5E_RQ_STATE_ENABLED)))
		return false;

	if (mlx5_wq_ll_is_full(wq))
		return false;

	do {
		struct mlx5e_rx_wqe *wqe = mlx5_wq_ll_get_wqe(wq, wq->head);

		err = mlx5e_alloc_rx_wqe(rq, wqe, wq->head);
		if (unlikely(err)) {
			rq->stats.buff_alloc_err++;
			break;
		}

		mlx5_wq_ll_push(wq, be16_to_cpu(wqe->next.next_wqe_index));
	} while (!mlx5_wq_ll_is_full(wq));

	/* ensure wqes are visible to device before updating doorbell record */
	dma_wmb();

	mlx5_wq_ll_update_db_record(wq);

	return !!err;
}

static inline void mlx5e_poll_ico_single_cqe(struct mlx5e_cq *cq,
					     struct mlx5e_icosq *sq,
					     struct mlx5e_rq *rq,
					     struct mlx5_cqe64 *cqe)
{
	struct mlx5_wq_cyc *wq = &sq->wq;
	u16 ci = be16_to_cpu(cqe->wqe_counter) & wq->sz_m1;
	struct mlx5e_sq_wqe_info *icowi = &sq->db.ico_wqe[ci];

	mlx5_cqwq_pop(&cq->wq);

	if (unlikely((cqe->op_own >> 4) != MLX5_CQE_REQ)) {
		netdev_WARN_ONCE(cq->channel->netdev,
				 "Bad OP in ICOSQ CQE: 0x%x\n", cqe->op_own);
		return;
	}

	if (likely(icowi->opcode == MLX5_OPCODE_UMR)) {
		mlx5e_post_rx_mpwqe(rq);
		return;
	}

	if (unlikely(icowi->opcode != MLX5_OPCODE_NOP))
		netdev_WARN_ONCE(cq->channel->netdev,
				 "Bad OPCODE in ICOSQ WQE info: 0x%x\n", icowi->opcode);
}

static void mlx5e_poll_ico_cq(struct mlx5e_cq *cq, struct mlx5e_rq *rq)
{
	struct mlx5e_icosq *sq = container_of(cq, struct mlx5e_icosq, cq);
	struct mlx5_cqe64 *cqe;

	if (unlikely(!MLX5E_TEST_BIT(sq->state, MLX5E_SQ_STATE_ENABLED)))
		return;

	cqe = mlx5_cqwq_get_cqe(&cq->wq);
	if (likely(!cqe))
		return;

	/* by design, there's only a single cqe */
	mlx5e_poll_ico_single_cqe(cq, sq, rq, cqe);

	mlx5_cqwq_update_db_record(&cq->wq);
}

bool mlx5e_post_rx_mpwqes(struct mlx5e_rq *rq)
{
	struct mlx5_wq_ll *wq = &rq->wq;

	if (unlikely(!MLX5E_TEST_BIT(rq->state, MLX5E_RQ_STATE_ENABLED)))
		return false;

	mlx5e_poll_ico_cq(&rq->channel->icosq.cq, rq);

	if (mlx5_wq_ll_is_full(wq))
		return false;

	if (!rq->mpwqe.umr_in_progress)
		mlx5e_alloc_rx_mpwqe(rq, wq->head);

	return true;
}

static void mlx5e_lro_update_tcp_hdr(struct mlx5_cqe64 *cqe, struct tcphdr *tcp)
{
	u8 l4_hdr_type = get_cqe_l4_hdr_type(cqe);
	u8 tcp_ack     = (l4_hdr_type == CQE_L4_HDR_TYPE_TCP_ACK_NO_DATA) ||
			 (l4_hdr_type == CQE_L4_HDR_TYPE_TCP_ACK_AND_DATA);

	tcp->check                      = 0;
	tcp->psh                        = get_cqe_lro_tcppsh(cqe);

	if (tcp_ack) {
		tcp->ack                = 1;
		tcp->ack_seq            = cqe->lro_ack_seq_num;
		tcp->window             = cqe->lro_tcp_win;
	}
}

static void mlx5e_lro_update_hdr(struct sk_buff *skb, struct mlx5_cqe64 *cqe,
				 u32 cqe_bcnt)
{
	struct ethhdr	*eth = (struct ethhdr *)(skb->data);
	struct tcphdr	*tcp;
	int network_depth = 0;
	__wsum check;
	__be16 proto;
	u16 tot_len;
	void *ip_p;

<<<<<<< HEAD
	u8 l4_hdr_type = get_cqe_l4_hdr_type(cqe);
	u8 tcp_ack = (l4_hdr_type == CQE_L4_HDR_TYPE_TCP_ACK_NO_DATA) ||
		(l4_hdr_type == CQE_L4_HDR_TYPE_TCP_ACK_AND_DATA);

=======
>>>>>>> 661e50bc
	proto = __vlan_get_protocol(skb, eth->h_proto, &network_depth);

	tot_len = cqe_bcnt - network_depth;
	ip_p = skb->data + network_depth;

	if (proto == htons(ETH_P_IP)) {
		struct iphdr *ipv4 = ip_p;

		tcp = ip_p + sizeof(struct iphdr);
		skb_shinfo(skb)->gso_type = SKB_GSO_TCPV4;

		ipv4->ttl               = cqe->lro_min_ttl;
		ipv4->tot_len           = cpu_to_be16(tot_len);
		ipv4->check             = 0;
		ipv4->check             = ip_fast_csum((unsigned char *)ipv4,
						       ipv4->ihl);

		mlx5e_lro_update_tcp_hdr(cqe, tcp);
		check = csum_partial(tcp, tcp->doff * 4,
				     csum_unfold((__force __sum16)cqe->check_sum));
		/* Almost done, don't forget the pseudo header */
		tcp->check = csum_tcpudp_magic(ipv4->saddr, ipv4->daddr,
					       tot_len - sizeof(struct iphdr),
					       IPPROTO_TCP, check);
	} else {
		u16 payload_len = tot_len - sizeof(struct ipv6hdr);
		struct ipv6hdr *ipv6 = ip_p;

		tcp = ip_p + sizeof(struct ipv6hdr);
		skb_shinfo(skb)->gso_type = SKB_GSO_TCPV6;

		ipv6->hop_limit         = cqe->lro_min_ttl;
		ipv6->payload_len       = cpu_to_be16(payload_len);

		mlx5e_lro_update_tcp_hdr(cqe, tcp);
		check = csum_partial(tcp, tcp->doff * 4,
				     csum_unfold((__force __sum16)cqe->check_sum));
		/* Almost done, don't forget the pseudo header */
		tcp->check = csum_ipv6_magic(&ipv6->saddr, &ipv6->daddr, payload_len,
					     IPPROTO_TCP, check);
	}
}

static inline void mlx5e_skb_set_hash(struct mlx5_cqe64 *cqe,
				      struct sk_buff *skb)
{
	u8 cht = cqe->rss_hash_type;
	int ht = (cht & CQE_RSS_HTYPE_L4) ? PKT_HASH_TYPE_L4 :
		 (cht & CQE_RSS_HTYPE_IP) ? PKT_HASH_TYPE_L3 :
					    PKT_HASH_TYPE_NONE;
	skb_set_hash(skb, be32_to_cpu(cqe->rss_hash_result), ht);
}

static inline bool is_last_ethertype_ip(struct sk_buff *skb, int *network_depth)
{
	__be16 ethertype = ((struct ethhdr *)skb->data)->h_proto;

	ethertype = __vlan_get_protocol(skb, ethertype, network_depth);
	return (ethertype == htons(ETH_P_IP) || ethertype == htons(ETH_P_IPV6));
}

static inline void mlx5e_handle_csum(struct net_device *netdev,
				     struct mlx5_cqe64 *cqe,
				     struct mlx5e_rq *rq,
				     struct sk_buff *skb,
				     bool   lro)
{
	int network_depth = 0;

	if (unlikely(!(netdev->features & NETIF_F_RXCSUM)))
		goto csum_none;

	if (lro) {
		skb->ip_summed = CHECKSUM_UNNECESSARY;
		rq->stats.csum_unnecessary++;
		return;
	}

<<<<<<< HEAD
	if (is_last_ethertype_ip(skb, &network_depth)) {
=======
	if (likely(is_last_ethertype_ip(skb, &network_depth))) {
>>>>>>> 661e50bc
		skb->ip_summed = CHECKSUM_COMPLETE;
		skb->csum = csum_unfold((__force __sum16)cqe->check_sum);
		if (network_depth > ETH_HLEN)
			/* CQE csum is calculated from the IP header and does
			 * not cover VLAN headers (if present). This will add
			 * the checksum manually.
			 */
			skb->csum = csum_partial(skb->data + ETH_HLEN,
						 network_depth - ETH_HLEN,
						 skb->csum);
		rq->stats.csum_complete++;
		return;
	}

	if (likely((cqe->hds_ip_ext & CQE_L3_OK) &&
		   (cqe->hds_ip_ext & CQE_L4_OK))) {
		skb->ip_summed = CHECKSUM_UNNECESSARY;
		if (cqe_is_tunneled(cqe)) {
			skb->csum_level = 1;
			skb->encapsulation = 1;
			rq->stats.csum_unnecessary_inner++;
			return;
		}
		rq->stats.csum_unnecessary++;
		return;
	}
csum_none:
	skb->ip_summed = CHECKSUM_NONE;
	rq->stats.csum_none++;
}

static inline void mlx5e_build_rx_skb(struct mlx5_cqe64 *cqe,
				      u32 cqe_bcnt,
				      struct mlx5e_rq *rq,
				      struct sk_buff *skb)
{
	struct net_device *netdev = rq->netdev;
	int lro_num_seg;

	skb->mac_len = ETH_HLEN;
	lro_num_seg = be32_to_cpu(cqe->srqn) >> 24;
	if (lro_num_seg > 1) {
		mlx5e_lro_update_hdr(skb, cqe, cqe_bcnt);
		skb_shinfo(skb)->gso_size = DIV_ROUND_UP(cqe_bcnt, lro_num_seg);
		/* Subtract one since we already counted this as one
		 * "regular" packet in mlx5e_complete_rx_cqe()
		 */
		rq->stats.packets += lro_num_seg - 1;
		rq->stats.lro_packets++;
		rq->stats.lro_bytes += cqe_bcnt;
	}

	if (unlikely(mlx5e_rx_hw_stamp(rq->tstamp)))
		skb_hwtstamps(skb)->hwtstamp =
				mlx5_timecounter_cyc2time(rq->clock, get_cqe_ts(cqe));

	skb_record_rx_queue(skb, rq->ix);

	if (likely(netdev->features & NETIF_F_RXHASH))
		mlx5e_skb_set_hash(cqe, skb);

	if (cqe_has_vlan(cqe)) {
		__vlan_hwaccel_put_tag(skb, htons(ETH_P_8021Q),
				       be16_to_cpu(cqe->vlan_info));
		rq->stats.removed_vlan_packets++;
	}

	skb->mark = be32_to_cpu(cqe->sop_drop_qpn) & MLX5E_TC_FLOW_ID_MASK;

	mlx5e_handle_csum(netdev, cqe, rq, skb, !!lro_num_seg);
	skb->protocol = eth_type_trans(skb, netdev);
}

static inline void mlx5e_complete_rx_cqe(struct mlx5e_rq *rq,
					 struct mlx5_cqe64 *cqe,
					 u32 cqe_bcnt,
					 struct sk_buff *skb)
{
	rq->stats.packets++;
	rq->stats.bytes += cqe_bcnt;
	mlx5e_build_rx_skb(cqe, cqe_bcnt, rq, skb);
}

static inline void mlx5e_xmit_xdp_doorbell(struct mlx5e_xdpsq *sq)
{
	struct mlx5_wq_cyc *wq = &sq->wq;
	struct mlx5e_tx_wqe *wqe;
	u16 pi = (sq->pc - 1) & wq->sz_m1; /* last pi */

	wqe  = mlx5_wq_cyc_get_wqe(wq, pi);

	mlx5e_notify_hw(wq, sq->pc, sq->uar_map, &wqe->ctrl);
}

static inline bool mlx5e_xmit_xdp_frame(struct mlx5e_rq *rq,
					struct mlx5e_dma_info *di,
					const struct xdp_buff *xdp)
{
	struct mlx5e_xdpsq       *sq   = &rq->xdpsq;
	struct mlx5_wq_cyc       *wq   = &sq->wq;
	u16                       pi   = sq->pc & wq->sz_m1;
	struct mlx5e_tx_wqe      *wqe  = mlx5_wq_cyc_get_wqe(wq, pi);

	struct mlx5_wqe_ctrl_seg *cseg = &wqe->ctrl;
	struct mlx5_wqe_eth_seg  *eseg = &wqe->eth;
	struct mlx5_wqe_data_seg *dseg;

	ptrdiff_t data_offset = xdp->data - xdp->data_hard_start;
	dma_addr_t dma_addr  = di->addr + data_offset;
	unsigned int dma_len = xdp->data_end - xdp->data;

	prefetchw(wqe);

	if (unlikely(dma_len < MLX5E_XDP_MIN_INLINE ||
		     MLX5E_SW2HW_MTU(rq->channel->priv, rq->netdev->mtu) < dma_len)) {
		rq->stats.xdp_drop++;
		return false;
	}

	if (unlikely(!mlx5e_wqc_has_room_for(wq, sq->cc, sq->pc, 1))) {
		if (sq->db.doorbell) {
			/* SQ is full, ring doorbell */
			mlx5e_xmit_xdp_doorbell(sq);
			sq->db.doorbell = false;
		}
		rq->stats.xdp_tx_full++;
		return false;
	}

	dma_sync_single_for_device(sq->pdev, dma_addr, dma_len, PCI_DMA_TODEVICE);

	cseg->fm_ce_se = 0;

	dseg = (struct mlx5_wqe_data_seg *)eseg + 1;

	/* copy the inline part if required */
	if (sq->min_inline_mode != MLX5_INLINE_MODE_NONE) {
		memcpy(eseg->inline_hdr.start, xdp->data, MLX5E_XDP_MIN_INLINE);
		eseg->inline_hdr.sz = cpu_to_be16(MLX5E_XDP_MIN_INLINE);
		dma_len  -= MLX5E_XDP_MIN_INLINE;
		dma_addr += MLX5E_XDP_MIN_INLINE;
		dseg++;
	}

	/* write the dma part */
	dseg->addr       = cpu_to_be64(dma_addr);
	dseg->byte_count = cpu_to_be32(dma_len);

	cseg->opmod_idx_opcode = cpu_to_be32((sq->pc << 8) | MLX5_OPCODE_SEND);

	/* move page to reference to sq responsibility,
	 * and mark so it's not put back in page-cache.
	 */
	rq->wqe.xdp_xmit = true;
	sq->db.di[pi] = *di;
	sq->pc++;

	sq->db.doorbell = true;

	rq->stats.xdp_tx++;
	return true;
}

/* returns true if packet was consumed by xdp */
static inline int mlx5e_xdp_handle(struct mlx5e_rq *rq,
				   struct mlx5e_dma_info *di,
				   void *va, u16 *rx_headroom, u32 *len)
{
	const struct bpf_prog *prog = READ_ONCE(rq->xdp_prog);
	struct xdp_buff xdp;
	u32 act;

	if (!prog)
		return false;

	xdp.data = va + *rx_headroom;
	xdp_set_data_meta_invalid(&xdp);
	xdp.data_end = xdp.data + *len;
	xdp.data_hard_start = va;
	xdp.rxq = &rq->xdp_rxq;

	act = bpf_prog_run_xdp(prog, &xdp);
	switch (act) {
	case XDP_PASS:
		*rx_headroom = xdp.data - xdp.data_hard_start;
		*len = xdp.data_end - xdp.data;
		return false;
	case XDP_TX:
		if (unlikely(!mlx5e_xmit_xdp_frame(rq, di, &xdp)))
			trace_xdp_exception(rq->netdev, prog, act);
		return true;
	default:
		bpf_warn_invalid_xdp_action(act);
	case XDP_ABORTED:
		trace_xdp_exception(rq->netdev, prog, act);
	case XDP_DROP:
		rq->stats.xdp_drop++;
		return true;
	}
}

static inline
struct sk_buff *skb_from_cqe(struct mlx5e_rq *rq, struct mlx5_cqe64 *cqe,
			     struct mlx5e_wqe_frag_info *wi, u32 cqe_bcnt)
{
	struct mlx5e_dma_info *di = &wi->di;
	u16 rx_headroom = rq->buff.headroom;
	struct sk_buff *skb;
	void *va, *data;
	bool consumed;
	u32 frag_size;

	va             = page_address(di->page) + wi->offset;
	data           = va + rx_headroom;
	frag_size      = MLX5_SKB_FRAG_SZ(rx_headroom + cqe_bcnt);

	dma_sync_single_range_for_cpu(rq->pdev,
				      di->addr + wi->offset,
				      0, frag_size,
				      DMA_FROM_DEVICE);
	prefetch(data);
	wi->offset += frag_size;

	if (unlikely((cqe->op_own >> 4) != MLX5_CQE_RESP_SEND)) {
		rq->stats.wqe_err++;
		return NULL;
	}

	rcu_read_lock();
	consumed = mlx5e_xdp_handle(rq, di, va, &rx_headroom, &cqe_bcnt);
	rcu_read_unlock();
	if (consumed)
		return NULL; /* page/packet was consumed by XDP */

	skb = build_skb(va, frag_size);
	if (unlikely(!skb)) {
		rq->stats.buff_alloc_err++;
		return NULL;
	}

	/* queue up for recycling/reuse */
	page_ref_inc(di->page);

	skb_reserve(skb, rx_headroom);
	skb_put(skb, cqe_bcnt);

	return skb;
}

void mlx5e_handle_rx_cqe(struct mlx5e_rq *rq, struct mlx5_cqe64 *cqe)
{
	struct mlx5e_wqe_frag_info *wi;
	struct mlx5e_rx_wqe *wqe;
	__be16 wqe_counter_be;
	struct sk_buff *skb;
	u16 wqe_counter;
	u32 cqe_bcnt;

	wqe_counter_be = cqe->wqe_counter;
	wqe_counter    = be16_to_cpu(wqe_counter_be);
	wqe            = mlx5_wq_ll_get_wqe(&rq->wq, wqe_counter);
	wi             = &rq->wqe.frag_info[wqe_counter];
	cqe_bcnt       = be32_to_cpu(cqe->byte_cnt);

	skb = skb_from_cqe(rq, cqe, wi, cqe_bcnt);
	if (!skb) {
		/* probably for XDP */
		if (rq->wqe.xdp_xmit) {
			wi->di.page = NULL;
			rq->wqe.xdp_xmit = false;
			/* do not return page to cache, it will be returned on XDP_TX completion */
			goto wq_ll_pop;
		}
		/* probably an XDP_DROP, save the page-reuse checks */
		mlx5e_free_rx_wqe(rq, wi);
		goto wq_ll_pop;
	}

	mlx5e_complete_rx_cqe(rq, cqe, cqe_bcnt, skb);
	napi_gro_receive(rq->cq.napi, skb);

	mlx5e_free_rx_wqe_reuse(rq, wi);
wq_ll_pop:
	mlx5_wq_ll_pop(&rq->wq, wqe_counter_be,
		       &wqe->next.next_wqe_index);
}

#ifdef CONFIG_MLX5_ESWITCH
void mlx5e_handle_rx_cqe_rep(struct mlx5e_rq *rq, struct mlx5_cqe64 *cqe)
{
	struct net_device *netdev = rq->netdev;
	struct mlx5e_priv *priv = netdev_priv(netdev);
	struct mlx5e_rep_priv *rpriv  = priv->ppriv;
	struct mlx5_eswitch_rep *rep = rpriv->rep;
	struct mlx5e_wqe_frag_info *wi;
	struct mlx5e_rx_wqe *wqe;
	struct sk_buff *skb;
	__be16 wqe_counter_be;
	u16 wqe_counter;
	u32 cqe_bcnt;

	wqe_counter_be = cqe->wqe_counter;
	wqe_counter    = be16_to_cpu(wqe_counter_be);
	wqe            = mlx5_wq_ll_get_wqe(&rq->wq, wqe_counter);
	wi             = &rq->wqe.frag_info[wqe_counter];
	cqe_bcnt       = be32_to_cpu(cqe->byte_cnt);

	skb = skb_from_cqe(rq, cqe, wi, cqe_bcnt);
	if (!skb) {
		if (rq->wqe.xdp_xmit) {
			wi->di.page = NULL;
			rq->wqe.xdp_xmit = false;
			/* do not return page to cache, it will be returned on XDP_TX completion */
			goto wq_ll_pop;
		}
		/* probably an XDP_DROP, save the page-reuse checks */
		mlx5e_free_rx_wqe(rq, wi);
		goto wq_ll_pop;
	}

	mlx5e_complete_rx_cqe(rq, cqe, cqe_bcnt, skb);

	if (rep->vlan && skb_vlan_tag_present(skb))
		skb_vlan_pop(skb);

	napi_gro_receive(rq->cq.napi, skb);

	mlx5e_free_rx_wqe_reuse(rq, wi);
wq_ll_pop:
	mlx5_wq_ll_pop(&rq->wq, wqe_counter_be,
		       &wqe->next.next_wqe_index);
}
#endif

static inline void mlx5e_mpwqe_fill_rx_skb(struct mlx5e_rq *rq,
					   struct mlx5_cqe64 *cqe,
					   struct mlx5e_mpw_info *wi,
					   u32 cqe_bcnt,
					   struct sk_buff *skb)
{
	u16 stride_ix      = mpwrq_get_cqe_stride_index(cqe);
	u32 wqe_offset     = stride_ix << rq->mpwqe.log_stride_sz;
	u32 head_offset    = wqe_offset & (PAGE_SIZE - 1);
	u32 page_idx       = wqe_offset >> PAGE_SHIFT;
	u32 head_page_idx  = page_idx;
	u16 headlen = min_t(u16, MLX5_MPWRQ_SMALL_PACKET_THRESHOLD, cqe_bcnt);
	u32 frag_offset    = head_offset + headlen;
	u16 byte_cnt       = cqe_bcnt - headlen;

	if (unlikely(frag_offset >= PAGE_SIZE)) {
		page_idx++;
		frag_offset -= PAGE_SIZE;
	}

	while (byte_cnt) {
		u32 pg_consumed_bytes =
			min_t(u32, PAGE_SIZE - frag_offset, byte_cnt);

		mlx5e_add_skb_frag_mpwqe(rq, skb, wi, page_idx, frag_offset,
					 pg_consumed_bytes);
		byte_cnt -= pg_consumed_bytes;
		frag_offset = 0;
		page_idx++;
	}
	/* copy header */
	mlx5e_copy_skb_header_mpwqe(rq->pdev, skb, wi, head_page_idx,
				    head_offset, headlen);
	/* skb linear part was allocated with headlen and aligned to long */
	skb->tail += headlen;
	skb->len  += headlen;
}

void mlx5e_handle_rx_cqe_mpwrq(struct mlx5e_rq *rq, struct mlx5_cqe64 *cqe)
{
	u16 cstrides       = mpwrq_get_cqe_consumed_strides(cqe);
	u16 wqe_id         = be16_to_cpu(cqe->wqe_id);
	struct mlx5e_mpw_info *wi = &rq->mpwqe.info[wqe_id];
	struct mlx5e_rx_wqe  *wqe = mlx5_wq_ll_get_wqe(&rq->wq, wqe_id);
	struct sk_buff *skb;
	u16 cqe_bcnt;

	wi->consumed_strides += cstrides;

	if (unlikely((cqe->op_own >> 4) != MLX5_CQE_RESP_SEND)) {
		rq->stats.wqe_err++;
		goto mpwrq_cqe_out;
	}

	if (unlikely(mpwrq_is_filler_cqe(cqe))) {
		rq->stats.mpwqe_filler++;
		goto mpwrq_cqe_out;
	}

	skb = napi_alloc_skb(rq->cq.napi,
			     ALIGN(MLX5_MPWRQ_SMALL_PACKET_THRESHOLD,
				   sizeof(long)));
	if (unlikely(!skb)) {
		rq->stats.buff_alloc_err++;
		goto mpwrq_cqe_out;
	}

	prefetchw(skb->data);
	cqe_bcnt = mpwrq_get_cqe_byte_cnt(cqe);

	mlx5e_mpwqe_fill_rx_skb(rq, cqe, wi, cqe_bcnt, skb);
	mlx5e_complete_rx_cqe(rq, cqe, cqe_bcnt, skb);
	napi_gro_receive(rq->cq.napi, skb);

mpwrq_cqe_out:
	if (likely(wi->consumed_strides < rq->mpwqe.num_strides))
		return;

	mlx5e_free_rx_mpwqe(rq, wi);
	mlx5_wq_ll_pop(&rq->wq, cqe->wqe_id, &wqe->next.next_wqe_index);
}

int mlx5e_poll_rx_cq(struct mlx5e_cq *cq, int budget)
{
	struct mlx5e_rq *rq = container_of(cq, struct mlx5e_rq, cq);
	struct mlx5e_xdpsq *xdpsq;
	struct mlx5_cqe64 *cqe;
	int work_done = 0;

	if (unlikely(!MLX5E_TEST_BIT(rq->state, MLX5E_RQ_STATE_ENABLED)))
		return 0;

	if (cq->decmprs_left)
		work_done += mlx5e_decompress_cqes_cont(rq, cq, 0, budget);

	cqe = mlx5_cqwq_get_cqe(&cq->wq);
	if (!cqe)
		return 0;

	xdpsq = &rq->xdpsq;

	do {
		if (mlx5_get_cqe_format(cqe) == MLX5_COMPRESSED) {
			work_done +=
				mlx5e_decompress_cqes_start(rq, cq,
							    budget - work_done);
			continue;
		}

		mlx5_cqwq_pop(&cq->wq);

		rq->handle_rx_cqe(rq, cqe);
	} while ((++work_done < budget) && (cqe = mlx5_cqwq_get_cqe(&cq->wq)));

	if (xdpsq->db.doorbell) {
		mlx5e_xmit_xdp_doorbell(xdpsq);
		xdpsq->db.doorbell = false;
	}

	mlx5_cqwq_update_db_record(&cq->wq);

	/* ensure cq space is freed before enabling more cqes */
	wmb();

	return work_done;
}

bool mlx5e_poll_xdpsq_cq(struct mlx5e_cq *cq)
{
	struct mlx5e_xdpsq *sq;
	struct mlx5_cqe64 *cqe;
	struct mlx5e_rq *rq;
	u16 sqcc;
	int i;

	sq = container_of(cq, struct mlx5e_xdpsq, cq);

	if (unlikely(!MLX5E_TEST_BIT(sq->state, MLX5E_SQ_STATE_ENABLED)))
		return false;

	cqe = mlx5_cqwq_get_cqe(&cq->wq);
	if (!cqe)
		return false;

	rq = container_of(sq, struct mlx5e_rq, xdpsq);

	/* sq->cc must be updated only after mlx5_cqwq_update_db_record(),
	 * otherwise a cq overrun may occur
	 */
	sqcc = sq->cc;

	i = 0;
	do {
		u16 wqe_counter;
		bool last_wqe;

		mlx5_cqwq_pop(&cq->wq);

		wqe_counter = be16_to_cpu(cqe->wqe_counter);

		do {
			struct mlx5e_dma_info *di;
			u16 ci;

			last_wqe = (sqcc == wqe_counter);

			ci = sqcc & sq->wq.sz_m1;
			di = &sq->db.di[ci];

			sqcc++;
			/* Recycle RX page */
			mlx5e_page_release(rq, di, true);
		} while (!last_wqe);
	} while ((++i < MLX5E_TX_CQ_POLL_BUDGET) && (cqe = mlx5_cqwq_get_cqe(&cq->wq)));

	mlx5_cqwq_update_db_record(&cq->wq);

	/* ensure cq space is freed before enabling more cqes */
	wmb();

	sq->cc = sqcc;
	return (i == MLX5E_TX_CQ_POLL_BUDGET);
}

void mlx5e_free_xdpsq_descs(struct mlx5e_xdpsq *sq)
{
	struct mlx5e_rq *rq = container_of(sq, struct mlx5e_rq, xdpsq);
	struct mlx5e_dma_info *di;
	u16 ci;

	while (sq->cc != sq->pc) {
		ci = sq->cc & sq->wq.sz_m1;
		di = &sq->db.di[ci];
		sq->cc++;

		mlx5e_page_release(rq, di, false);
	}
}

#ifdef CONFIG_MLX5_CORE_IPOIB

#define MLX5_IB_GRH_DGID_OFFSET 24
#define MLX5_GID_SIZE           16

static inline void mlx5i_complete_rx_cqe(struct mlx5e_rq *rq,
					 struct mlx5_cqe64 *cqe,
					 u32 cqe_bcnt,
					 struct sk_buff *skb)
{
<<<<<<< HEAD
	struct net_device *netdev;
=======
	struct hwtstamp_config *tstamp;
	struct net_device *netdev;
	struct mlx5e_priv *priv;
>>>>>>> 661e50bc
	char *pseudo_header;
	u32 qpn;
	u8 *dgid;
	u8 g;

	qpn = be32_to_cpu(cqe->sop_drop_qpn) & 0xffffff;
	netdev = mlx5i_pkey_get_netdev(rq->netdev, qpn);

	/* No mapping present, cannot process SKB. This might happen if a child
	 * interface is going down while having unprocessed CQEs on parent RQ
	 */
	if (unlikely(!netdev)) {
		/* TODO: add drop counters support */
		skb->dev = NULL;
		pr_warn_once("Unable to map QPN %u to dev - dropping skb\n", qpn);
		return;
	}

<<<<<<< HEAD
=======
	priv = mlx5i_epriv(netdev);
	tstamp = &priv->tstamp;

>>>>>>> 661e50bc
	g = (be32_to_cpu(cqe->flags_rqpn) >> 28) & 3;
	dgid = skb->data + MLX5_IB_GRH_DGID_OFFSET;
	if ((!g) || dgid[0] != 0xff)
		skb->pkt_type = PACKET_HOST;
	else if (memcmp(dgid, netdev->broadcast + 4, MLX5_GID_SIZE) == 0)
		skb->pkt_type = PACKET_BROADCAST;
	else
		skb->pkt_type = PACKET_MULTICAST;

	/* TODO: IB/ipoib: Allow mcast packets from other VFs
	 * 68996a6e760e5c74654723eeb57bf65628ae87f4
	 */

	skb_pull(skb, MLX5_IB_GRH_BYTES);

	skb->protocol = *((__be16 *)(skb->data));

	skb->ip_summed = CHECKSUM_COMPLETE;
	skb->csum = csum_unfold((__force __sum16)cqe->check_sum);

<<<<<<< HEAD
	if (unlikely(mlx5e_rx_hw_stamp(rq->tstamp)))
=======
	if (unlikely(mlx5e_rx_hw_stamp(tstamp)))
>>>>>>> 661e50bc
		skb_hwtstamps(skb)->hwtstamp =
				mlx5_timecounter_cyc2time(rq->clock, get_cqe_ts(cqe));

	skb_record_rx_queue(skb, rq->ix);

	if (likely(netdev->features & NETIF_F_RXHASH))
		mlx5e_skb_set_hash(cqe, skb);

	/* 20 bytes of ipoib header and 4 for encap existing */
	pseudo_header = skb_push(skb, MLX5_IPOIB_PSEUDO_LEN);
	memset(pseudo_header, 0, MLX5_IPOIB_PSEUDO_LEN);
	skb_reset_mac_header(skb);
	skb_pull(skb, MLX5_IPOIB_HARD_LEN);

	skb->dev = netdev;

	rq->stats.csum_complete++;
	rq->stats.packets++;
	rq->stats.bytes += cqe_bcnt;
}

void mlx5i_handle_rx_cqe(struct mlx5e_rq *rq, struct mlx5_cqe64 *cqe)
{
	struct mlx5e_wqe_frag_info *wi;
	struct mlx5e_rx_wqe *wqe;
	__be16 wqe_counter_be;
	struct sk_buff *skb;
	u16 wqe_counter;
	u32 cqe_bcnt;

	wqe_counter_be = cqe->wqe_counter;
	wqe_counter    = be16_to_cpu(wqe_counter_be);
	wqe            = mlx5_wq_ll_get_wqe(&rq->wq, wqe_counter);
	wi             = &rq->wqe.frag_info[wqe_counter];
	cqe_bcnt       = be32_to_cpu(cqe->byte_cnt);

	skb = skb_from_cqe(rq, cqe, wi, cqe_bcnt);
	if (!skb)
		goto wq_free_wqe;

	mlx5i_complete_rx_cqe(rq, cqe, cqe_bcnt, skb);
	if (unlikely(!skb->dev)) {
		dev_kfree_skb_any(skb);
		goto wq_free_wqe;
	}
	napi_gro_receive(rq->cq.napi, skb);

wq_free_wqe:
	mlx5e_free_rx_wqe_reuse(rq, wi);
	mlx5_wq_ll_pop(&rq->wq, wqe_counter_be,
		       &wqe->next.next_wqe_index);
}

#endif /* CONFIG_MLX5_CORE_IPOIB */

#ifdef CONFIG_MLX5_EN_IPSEC

void mlx5e_ipsec_handle_rx_cqe(struct mlx5e_rq *rq, struct mlx5_cqe64 *cqe)
{
	struct mlx5e_wqe_frag_info *wi;
	struct mlx5e_rx_wqe *wqe;
	__be16 wqe_counter_be;
	struct sk_buff *skb;
	u16 wqe_counter;
	u32 cqe_bcnt;

	wqe_counter_be = cqe->wqe_counter;
	wqe_counter    = be16_to_cpu(wqe_counter_be);
	wqe            = mlx5_wq_ll_get_wqe(&rq->wq, wqe_counter);
	wi             = &rq->wqe.frag_info[wqe_counter];
	cqe_bcnt       = be32_to_cpu(cqe->byte_cnt);

	skb = skb_from_cqe(rq, cqe, wi, cqe_bcnt);
	if (unlikely(!skb)) {
		/* a DROP, save the page-reuse checks */
		mlx5e_free_rx_wqe(rq, wi);
		goto wq_ll_pop;
	}
	skb = mlx5e_ipsec_handle_rx_skb(rq->netdev, skb);
	if (unlikely(!skb)) {
		mlx5e_free_rx_wqe(rq, wi);
		goto wq_ll_pop;
	}

	mlx5e_complete_rx_cqe(rq, cqe, cqe_bcnt, skb);
	napi_gro_receive(rq->cq.napi, skb);

	mlx5e_free_rx_wqe_reuse(rq, wi);
wq_ll_pop:
	mlx5_wq_ll_pop(&rq->wq, wqe_counter_be,
		       &wqe->next.next_wqe_index);
}

#endif /* CONFIG_MLX5_EN_IPSEC */<|MERGE_RESOLUTION|>--- conflicted
+++ resolved
@@ -574,13 +574,6 @@
 	u16 tot_len;
 	void *ip_p;
 
-<<<<<<< HEAD
-	u8 l4_hdr_type = get_cqe_l4_hdr_type(cqe);
-	u8 tcp_ack = (l4_hdr_type == CQE_L4_HDR_TYPE_TCP_ACK_NO_DATA) ||
-		(l4_hdr_type == CQE_L4_HDR_TYPE_TCP_ACK_AND_DATA);
-
-=======
->>>>>>> 661e50bc
 	proto = __vlan_get_protocol(skb, eth->h_proto, &network_depth);
 
 	tot_len = cqe_bcnt - network_depth;
@@ -659,11 +652,7 @@
 		return;
 	}
 
-<<<<<<< HEAD
-	if (is_last_ethertype_ip(skb, &network_depth)) {
-=======
 	if (likely(is_last_ethertype_ip(skb, &network_depth))) {
->>>>>>> 661e50bc
 		skb->ip_summed = CHECKSUM_COMPLETE;
 		skb->csum = csum_unfold((__force __sum16)cqe->check_sum);
 		if (network_depth > ETH_HLEN)
@@ -1207,13 +1196,9 @@
 					 u32 cqe_bcnt,
 					 struct sk_buff *skb)
 {
-<<<<<<< HEAD
-	struct net_device *netdev;
-=======
 	struct hwtstamp_config *tstamp;
 	struct net_device *netdev;
 	struct mlx5e_priv *priv;
->>>>>>> 661e50bc
 	char *pseudo_header;
 	u32 qpn;
 	u8 *dgid;
@@ -1232,12 +1217,9 @@
 		return;
 	}
 
-<<<<<<< HEAD
-=======
 	priv = mlx5i_epriv(netdev);
 	tstamp = &priv->tstamp;
 
->>>>>>> 661e50bc
 	g = (be32_to_cpu(cqe->flags_rqpn) >> 28) & 3;
 	dgid = skb->data + MLX5_IB_GRH_DGID_OFFSET;
 	if ((!g) || dgid[0] != 0xff)
@@ -1258,11 +1240,7 @@
 	skb->ip_summed = CHECKSUM_COMPLETE;
 	skb->csum = csum_unfold((__force __sum16)cqe->check_sum);
 
-<<<<<<< HEAD
-	if (unlikely(mlx5e_rx_hw_stamp(rq->tstamp)))
-=======
 	if (unlikely(mlx5e_rx_hw_stamp(tstamp)))
->>>>>>> 661e50bc
 		skb_hwtstamps(skb)->hwtstamp =
 				mlx5_timecounter_cyc2time(rq->clock, get_cqe_ts(cqe));
 
